--- conflicted
+++ resolved
@@ -130,7 +130,6 @@
     return logger
 
 
-<<<<<<< HEAD
 def manual_seed(seed: int) -> None:
     """Setup random state from a seed for `torch`, `random` and optionally `numpy` (if can be imported).
 
@@ -146,7 +145,8 @@
         np.random.seed(seed)
     except ImportError:
         pass
-=======
+
+
 def one_rank_only(rank: int = 0, barrier: bool = False):
     """Decorator to filter handlers wrt a rank number
 
@@ -167,6 +167,7 @@
         def some_handler(_):
             ...
     """
+
     def _one_rank_only(func):
         @wraps(func)
         def wrapper(*args, **kwargs):
@@ -176,7 +177,7 @@
             if barrier:
                 dist.barrier()
             return ret
+
         return wrapper
 
-    return _one_rank_only
->>>>>>> d54cc91e
+    return _one_rank_only