--- conflicted
+++ resolved
@@ -215,7 +215,7 @@
         """
         events_to_ignore = [Events.EXCEPTION_RAISED]
         total_eh_time = sum([sum(self.event_handlers_times[e]) for e in Events if e not in events_to_ignore])
-<<<<<<< HEAD
+
         return OrderedDict([
             ("processing_stats", self._compute_basic_stats(self.processing_times)),
             ("dataflow_stats", self._compute_basic_stats(self.dataflow_times)),
@@ -226,29 +226,7 @@
             ("event_handlers_names", {str(e.name).replace(".", "_") + "_names": v
                                       for e, v in self.event_handlers_names.items()})
         ])
-=======
-        return OrderedDict(
-            [
-                ("processing_stats", self._compute_basic_stats(self.processing_times)),
-                ("dataflow_stats", self._compute_basic_stats(self.dataflow_times)),
-                (
-                    "event_handlers_stats",
-                    dict(
-                        [
-                            (str(e).replace(".", "_"), self._compute_basic_stats(self.event_handlers_times[e]))
-                            for e in Events
-                            if e not in events_to_ignore
-                        ]
-                        + [("total_time", total_eh_time)]
-                    ),
-                ),
-                (
-                    "event_handlers_names",
-                    {str(e).replace(".", "_") + "_names": v for e, v in self.event_handlers_names.items()},
-                ),
-            ]
-        )
->>>>>>> dda1632c
+
 
     def write_results(self, output_path):
         """
