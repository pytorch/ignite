# -*- coding: utf-8 -*-
"""TQDM logger."""
from collections import OrderedDict
from typing import Any, Callable, List, Optional, Union

from ignite.contrib.handlers.base_logger import BaseLogger, BaseOutputHandler
from ignite.engine import Engine, Events
from ignite.engine.events import CallableEventWithFilter, RemovableEventHandle


class ProgressBar(BaseLogger):
    """
    TQDM progress bar handler to log training progress and computed metrics.

    Args:
        persist: set to ``True`` to persist the progress bar after completion (default = ``False``)
        bar_format : Specify a custom bar string formatting. May impact performance.
            [default: '{desc}[{n_fmt}/{total_fmt}] {percentage:3.0f}%|{bar}{postfix} [{elapsed}<{remaining}]'].
            Set to ``None`` to use ``tqdm`` default bar formatting: '{l_bar}{bar}{r_bar}', where
            l_bar='{desc}: {percentage:3.0f}%|' and
            r_bar='| {n_fmt}/{total_fmt} [{elapsed}<{remaining}, {rate_fmt}{postfix}]'. For more details on the
            formatting, see `tqdm docs <https://tqdm.github.io/docs/tqdm/>`_.
        tqdm_kwargs: kwargs passed to tqdm progress bar.
            By default, progress bar description displays "Epoch [5/10]" where 5 is the current epoch and 10 is the
            number of epochs; however, if ``max_epochs`` are set to 1, the progress bar instead displays
            "Iteration: [5/10]". If tqdm_kwargs defines `desc`, e.g. "Predictions", than the description is
            "Predictions [5/10]" if number of epochs is more than one otherwise it is simply "Predictions".

    Examples:
        Simple progress bar

        .. code-block:: python

            trainer = create_supervised_trainer(model, optimizer, loss)

            pbar = ProgressBar()
            pbar.attach(trainer)

            # Progress bar will looks like
            # Epoch [2/50]: [64/128]  50%|█████      [06:17<12:34]

        Log output to a file instead of stderr (tqdm's default output)

        .. code-block:: python

            trainer = create_supervised_trainer(model, optimizer, loss)

            log_file = open("output.log", "w")
            pbar = ProgressBar(file=log_file)
            pbar.attach(trainer)

        Attach metrics that already have been computed at :attr:`~ignite.engine.events.Events.ITERATION_COMPLETED`
        (such as :class:`~ignite.metrics.RunningAverage`)

        .. code-block:: python

            trainer = create_supervised_trainer(model, optimizer, loss)

            RunningAverage(output_transform=lambda x: x).attach(trainer, 'loss')

            pbar = ProgressBar()
            pbar.attach(trainer, ['loss'])

            # Progress bar will looks like
            # Epoch [2/50]: [64/128]  50%|█████      , loss=0.123 [06:17<12:34]

        Directly attach the engine's output

        .. code-block:: python

            trainer = create_supervised_trainer(model, optimizer, loss)

            pbar = ProgressBar()
            pbar.attach(trainer, output_transform=lambda x: {'loss': x})

            # Progress bar will looks like
            # Epoch [2/50]: [64/128]  50%|█████      , loss=0.123 [06:17<12:34]


        Example where the State Attributes ``trainer.state.alpha`` and ``trainer.state.beta``
        are also logged along with the NLL and Accuracy after each iteration:

        .. code-block:: python

            pbar.attach(
                trainer,
                metric_names=["nll", "accuracy"],
                state_attributes=["alpha", "beta"],
            )


    Note:
<<<<<<< HEAD
        When attaching the progress bar to an engine, it is recommend that you replace
=======
        When attaching the progress bar to an engine, it is recommended that you replace
>>>>>>> 8ec312c4
        every print operation in the engine's handlers triggered every iteration with
        ``pbar.log_message`` to guarantee the correct format of the stdout.

    Note:
        When using inside jupyter notebook, `ProgressBar` automatically uses `tqdm_notebook`. For correct rendering,
        please install `ipywidgets <https://ipywidgets.readthedocs.io/en/stable/user_install.html#installation>`_.
        Due to `tqdm notebook bugs <https://github.com/tqdm/tqdm/issues/594>`_, bar format may be needed to be set
        to an empty string value.

    .. versionchanged:: 0.4.7
        `attach` now accepts an optional list of `state_attributes`

    """

    _events_order: List[Union[Events, CallableEventWithFilter]] = [
        Events.STARTED,
        Events.EPOCH_STARTED,
        Events.ITERATION_STARTED,
        Events.ITERATION_COMPLETED,
        Events.EPOCH_COMPLETED,
        Events.COMPLETED,
    ]

    def __init__(
        self,
        persist: bool = False,
        bar_format: Union[
            str, None
        ] = "{desc}[{n_fmt}/{total_fmt}] {percentage:3.0f}%|{bar}{postfix} [{elapsed}<{remaining}]",
        **tqdm_kwargs: Any,
    ):
        try:
            from tqdm.autonotebook import tqdm
        except ImportError:
            raise ModuleNotFoundError(
                "This contrib module requires tqdm to be installed. "
                "Please install it with command: \n pip install tqdm"
            )

        self.pbar_cls = tqdm
        self.pbar = None
        self.persist = persist
        self.bar_format = bar_format
        self.tqdm_kwargs = tqdm_kwargs

    def _reset(self, pbar_total: Optional[int]) -> None:
        self.pbar = self.pbar_cls(
            total=pbar_total, leave=self.persist, bar_format=self.bar_format, initial=1, **self.tqdm_kwargs
        )

    def _close(self, engine: Engine) -> None:
        if self.pbar is not None:
            # https://github.com/tqdm/notebook.py#L240-L250
            # issue #1115 : notebook backend of tqdm checks if n < total (error or KeyboardInterrupt)
            # and the bar persists in 'danger' mode
            if self.pbar.total is not None:
                self.pbar.n = self.pbar.total
            self.pbar.close()
        self.pbar = None

    @staticmethod
    def _compare_lt(
        event1: Union[Events, CallableEventWithFilter], event2: Union[Events, CallableEventWithFilter]
    ) -> bool:
        i1 = ProgressBar._events_order.index(event1)
        i2 = ProgressBar._events_order.index(event2)
        return i1 < i2

    def log_message(self, message: str) -> None:
        """
        Logs a message, preserving the progress bar correct output format.

        Args:
            message: string you wish to log.
        """
        from tqdm import tqdm

        tqdm.write(message, file=self.tqdm_kwargs.get("file", None))

    def attach(  # type: ignore[override]
        self,
        engine: Engine,
        metric_names: Optional[Union[str, List[str]]] = None,
        output_transform: Optional[Callable] = None,
        event_name: Union[Events, CallableEventWithFilter] = Events.ITERATION_COMPLETED,
        closing_event_name: Union[Events, CallableEventWithFilter] = Events.EPOCH_COMPLETED,
        state_attributes: Optional[List[str]] = None,
    ) -> None:
        """
        Attaches the progress bar to an engine object.

        Args:
            engine: engine object.
            metric_names: list of metric names to plot or a string "all" to plot all available
                metrics.
            output_transform: a function to select what you want to print from the engine's
                output. This function may return either a dictionary with entries in the format of ``{name: value}``,
                or a single scalar, which will be displayed with the default name `output`.
            event_name: event's name on which the progress bar advances. Valid events are from
                :class:`~ignite.engine.events.Events`.
            closing_event_name: event's name on which the progress bar is closed. Valid events are from
                :class:`~ignite.engine.events.Events`.
            state_attributes: list of attributes of the ``trainer.state`` to plot.

        Note:
            Accepted output value types are numbers, 0d and 1d torch tensors and strings.

        """
        desc = self.tqdm_kwargs.get("desc", None)

        if event_name not in engine._allowed_events:
            raise ValueError(f"Logging event {event_name.name} is not in allowed events for this engine")

        if isinstance(closing_event_name, CallableEventWithFilter):
            if closing_event_name.filter is not None:
                raise ValueError("Closing Event should not be a filtered event")

        if not self._compare_lt(event_name, closing_event_name):
            raise ValueError(f"Logging event {event_name} should be called before closing event {closing_event_name}")

        log_handler = _OutputHandler(
            desc,
            metric_names,
            output_transform,
            closing_event_name=closing_event_name,
            state_attributes=state_attributes,
        )

        super(ProgressBar, self).attach(engine, log_handler, event_name)
        engine.add_event_handler(closing_event_name, self._close)

    def attach_opt_params_handler(  # type: ignore[empty-body]
        self, engine: Engine, event_name: Union[str, Events], *args: Any, **kwargs: Any
    ) -> RemovableEventHandle:
        """Intentionally empty"""
        pass

    def _create_output_handler(self, *args: Any, **kwargs: Any) -> "_OutputHandler":
        return _OutputHandler(*args, **kwargs)

    def _create_opt_params_handler(self, *args: Any, **kwargs: Any) -> Callable:  # type: ignore[empty-body]
        """Intentionally empty"""
        pass


class _OutputHandler(BaseOutputHandler):
    """Helper handler to log engine's output and/or metrics

        pbar = ProgressBar()
    Args:
        description: progress bar description.
        metric_names: list of metric names to plot or a string "all" to plot all available
            metrics.
        output_transform: output transform function to prepare `engine.state.output` as a number.
            For example, `output_transform = lambda output: output`
            This function can also return a dictionary, e.g `{'loss': loss1, 'another_loss': loss2}` to label the plot
            with corresponding keys.
        closing_event_name: event's name on which the progress bar is closed. Valid events are from
            :class:`~ignite.engine.events.Events` or any `event_name` added by
            :meth:`~ignite.engine.engine.Engine.register_events`.
        state_attributes: list of attributes of the ``trainer.state`` to plot.

    """

    def __init__(
        self,
        description: str,
        metric_names: Optional[Union[str, List[str]]] = None,
        output_transform: Optional[Callable] = None,
        closing_event_name: Union[Events, CallableEventWithFilter] = Events.EPOCH_COMPLETED,
        state_attributes: Optional[List[str]] = None,
    ):
        if metric_names is None and output_transform is None:
            # This helps to avoid 'Either metric_names or output_transform should be defined' of BaseOutputHandler
            metric_names = []
        super(_OutputHandler, self).__init__(
            description, metric_names, output_transform, global_step_transform=None, state_attributes=state_attributes
        )
        self.closing_event_name = closing_event_name

    @staticmethod
    def get_max_number_events(event_name: Union[str, Events, CallableEventWithFilter], engine: Engine) -> Optional[int]:
        if event_name in (Events.ITERATION_STARTED, Events.ITERATION_COMPLETED):
            return engine.state.epoch_length
        if event_name in (Events.EPOCH_STARTED, Events.EPOCH_COMPLETED):
            return engine.state.max_epochs
        return 1

    def __call__(self, engine: Engine, logger: ProgressBar, event_name: Union[str, Events]) -> None:
        pbar_total = self.get_max_number_events(event_name, engine)
        if logger.pbar is None:
            logger._reset(pbar_total=pbar_total)

        max_epochs = engine.state.max_epochs
        default_desc = "Iteration" if max_epochs == 1 else "Epoch"

        desc = self.tag or default_desc
        max_num_of_closing_events = self.get_max_number_events(self.closing_event_name, engine)
        if max_num_of_closing_events and max_num_of_closing_events > 1:
            global_step = engine.state.get_event_attrib_value(self.closing_event_name)
            desc += f" [{global_step}/{max_num_of_closing_events}]"
        logger.pbar.set_description(desc)  # type: ignore[attr-defined]

        rendered_metrics = self._setup_output_metrics_state_attrs(engine, log_text=True)
        metrics = OrderedDict()
        for key, value in rendered_metrics.items():
            key = "_".join(key[1:])  # tqdm has tag as description

            metrics[key] = value

        if metrics:
            logger.pbar.set_postfix(metrics)  # type: ignore[attr-defined]

        global_step = engine.state.get_event_attrib_value(event_name)
        if pbar_total is not None:
            global_step = (global_step - 1) % pbar_total + 1
        logger.pbar.update(global_step - logger.pbar.n)  # type: ignore[attr-defined]<|MERGE_RESOLUTION|>--- conflicted
+++ resolved
@@ -90,11 +90,7 @@
 
 
     Note:
-<<<<<<< HEAD
-        When attaching the progress bar to an engine, it is recommend that you replace
-=======
         When attaching the progress bar to an engine, it is recommended that you replace
->>>>>>> 8ec312c4
         every print operation in the engine's handlers triggered every iteration with
         ``pbar.log_message`` to guarantee the correct format of the stdout.
 
