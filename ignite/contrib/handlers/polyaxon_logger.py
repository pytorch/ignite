import numbers
import warnings
from typing import Any, Callable, Dict, List, Optional, Union

import torch
from torch.optim import Optimizer

from ignite.contrib.handlers.base_logger import BaseLogger, BaseOptimizerParamsHandler, BaseOutputHandler
from ignite.engine import Engine, Events
from ignite.handlers import global_step_from_engine

__all__ = ["PolyaxonLogger", "OutputHandler", "OptimizerParamsHandler", "global_step_from_engine"]


class PolyaxonLogger(BaseLogger):
    """
    `Polyaxon <https://polyaxon.com/>`_ tracking client handler to log parameters and metrics during the training
    and validation.

    This class requires `polyaxon <https://github.com/polyaxon/polyaxon/>`_ package to be installed:

    .. code-block:: bash

        pip install polyaxon

        // If you are using polyaxon v0.x

        pip install polyaxon-client


    Examples:

        .. code-block:: python

            from ignite.contrib.handlers.polyaxon_logger import *

            # Create a logger
            plx_logger = PolyaxonLogger()

            # Log experiment parameters:
            plx_logger.log_params(**{
                "seed": seed,
                "batch_size": batch_size,
                "model": model.__class__.__name__,

                "pytorch version": torch.__version__,
                "ignite version": ignite.__version__,
                "cuda version": torch.version.cuda,
                "device name": torch.cuda.get_device_name(0)
            })

            # Attach the logger to the trainer to log training loss at each iteration
            plx_logger.attach_output_handler(
                trainer,
                event_name=Events.ITERATION_COMPLETED,
                tag="training",
                output_transform=lambda loss: {"loss": loss}
            )

            # Attach the logger to the evaluator on the training dataset and log NLL, Accuracy metrics after each epoch
            # We setup `global_step_transform=global_step_from_engine(trainer)` to take the epoch
            # of the `trainer` instead of `train_evaluator`.
            plx_logger.attach_output_handler(
                train_evaluator,
                event_name=Events.EPOCH_COMPLETED,
                tag="training",
                metric_names=["nll", "accuracy"],
                global_step_transform=global_step_from_engine(trainer),
            )

            # Attach the logger to the evaluator on the validation dataset and log NLL, Accuracy metrics after
            # each epoch. We setup `global_step_transform=global_step_from_engine(trainer)` to take the epoch of the
            # `trainer` instead of `evaluator`.
            plx_logger.attach_output_handler(
                evaluator,
                event_name=Events.EPOCH_COMPLETED,
                tag="validation",
                metric_names=["nll", "accuracy"],
                global_step_transform=global_step_from_engine(trainer)),
            )

            # Attach the logger to the trainer to log optimizer's parameters, e.g. learning rate at each iteration
            plx_logger.attach_opt_params_handler(
                trainer,
                event_name=Events.ITERATION_STARTED,
                optimizer=optimizer,
                param_name='lr'  # optional
            )

    Args:
<<<<<<< HEAD
        *args: Positional arguments accepted from
            `Experiment <https://polyaxon.com/docs/experimentation/tracking/client/>`_.
        **kwargs: Keyword arguments accepted from
            `Experiment <https://polyaxon.com/docs/experimentation/tracking/client/>`_.
=======
        args: Positional arguments accepted from
            `Experiment <https://docs.polyaxon.com/references/polyaxon-tracking-api/experiments/>`_.
        kwargs: Keyword arguments accepted from
            `Experiment <https://docs.polyaxon.com/references/polyaxon-tracking-api/experiments/>`_.
>>>>>>> d1d84eb9

    """

    def __init__(self, *args: Any, **kwargs: Any):
        try:
            from polyaxon.tracking import Run

            self.experiment = Run(*args, **kwargs)
        except ImportError:
            try:
                from polyaxon_client.tracking import Experiment

                self.experiment = Experiment(*args, **kwargs)
            except ImportError:
                raise RuntimeError(
                    "This contrib module requires polyaxon to be installed.\n"
                    "For Polyaxon v1.x please install it with command: \n pip install polyaxon\n"
                    "For Polyaxon v0.x please install it with command: \n pip install polyaxon-client"
                )

    def __getattr__(self, attr: Any) -> Any:
        return getattr(self.experiment, attr)

    def _create_output_handler(self, *args: Any, **kwargs: Any) -> "OutputHandler":
        return OutputHandler(*args, **kwargs)

    def _create_opt_params_handler(self, *args: Any, **kwargs: Any) -> "OptimizerParamsHandler":
        return OptimizerParamsHandler(*args, **kwargs)


class OutputHandler(BaseOutputHandler):
    """Helper handler to log engine's output and/or metrics.

    Examples:

        .. code-block:: python

            from ignite.contrib.handlers.polyaxon_logger import *

            # Create a logger
            plx_logger = PolyaxonLogger()

            # Attach the logger to the evaluator on the validation dataset and log NLL, Accuracy metrics after
            # each epoch. We setup `global_step_transform=global_step_from_engine(trainer)` to take the epoch
            # of the `trainer`:
            plx_logger.attach(
                evaluator,
                log_handler=OutputHandler(
                    tag="validation",
                    metric_names=["nll", "accuracy"],
                    global_step_transform=global_step_from_engine(trainer)
                ),
                event_name=Events.EPOCH_COMPLETED
            )
            # or equivalently
            plx_logger.attach_output_handler(
                evaluator,
                event_name=Events.EPOCH_COMPLETED,
                tag="validation",
                metric_names=["nll", "accuracy"],
                global_step_transform=global_step_from_engine(trainer)
            )

        Another example, where model is evaluated every 500 iterations:

        .. code-block:: python

            from ignite.contrib.handlers.polyaxon_logger import *

            @trainer.on(Events.ITERATION_COMPLETED(every=500))
            def evaluate(engine):
                evaluator.run(validation_set, max_epochs=1)

            plx_logger = PolyaxonLogger()

            def global_step_transform(*args, **kwargs):
                return trainer.state.iteration

            # Attach the logger to the evaluator on the validation dataset and log NLL, Accuracy metrics after
            # every 500 iterations. Since evaluator engine does not have access to the training iteration, we
            # provide a global_step_transform to return the trainer.state.iteration for the global_step, each time
            # evaluator metrics are plotted on Polyaxon.

            plx_logger.attach_output_handler(
                evaluator,
                event_name=Events.EPOCH_COMPLETED,
                tag="validation",
                metrics=["nll", "accuracy"],
                global_step_transform=global_step_transform
            )

    Args:
        tag: common title for all produced plots. For example, "training"
        metric_names: list of metric names to plot or a string "all" to plot all available
            metrics.
        output_transform: output transform function to prepare `engine.state.output` as a number.
            For example, `output_transform = lambda output: output`
            This function can also return a dictionary, e.g `{"loss": loss1, "another_loss": loss2}` to label the plot
            with corresponding keys.
        global_step_transform: global step transform function to output a desired global step.
            Input of the function is `(engine, event_name)`. Output of function should be an integer.
            Default is None, global_step based on attached engine. If provided,
            uses function output as global_step. To setup global step from another engine, please use
            :meth:`~ignite.contrib.handlers.polyaxon_logger.global_step_from_engine`.

    Note:

        Example of `global_step_transform`:

        .. code-block:: python

            def global_step_transform(engine, event_name):
                return engine.state.get_event_attrib_value(event_name)

    """

    def __init__(
        self,
        tag: str,
        metric_names: Optional[List[str]] = None,
        output_transform: Optional[Callable] = None,
        global_step_transform: Optional[Callable] = None,
    ):
        super(OutputHandler, self).__init__(tag, metric_names, output_transform, global_step_transform)

    def __call__(self, engine: Engine, logger: PolyaxonLogger, event_name: Union[str, Events]) -> None:

        if not isinstance(logger, PolyaxonLogger):
            raise RuntimeError("Handler 'OutputHandler' works only with PolyaxonLogger")

        metrics = self._setup_output_metrics(engine)

        global_step = self.global_step_transform(engine, event_name)  # type: ignore[misc]

        if not isinstance(global_step, int):
            raise TypeError(
                f"global_step must be int, got {type(global_step)}."
                " Please check the output of global_step_transform."
            )

        rendered_metrics = {"step": global_step}  # type: Dict[str, Union[float, numbers.Number]]
        for key, value in metrics.items():
            if isinstance(value, numbers.Number):
                rendered_metrics[f"{self.tag}/{key}"] = value
            elif isinstance(value, torch.Tensor) and value.ndimension() == 0:
                rendered_metrics[f"{self.tag}/{key}"] = value.item()
            elif isinstance(value, torch.Tensor) and value.ndimension() == 1:
                for i, v in enumerate(value):
                    rendered_metrics[f"{self.tag}/{key}/{i}"] = v.item()
            else:
                warnings.warn(f"PolyaxonLogger output_handler can not log metrics value type {type(value)}")

        logger.log_metrics(**rendered_metrics)


class OptimizerParamsHandler(BaseOptimizerParamsHandler):
    """Helper handler to log optimizer parameters

    Examples:

        .. code-block:: python

            from ignite.contrib.handlers.polyaxon_logger import *

            # Create a logger
            plx_logger = PolyaxonLogger()

            # Attach the logger to the trainer to log optimizer's parameters, e.g. learning rate at each iteration
            plx_logger.attach(
                trainer,
                log_handler=OptimizerParamsHandler(optimizer),
                event_name=Events.ITERATION_STARTED
            )
            # or equivalently
            plx_logger.attach_opt_params_handler(
                trainer,
                event_name=Events.ITERATION_STARTED,
                optimizer=optimizer
            )

    Args:
        optimizer: torch optimizer or any object with attribute ``param_groups``
            as a sequence.
        param_name: parameter name
        tag: common title for all produced plots. For example, "generator"
    """

    def __init__(self, optimizer: Optimizer, param_name: str = "lr", tag: Optional[str] = None):
        super(OptimizerParamsHandler, self).__init__(optimizer, param_name, tag)

    def __call__(self, engine: Engine, logger: PolyaxonLogger, event_name: Union[str, Events]) -> None:
        if not isinstance(logger, PolyaxonLogger):
            raise RuntimeError("Handler OptimizerParamsHandler works only with PolyaxonLogger")

        global_step = engine.state.get_event_attrib_value(event_name)
        tag_prefix = f"{self.tag}/" if self.tag else ""
        params = {
            f"{tag_prefix}{self.param_name}/group_{i}": float(param_group[self.param_name])
            for i, param_group in enumerate(self.optimizer.param_groups)
        }
        params["step"] = global_step
        logger.log_metrics(**params)<|MERGE_RESOLUTION|>--- conflicted
+++ resolved
@@ -88,17 +88,10 @@
             )
 
     Args:
-<<<<<<< HEAD
-        *args: Positional arguments accepted from
+        args: Positional arguments accepted from
             `Experiment <https://polyaxon.com/docs/experimentation/tracking/client/>`_.
-        **kwargs: Keyword arguments accepted from
+        kwargs: Keyword arguments accepted from
             `Experiment <https://polyaxon.com/docs/experimentation/tracking/client/>`_.
-=======
-        args: Positional arguments accepted from
-            `Experiment <https://docs.polyaxon.com/references/polyaxon-tracking-api/experiments/>`_.
-        kwargs: Keyword arguments accepted from
-            `Experiment <https://docs.polyaxon.com/references/polyaxon-tracking-api/experiments/>`_.
->>>>>>> d1d84eb9
 
     """
 
