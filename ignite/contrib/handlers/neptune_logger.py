import numbers
import tempfile
from typing import Mapping
import warnings

import torch

import ignite
from ignite.contrib.handlers.base_logger import (
    BaseLogger,
    BaseOptimizerParamsHandler,
    BaseOutputHandler,
    BaseWeightsScalarHandler,
    global_step_from_engine,
)

__all__ = [
    "NeptuneLogger",
    "NeptuneSaver",
    "OptimizerParamsHandler",
    "OutputHandler",
    "WeightsScalarHandler",
    "GradsScalarHandler",
    "global_step_from_engine",
]


class OutputHandler(BaseOutputHandler):
    """Helper handler to log engine's output and/or metrics

    Examples:

        .. code-block:: python

            from ignite.contrib.handlers.neptune_logger import *

            # Create a logger
            # We are using the api_token for the anonymous user neptuner but you can use your own.

            npt_logger = NeptuneLogger(api_token="ANONYMOUS",
                                       project_name="shared/pytorch-ignite-integration",
                                       experiment_name="cnn-mnist", # Optional,
                                       params={"max_epochs": 10}, # Optional,
                                       tags=["pytorch-ignite","minst"] # Optional
                                       )

            # Attach the logger to the evaluator on the validation dataset and log NLL, Accuracy metrics after
            # each epoch. We setup `global_step_transform=global_step_from_engine(trainer)` to take the epoch
            # of the `trainer`:
            npt_logger.attach(evaluator,
                             log_handler=OutputHandler(tag="validation",
                                                       metric_names=["nll", "accuracy"],
                                                       global_step_transform=global_step_from_engine(trainer)),
                             event_name=Events.EPOCH_COMPLETED)

        Another example, where model is evaluated every 500 iterations:

        .. code-block:: python

            from ignite.contrib.handlers.neptune_logger import *

            @trainer.on(Events.ITERATION_COMPLETED(every=500))
            def evaluate(engine):
                evaluator.run(validation_set, max_epochs=1)

            # We are using the api_token for the anonymous user neptuner but you can use your own.

            npt_logger = NeptuneLogger(api_token="ANONYMOUS",
                                       project_name="shared/pytorch-ignite-integration",
                                       experiment_name="cnn-mnist", # Optional,
                                       params={"max_epochs": 10}, # Optional,
                                       tags=["pytorch-ignite", "minst"] # Optional
                                       )

            def global_step_transform(*args, **kwargs):
                return trainer.state.iteration

            # Attach the logger to the evaluator on the validation dataset and log NLL, Accuracy metrics after
            # every 500 iterations. Since evaluator engine does not have access to the training iteration, we
            # provide a global_step_transform to return the trainer.state.iteration for the global_step, each time
            # evaluator metrics are plotted on NeptuneML.

            npt_logger.attach(evaluator,
                             log_handler=OutputHandler(tag="validation",
                                                       metrics=["nll", "accuracy"],
                                                       global_step_transform=global_step_transform),
                             event_name=Events.EPOCH_COMPLETED)

    Args:
        tag (str): common title for all produced plots. For example, 'training'
        metric_names (list of str, optional): list of metric names to plot or a string "all" to plot all available
            metrics.
        output_transform (callable, optional): output transform function to prepare `engine.state.output` as a number.
            For example, `output_transform = lambda output: output`
            This function can also return a dictionary, e.g `{'loss': loss1, 'another_loss': loss2}` to label the plot
            with corresponding keys.
        another_engine (Engine): Deprecated (see :attr:`global_step_transform`). Another engine to use to provide the
            value of event. Typically, user can provide
            the trainer if this handler is attached to an evaluator and thus it logs proper trainer's
            epoch/iteration value.
        global_step_transform (callable, optional): global step transform function to output a desired global step.
            Input of the function is `(engine, event_name)`. Output of function should be an integer.
            Default is None, global_step based on attached engine. If provided,
            uses function output as global_step. To setup global step from another engine, please use
            :meth:`~ignite.contrib.handlers.neptune_logger.global_step_from_engine`.

    Note:

        Example of `global_step_transform`:

        .. code-block:: python

            def global_step_transform(engine, event_name):
                return engine.state.get_event_attrib_value(event_name)

    """

    def __init__(self, tag, metric_names=None, output_transform=None, another_engine=None, global_step_transform=None):
        super(OutputHandler, self).__init__(tag, metric_names, output_transform, another_engine, global_step_transform)

    def __call__(self, engine, logger, event_name):

        if not isinstance(logger, NeptuneLogger):
            raise RuntimeError("Handler 'OutputHandler' works only with NeptuneLogger")

        metrics = self._setup_output_metrics(engine)

        global_step = self.global_step_transform(engine, event_name)

        if not isinstance(global_step, int):
            raise TypeError(
                "global_step must be int, got {}."
                " Please check the output of global_step_transform.".format(type(global_step))
            )

        for key, value in metrics.items():
            if isinstance(value, numbers.Number) or isinstance(value, torch.Tensor) and value.ndimension() == 0:
                logger.experiment.log_metric("{}/{}".format(self.tag, key), x=global_step, y=value)
            elif isinstance(value, torch.Tensor) and value.ndimension() == 1:
                for i, v in enumerate(value):
                    logger.experiment.log_metric("{}/{}/{}".format(self.tag, key, i), x=global_step, y=v.item())
            else:
                warnings.warn("NeptuneLogger output_handler can not log " "metrics value type {}".format(type(value)))


class OptimizerParamsHandler(BaseOptimizerParamsHandler):
    """Helper handler to log optimizer parameters

    Examples:

        .. code-block:: python

            from ignite.contrib.handlers.neptune_logger import *

            # Create a logger
            # We are using the api_token for the anonymous user neptuner but you can use your own.

            npt_logger = NeptuneLogger(api_token="ANONYMOUS",
                                       project_name="shared/pytorch-ignite-integration",
                                       experiment_name="cnn-mnist", # Optional,
                                       params={"max_epochs": 10}, # Optional,
                                       tags=["pytorch-ignite","minst"] # Optional
                                       )

            # Attach the logger to the trainer to log optimizer's parameters, e.g. learning rate at each iteration
            npt_logger.attach(trainer,
                             log_handler=OptimizerParamsHandler(optimizer),
                             event_name=Events.ITERATION_STARTED)

    Args:
        optimizer (torch.optim.Optimizer): torch optimizer which parameters to log
        param_name (str): parameter name
        tag (str, optional): common title for all produced plots. For example, 'generator'
    """

    def __init__(self, optimizer, param_name="lr", tag=None):
        super(OptimizerParamsHandler, self).__init__(optimizer, param_name, tag)

    def __call__(self, engine, logger, event_name):
        if not isinstance(logger, NeptuneLogger):
            raise RuntimeError("Handler 'OptimizerParamsHandler' works only with NeptuneLogger")

        global_step = engine.state.get_event_attrib_value(event_name)
        tag_prefix = "{}/".format(self.tag) if self.tag else ""
        params = {
            "{}{}/group_{}".format(tag_prefix, self.param_name, i): float(param_group[self.param_name])
            for i, param_group in enumerate(self.optimizer.param_groups)
        }

        for k, v in params.items():
            logger.experiment.log_metric(k, x=global_step, y=v)


class WeightsScalarHandler(BaseWeightsScalarHandler):
    """Helper handler to log model's weights as scalars.
    Handler iterates over named parameters of the model, applies reduction function to each parameter
    produce a scalar and then logs the scalar.

    Examples:

        .. code-block:: python

            from ignite.contrib.handlers.neptune_logger import *

            # Create a logger
            # We are using the api_token for the anonymous user neptuner but you can use your own.

            npt_logger = NeptuneLogger(api_token="ANONYMOUS",
                                       project_name="shared/pytorch-ignite-integration",
                                       experiment_name="cnn-mnist", # Optional,
                                       params={"max_epochs": 10}, # Optional,
                                       tags=["pytorch-ignite","minst"] # Optional
                                       )

            # Attach the logger to the trainer to log model's weights norm after each iteration
            npt_logger.attach(trainer,
                             log_handler=WeightsScalarHandler(model, reduction=torch.norm),
                             event_name=Events.ITERATION_COMPLETED)

    Args:
        model (torch.nn.Module): model to log weights
        reduction (callable): function to reduce parameters into scalar
        tag (str, optional): common title for all produced plots. For example, 'generator'

    """

    def __init__(self, model, reduction=torch.norm, tag=None):
        super(WeightsScalarHandler, self).__init__(model, reduction, tag=tag)

    def __call__(self, engine, logger, event_name):

        if not isinstance(logger, NeptuneLogger):
            raise RuntimeError("Handler 'WeightsScalarHandler' works only with NeptuneLogger")

        global_step = engine.state.get_event_attrib_value(event_name)
        tag_prefix = "{}/".format(self.tag) if self.tag else ""
        for name, p in self.model.named_parameters():
            if p.grad is None:
                continue

            name = name.replace(".", "/")
            logger.experiment.log_metric(
                "{}weights_{}/{}".format(tag_prefix, self.reduction.__name__, name),
                x=global_step,
                y=self.reduction(p.data),
            )


class GradsScalarHandler(BaseWeightsScalarHandler):
    """Helper handler to log model's gradients as scalars.
    Handler iterates over the gradients of named parameters of the model, applies reduction function to each parameter
    produce a scalar and then logs the scalar.

    Examples:

        .. code-block:: python

            from ignite.contrib.handlers.neptune_logger import *

            # Create a logger
            # We are using the api_token for the anonymous user neptuner but you can use your own.

            npt_logger = NeptuneLogger(api_token="ANONYMOUS",
                                       project_name="shared/pytorch-ignite-integration",
                                       experiment_name="cnn-mnist", # Optional,
                                       params={"max_epochs": 10}, # Optional,
                                       tags=["pytorch-ignite","minst"] # Optional
                                       )

            # Attach the logger to the trainer to log model's weights norm after each iteration
            npt_logger.attach(trainer,
                             log_handler=GradsScalarHandler(model, reduction=torch.norm),
                             event_name=Events.ITERATION_COMPLETED)

    Args:
        model (torch.nn.Module): model to log weights
        reduction (callable): function to reduce parameters into scalar
        tag (str, optional): common title for all produced plots. For example, 'generator'

    """

    def __init__(self, model, reduction=torch.norm, tag=None):
        super(GradsScalarHandler, self).__init__(model, reduction, tag=tag)

    def __call__(self, engine, logger, event_name):
        if not isinstance(logger, NeptuneLogger):
            raise RuntimeError("Handler 'GradsScalarHandler' works only with NeptuneLogger")

        global_step = engine.state.get_event_attrib_value(event_name)
        tag_prefix = "{}/".format(self.tag) if self.tag else ""
        for name, p in self.model.named_parameters():
            if p.grad is None:
                continue

            name = name.replace(".", "/")
            logger.experiment.log_metric(
                "{}grads_{}/{}".format(tag_prefix, self.reduction.__name__, name),
                x=global_step,
                y=self.reduction(p.grad),
            )


class NeptuneLogger(BaseLogger):
    """
    Neptune handler to log metrics, model/optimizer parameters, gradients during the training and validation.
    It can also log model checkpoints to Neptune server.

    .. code-block:: bash

        pip install neptune-client

    Args:
        api_token (str | None): Required in online mode. Neputne API token, found on https://neptune.ai.
            Read how to get your API key
            https://docs.neptune.ai/python-api/tutorials/get-started.html#copy-api-token.
        project_name (str): Required in online mode. Qualified name of a project in a form of
           "namespace/project_name" for example "tom/minst-classification".
           If None, the value of NEPTUNE_PROJECT environment variable will be taken.
           You need to create the project in https://neptune.ai first.
        offline_mode (bool): Optional default False. If offline_mode=True no logs will be send to neptune.
           Usually used for debug purposes.
        experiment_name (str, optional): Optional. Editable name of the experiment.
           Name is displayed in the experiment’s Details (Metadata section) and in experiments view as a column.
        upload_source_files (list, optional): Optional. List of source files to be uploaded.
           Must be list of str or single str. Uploaded sources are displayed in the experiment’s Source code tab.
           If None is passed, Python file from which experiment was created will be uploaded.
           Pass empty list (`[]`) to upload no files. Unix style pathname pattern expansion is supported.
           For example, you can pass `*.py` to upload all python source files from the current directory.
           For recursion lookup use `**/*.py` (for Python 3.5 and later). For more information see glob library.
        params (dict, optional): Optional. Parameters of the experiment. After experiment creation params are read-only.
           Parameters are displayed in the experiment’s Parameters section and each key-value pair can be
           viewed in experiments view as a column.
        properties (dict, optional): Optional default is `{}`. Properties of the experiment.
           They are editable after experiment is created. Properties are displayed in the experiment’s Details and
           each key-value pair can be viewed in experiments view as a column.
        tags (list, optional): Optional default `[]`. Must be list of str. Tags of the experiment.
           Tags are displayed in the experiment’s Details and can be viewed in experiments view as a column.

    Examples:

        .. code-block:: python

            from ignite.contrib.handlers.neptune_logger import *

            # Create a logger
            # We are using the api_token for the anonymous user neptuner but you can use your own.

            npt_logger = NeptuneLogger(api_token="ANONYMOUS",
                                       project_name="shared/pytorch-ignite-integration",
                                       experiment_name="cnn-mnist", # Optional,
                                       params={"max_epochs": 10}, # Optional,
                                       tags=["pytorch-ignite","minst"] # Optional
                                       )

            # Attach the logger to the trainer to log training loss at each iteration
            npt_logger.attach(trainer,
                             log_handler=OutputHandler(tag="training", output_transform=lambda loss: {'loss': loss}),
                             event_name=Events.ITERATION_COMPLETED)

            # Attach the logger to the evaluator on the training dataset and log NLL, Accuracy metrics after each epoch
            # We setup `global_step_transform=global_step_from_engine(trainer)` to take the epoch
            # of the `trainer` instead of `train_evaluator`.
            npt_logger.attach(train_evaluator,
                             log_handler=OutputHandler(tag="training",
                                                       metric_names=["nll", "accuracy"],
                                                       global_step_transform=global_step_from_engine(trainer)),
                             event_name=Events.EPOCH_COMPLETED)

            # Attach the logger to the evaluator on the validation dataset and log NLL, Accuracy metrics after
            # each epoch. We setup `global_step_transform=global_step_from_engine(trainer)` to take the epoch of the
            # `trainer` instead of `evaluator`.
            npt_logger.attach(evaluator,
                             log_handler=OutputHandler(tag="validation",
                                                       metric_names=["nll", "accuracy"],
                                                       global_step_transform=global_step_from_engine(trainer)),
                             event_name=Events.EPOCH_COMPLETED)

            # Attach the logger to the trainer to log optimizer's parameters, e.g. learning rate at each iteration
            npt_logger.attach(trainer,
                             log_handler=OptimizerParamsHandler(optimizer),
                             event_name=Events.ITERATION_STARTED)

            # Attach the logger to the trainer to log model's weights norm after each iteration
            npt_logger.attach(trainer,
                             log_handler=WeightsScalarHandler(model),
                             event_name=Events.ITERATION_COMPLETED)

            # We need to close the logger when we are done
            npt_logger.close()

        Explore an experiment with neptune tracking here:
<<<<<<< HEAD
        https://ui.neptune.ai/o/shared/org/pytorch-ignite-integration/e/PYTOR1-6/charts

=======
        https://ui.neptune.ai/o/shared/org/pytorch-ignite-integration/e/PYTOR1-18/charts
>>>>>>> 29058e2f
        You can save model checkpoints to a Neptune server:

        .. code-block:: python

            from ignite.handlers import Checkpoint

            def score_function(engine):
                return engine.state.metrics['accuracy']

            to_save = {'model': model}
            handler = Checkpoint(to_save, NeptuneSaver(npt_logger), n_saved=2,
                                 filename_prefix='best', score_function=score_function,
                                 score_name="validation_accuracy",
                                 global_step_transform=global_step_from_engine(trainer))
            validation_evaluator.add_event_handler(Events.COMPLETED, handler)

        It is also possible to use the logger as context manager:

        .. code-block:: python

            from ignite.contrib.handlers.neptune_logger import *

            # We are using the api_token for the anonymous user neptuner but you can use your own.

            npt_logger = NeptuneLogger(api_token="ANONYMOUS",
                                       project_name="shared/pytorch-ignite-integration",
                                            experiment_name="cnn-mnist", # Optional,
                                            params={"max_epochs": 10}, # Optional,
                                            tags=["pytorch-ignite","minst"] # Optional
                                            ) as npt_logger:

                trainer = Engine(update_fn)
                # Attach the logger to the trainer to log training loss at each iteration
                npt_logger.attach(trainer,
                                 log_handler=OutputHandler(tag="training",
                                                           output_transform=lambda loss: {'loss': loss}),
                                 event_name=Events.ITERATION_COMPLETED)

    """

    def __init__(self, *args, **kwargs):
        try:
            import neptune
        except ImportError:
            raise RuntimeError(
                "This contrib module requires neptune-client to be installed. "
                "You may install neptune with command: \n pip install neptune-client \n"
            )

        if kwargs.get("offline_mode", False):
            self.mode = "offline"
            neptune.init(project_qualified_name="dry-run/project", backend=neptune.OfflineBackend())
        else:
            self.mode = "online"
            neptune.init(api_token=kwargs["api_token"], project_qualified_name=kwargs["project_name"])

        self._experiment_kwargs = {
            k: v for k, v in kwargs.items() if k not in ["api_token", "project_name", "offline_mode"]
        }

        self.experiment = neptune.create_experiment(**self._experiment_kwargs)

    def close(self):
        self.experiment.stop()


class NeptuneSaver:
    """Handler that saves input checkpoint to the Neptune server.

    Args:
        neptune_logger (ignite.contrib.handlers.neptune_logger.NeptuneLogger): an instance of
            NeptuneLogger class.

    Examples:

<<<<<<< HEAD
    .. code-block:: python

        from ignite.contrib.handlers.neptune_logger import *

        # Create a logger
        # We are using the api_token for the anonymous user neptuner but you can use your own.

        npt_logger = NeptuneLogger(api_token="ANONYMOUS",
                                   project_name="shared/pytorch-ignite-integration",
                                   experiment_name="cnn-mnist", # Optional,
                                   params={"max_epochs": 10}, # Optional,
                                   tags=["pytorch-ignite","minst"] # Optional
                                   )

        ...
        evaluator = create_supervised_evaluator(model, metrics=metrics, ...)
        ...

        from ignite.handlers import Checkpoint

        def score_function(engine):
            return engine.state.metrics['accuracy']

        to_save = {'model': model}

        # pass neptune logger to NeptuneServer

        handler = Checkpoint(to_save, NeptuneSaver(npt_logger), n_saved=2,
                             filename_prefix='best', score_function=score_function,
                             score_name="validation_accuracy",
                             global_step_transform=global_step_from_engine(trainer))

        evaluator.add_event_handler(Events.COMPLETED, handler)

        # We need to close the logger when we are done
        npt_logger.close()
=======
        .. code-block:: python

            from ignite.contrib.handlers.neptune_logger import *

            # Create a logger
            # We are using the api_token for the anonymous user neptuner but you can use your own.

            npt_logger = NeptuneLogger(api_token="ANONYMOUS",
                                       project_name="shared/pytorch-ignite-integration",
                                       experiment_name="cnn-mnist", # Optional,
                                       params={"max_epochs": 10}, # Optional,
                                       tags=["pytorch-ignite","minst"] # Optional
                                       )

            ...
            evaluator = create_supervised_evaluator(model, metrics=metrics, ...)
            ...

            from ignite.handlers import Checkpoint

            def score_function(engine):
                return engine.state.metrics['accuracy']

            to_save = {'model': model}

            # pass neptune logger to NeptuneServer

            handler = Checkpoint(to_save, NeptuneSaver(npt_logger), n_saved=2,
                                 filename_prefix='best', score_function=score_function,
                                 score_name="validation_accuracy",
                                 global_step_transform=global_step_from_engine(trainer))

            evaluator.add_event_handler(Events.COMPLETED, handler)

            # We need to close the logger when we are done
            npt_logger.close()

    For example, you can access model checkpoints and download them from here:
    https://ui.neptune.ai/o/shared/org/pytorch-ignite-integration/e/PYTOR1-18/charts

>>>>>>> 29058e2f
    """

    def __init__(self, neptune_logger: NeptuneLogger):
        self._experiment = neptune_logger.experiment

    def __call__(self, checkpoint: Mapping, filename: str) -> None:

        with tempfile.NamedTemporaryFile() as tmp:
            torch.save(checkpoint, tmp.name)
            self._experiment.log_artifact(tmp.name, filename)

    def remove(self, filename: str) -> None:
        self._experiment.delete_artifacts(filename)<|MERGE_RESOLUTION|>--- conflicted
+++ resolved
@@ -87,12 +87,12 @@
                              event_name=Events.EPOCH_COMPLETED)
 
     Args:
-        tag (str): common title for all produced plots. For example, 'training'
+        tag (str): common title for all produced plots. For example, "training"
         metric_names (list of str, optional): list of metric names to plot or a string "all" to plot all available
             metrics.
         output_transform (callable, optional): output transform function to prepare `engine.state.output` as a number.
             For example, `output_transform = lambda output: output`
-            This function can also return a dictionary, e.g `{'loss': loss1, 'another_loss': loss2}` to label the plot
+            This function can also return a dictionary, e.g `{"loss": loss1, "another_loss": loss2}` to label the plot
             with corresponding keys.
         another_engine (Engine): Deprecated (see :attr:`global_step_transform`). Another engine to use to provide the
             value of event. Typically, user can provide
@@ -121,7 +121,7 @@
     def __call__(self, engine, logger, event_name):
 
         if not isinstance(logger, NeptuneLogger):
-            raise RuntimeError("Handler 'OutputHandler' works only with NeptuneLogger")
+            raise RuntimeError("Handler OutputHandler works only with NeptuneLogger")
 
         metrics = self._setup_output_metrics(engine)
 
@@ -135,10 +135,10 @@
 
         for key, value in metrics.items():
             if isinstance(value, numbers.Number) or isinstance(value, torch.Tensor) and value.ndimension() == 0:
-                logger.experiment.log_metric("{}/{}".format(self.tag, key), x=global_step, y=value)
+                logger.log_metric("{}/{}".format(self.tag, key), x=global_step, y=value)
             elif isinstance(value, torch.Tensor) and value.ndimension() == 1:
                 for i, v in enumerate(value):
-                    logger.experiment.log_metric("{}/{}/{}".format(self.tag, key, i), x=global_step, y=v.item())
+                    logger.log_metric("{}/{}/{}".format(self.tag, key, i), x=global_step, y=v.item())
             else:
                 warnings.warn("NeptuneLogger output_handler can not log " "metrics value type {}".format(type(value)))
 
@@ -170,7 +170,7 @@
     Args:
         optimizer (torch.optim.Optimizer): torch optimizer which parameters to log
         param_name (str): parameter name
-        tag (str, optional): common title for all produced plots. For example, 'generator'
+        tag (str, optional): common title for all produced plots. For example, generator
     """
 
     def __init__(self, optimizer, param_name="lr", tag=None):
@@ -178,7 +178,7 @@
 
     def __call__(self, engine, logger, event_name):
         if not isinstance(logger, NeptuneLogger):
-            raise RuntimeError("Handler 'OptimizerParamsHandler' works only with NeptuneLogger")
+            raise RuntimeError("Handler OptimizerParamsHandler works only with NeptuneLogger")
 
         global_step = engine.state.get_event_attrib_value(event_name)
         tag_prefix = "{}/".format(self.tag) if self.tag else ""
@@ -188,7 +188,7 @@
         }
 
         for k, v in params.items():
-            logger.experiment.log_metric(k, x=global_step, y=v)
+            logger.log_metric(k, x=global_step, y=v)
 
 
 class WeightsScalarHandler(BaseWeightsScalarHandler):
@@ -220,7 +220,7 @@
     Args:
         model (torch.nn.Module): model to log weights
         reduction (callable): function to reduce parameters into scalar
-        tag (str, optional): common title for all produced plots. For example, 'generator'
+        tag (str, optional): common title for all produced plots. For example, generator
 
     """
 
@@ -230,7 +230,7 @@
     def __call__(self, engine, logger, event_name):
 
         if not isinstance(logger, NeptuneLogger):
-            raise RuntimeError("Handler 'WeightsScalarHandler' works only with NeptuneLogger")
+            raise RuntimeError("Handler WeightsScalarHandler works only with NeptuneLogger")
 
         global_step = engine.state.get_event_attrib_value(event_name)
         tag_prefix = "{}/".format(self.tag) if self.tag else ""
@@ -239,7 +239,7 @@
                 continue
 
             name = name.replace(".", "/")
-            logger.experiment.log_metric(
+            logger.log_metric(
                 "{}weights_{}/{}".format(tag_prefix, self.reduction.__name__, name),
                 x=global_step,
                 y=self.reduction(p.data),
@@ -275,7 +275,7 @@
     Args:
         model (torch.nn.Module): model to log weights
         reduction (callable): function to reduce parameters into scalar
-        tag (str, optional): common title for all produced plots. For example, 'generator'
+        tag (str, optional): common title for all produced plots. For example, generator
 
     """
 
@@ -284,7 +284,7 @@
 
     def __call__(self, engine, logger, event_name):
         if not isinstance(logger, NeptuneLogger):
-            raise RuntimeError("Handler 'GradsScalarHandler' works only with NeptuneLogger")
+            raise RuntimeError("Handler GradsScalarHandler works only with NeptuneLogger")
 
         global_step = engine.state.get_event_attrib_value(event_name)
         tag_prefix = "{}/".format(self.tag) if self.tag else ""
@@ -293,7 +293,7 @@
                 continue
 
             name = name.replace(".", "/")
-            logger.experiment.log_metric(
+            logger.log_metric(
                 "{}grads_{}/{}".format(tag_prefix, self.reduction.__name__, name),
                 x=global_step,
                 y=self.reduction(p.grad),
@@ -354,7 +354,7 @@
 
             # Attach the logger to the trainer to log training loss at each iteration
             npt_logger.attach(trainer,
-                             log_handler=OutputHandler(tag="training", output_transform=lambda loss: {'loss': loss}),
+                             log_handler=OutputHandler(tag="training", output_transform=lambda loss: {"loss": loss}),
                              event_name=Events.ITERATION_COMPLETED)
 
             # Attach the logger to the evaluator on the training dataset and log NLL, Accuracy metrics after each epoch
@@ -389,12 +389,7 @@
             npt_logger.close()
 
         Explore an experiment with neptune tracking here:
-<<<<<<< HEAD
-        https://ui.neptune.ai/o/shared/org/pytorch-ignite-integration/e/PYTOR1-6/charts
-
-=======
         https://ui.neptune.ai/o/shared/org/pytorch-ignite-integration/e/PYTOR1-18/charts
->>>>>>> 29058e2f
         You can save model checkpoints to a Neptune server:
 
         .. code-block:: python
@@ -402,11 +397,11 @@
             from ignite.handlers import Checkpoint
 
             def score_function(engine):
-                return engine.state.metrics['accuracy']
-
-            to_save = {'model': model}
+                return engine.state.metrics["accuracy"]
+
+            to_save = {"model": model}
             handler = Checkpoint(to_save, NeptuneSaver(npt_logger), n_saved=2,
-                                 filename_prefix='best', score_function=score_function,
+                                 filename_prefix="best", score_function=score_function,
                                  score_name="validation_accuracy",
                                  global_step_transform=global_step_from_engine(trainer))
             validation_evaluator.add_event_handler(Events.COMPLETED, handler)
@@ -430,10 +425,19 @@
                 # Attach the logger to the trainer to log training loss at each iteration
                 npt_logger.attach(trainer,
                                  log_handler=OutputHandler(tag="training",
-                                                           output_transform=lambda loss: {'loss': loss}),
+                                                           output_transform=lambda loss: {"loss": loss}),
                                  event_name=Events.ITERATION_COMPLETED)
 
     """
+
+    def __getattr__(self, attr):
+
+        import neptune
+
+        def wrapper(*args, **kwargs):
+            return getattr(neptune, attr)(*args, **kwargs)
+
+        return wrapper
 
     def __init__(self, *args, **kwargs):
         try:
@@ -449,16 +453,17 @@
             neptune.init(project_qualified_name="dry-run/project", backend=neptune.OfflineBackend())
         else:
             self.mode = "online"
-            neptune.init(api_token=kwargs["api_token"], project_qualified_name=kwargs["project_name"])
-
+            neptune.init(api_token=kwargs.get("api_token"), project_qualified_name=kwargs.get("project_name"))
+
+        kwargs["name"] = kwargs.pop("experiment_name", None)
         self._experiment_kwargs = {
             k: v for k, v in kwargs.items() if k not in ["api_token", "project_name", "offline_mode"]
         }
 
-        self.experiment = neptune.create_experiment(**self._experiment_kwargs)
+        neptune.create_experiment(**self._experiment_kwargs)
 
     def close(self):
-        self.experiment.stop()
+        self.stop()
 
 
 class NeptuneSaver:
@@ -470,44 +475,6 @@
 
     Examples:
 
-<<<<<<< HEAD
-    .. code-block:: python
-
-        from ignite.contrib.handlers.neptune_logger import *
-
-        # Create a logger
-        # We are using the api_token for the anonymous user neptuner but you can use your own.
-
-        npt_logger = NeptuneLogger(api_token="ANONYMOUS",
-                                   project_name="shared/pytorch-ignite-integration",
-                                   experiment_name="cnn-mnist", # Optional,
-                                   params={"max_epochs": 10}, # Optional,
-                                   tags=["pytorch-ignite","minst"] # Optional
-                                   )
-
-        ...
-        evaluator = create_supervised_evaluator(model, metrics=metrics, ...)
-        ...
-
-        from ignite.handlers import Checkpoint
-
-        def score_function(engine):
-            return engine.state.metrics['accuracy']
-
-        to_save = {'model': model}
-
-        # pass neptune logger to NeptuneServer
-
-        handler = Checkpoint(to_save, NeptuneSaver(npt_logger), n_saved=2,
-                             filename_prefix='best', score_function=score_function,
-                             score_name="validation_accuracy",
-                             global_step_transform=global_step_from_engine(trainer))
-
-        evaluator.add_event_handler(Events.COMPLETED, handler)
-
-        # We need to close the logger when we are done
-        npt_logger.close()
-=======
         .. code-block:: python
 
             from ignite.contrib.handlers.neptune_logger import *
@@ -529,36 +496,35 @@
             from ignite.handlers import Checkpoint
 
             def score_function(engine):
-                return engine.state.metrics['accuracy']
-
-            to_save = {'model': model}
+                return engine.state.metrics["accuracy"]
+
+            to_save = {"model": model}
 
             # pass neptune logger to NeptuneServer
 
             handler = Checkpoint(to_save, NeptuneSaver(npt_logger), n_saved=2,
-                                 filename_prefix='best', score_function=score_function,
+                                 filename_prefix="best", score_function=score_function,
                                  score_name="validation_accuracy",
                                  global_step_transform=global_step_from_engine(trainer))
 
             evaluator.add_event_handler(Events.COMPLETED, handler)
 
-            # We need to close the logger when we are done
+        # We need to close the logger when we are done
             npt_logger.close()
 
     For example, you can access model checkpoints and download them from here:
     https://ui.neptune.ai/o/shared/org/pytorch-ignite-integration/e/PYTOR1-18/charts
 
->>>>>>> 29058e2f
     """
 
     def __init__(self, neptune_logger: NeptuneLogger):
-        self._experiment = neptune_logger.experiment
+        self._logger = neptune_logger
 
     def __call__(self, checkpoint: Mapping, filename: str) -> None:
 
         with tempfile.NamedTemporaryFile() as tmp:
             torch.save(checkpoint, tmp.name)
-            self._experiment.log_artifact(tmp.name, filename)
+            self._logger.log_artifact(tmp.name, filename)
 
     def remove(self, filename: str) -> None:
-        self._experiment.delete_artifacts(filename)+        self._logger.delete_artifacts(filename)