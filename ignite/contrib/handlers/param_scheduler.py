import itertools
import math
import numbers
import tempfile
from abc import ABCMeta, abstractmethod
from collections import OrderedDict
from copy import copy
from pathlib import Path
from typing import Any, Dict, List, Mapping, Optional, Sequence, Tuple, Type, Union, cast

import torch
from torch.optim.lr_scheduler import _LRScheduler
from torch.optim.optimizer import Optimizer

from ignite.engine import Engine


class ParamScheduler(metaclass=ABCMeta):
    """An abstract class for updating an optimizer's parameter value during
    training.

    Args:
        optimizer (torch.optim.Optimizer or object): torch optimizer or any object with attribute ``param_groups``
            as a sequence.
        param_name (str): name of optimizer's parameter to update.
        save_history (bool, optional): whether to log the parameter values to
            `engine.state.param_history`, (default=False).
        param_group_index (int, optional): optimizer's parameters group to use

    Note:
        Parameter scheduler works independently of the internal state of the attached optimizer.
        More precisely, whatever the state of the optimizer (newly created or used by another scheduler) the scheduler
        sets defined absolute values.

    """

    def __init__(
        self,
        optimizer: Optimizer,
        param_name: str,
        save_history: bool = False,
        param_group_index: Optional[int] = None,
    ) -> None:

        if not (
            isinstance(optimizer, Optimizer)
            or (hasattr(optimizer, "param_groups") and isinstance(optimizer.param_groups, Sequence))
        ):
            raise TypeError(
                "Argument optimizer should be torch.optim.Optimizer or has attribute 'param_groups' as list/tuple, "
                f"but given {type(optimizer)}"
            )

        self.optimizer = optimizer
        self.param_group_index = param_group_index
        self.param_name = param_name
        self.event_index = 0
        self._save_history = save_history
        self._state_attrs = ["event_index", "param_name", "save_history", "param_group_index"]

    def __call__(self, engine: Optional[Engine], name: Optional[str] = None) -> None:

        value = self.get_param()

        if isinstance(value, list):
            if len(value) != len(self.optimizer_param_groups):
                raise ValueError(
                    f"size of value is different than optimizer_param_groups {len(value)} != {len(self.optimizer_param_groups)}"
                )

            for i, param_group in enumerate(self.optimizer_param_groups):
                param_group[self.param_name] = value[i]
        else:
            for i, param_group in enumerate(self.optimizer_param_groups):
                param_group[self.param_name] = value

        if name is None:
            name = self.param_name

        if self.save_history and engine:
            if not hasattr(engine.state, "param_history") or engine.state.param_history is None:  # type: ignore
                setattr(engine.state, "param_history", {})
            engine.state.param_history.setdefault(name, [])  # type: ignore[attr-defined]
            values = [pg[self.param_name] for pg in self.optimizer_param_groups]
            engine.state.param_history[name].append(values)  # type: ignore[attr-defined]
        self.event_index += 1

    @property
    def optimizer_param_groups(self) -> List[Dict[str, Any]]:
        if self.param_group_index is None:
            return self.optimizer.param_groups
        return [self.optimizer.param_groups[self.param_group_index]]

    @property
    def save_history(self) -> bool:
        return self._save_history

    @save_history.setter
    def save_history(self, value: bool) -> None:
        self._save_history = value

    def state_dict(self) -> Dict[str, Any]:
        """Returns a dictionary containing a whole state of ParamScheduler.

        Returns:
            dict:
                a dictionary containing a whole state of ParamScheduler
        """
        destination = OrderedDict()
        for name in self._state_attrs:
            if hasattr(self, name):
                val = getattr(self, name)
                if hasattr(val, "state_dict"):
                    val = val.state_dict()
                destination[name] = copy(val)
        return destination

    def load_state_dict(self, state_dict: Mapping) -> None:
        """Copies parameters from :attr:`state_dict` into this ParamScheduler.

        Args:
            state_dict (dict): a dict containing parameters.
        """
        if not isinstance(state_dict, Mapping):
            raise TypeError(f"Argument state_dict should be a dictionary, but given {type(state_dict)}")

        for name in self._state_attrs:
            if name not in state_dict:
                raise ValueError(
                    f"Required state attribute '{name}' is absent in provided state_dict '{state_dict.keys()}'"
                )
            val = state_dict[name]
            obj = getattr(self, name)
            if isinstance(val, Mapping) and hasattr(obj, "load_state_dict"):
                obj.load_state_dict(val)
            else:
                setattr(self, name, val)

    @abstractmethod
    def get_param(self) -> Union[List[float], float]:
        """Method to get current optimizer's parameter values

        Returns:
            list of params, or scalar param
        """
        pass

    @classmethod
    def simulate_values(cls, num_events: int, **scheduler_kwargs: Any) -> List[List[int]]:
        """Method to simulate scheduled values during `num_events` events.

        Args:
            num_events (int): number of events during the simulation.
            **scheduler_kwargs : parameter scheduler configuration kwargs.

        Returns:
            list of pairs: [event_index, value]

        Examples:

        .. code-block:: python

            lr_values = np.array(LinearCyclicalScheduler.simulate_values(num_events=50, param_name='lr',
                                                                         start_value=1e-1, end_value=1e-3,
                                                                         cycle_size=10))

            plt.plot(lr_values[:, 0], lr_values[:, 1], label="learning rate")
            plt.xlabel("events")
            plt.ylabel("values")
            plt.legend()

        """
        keys_to_remove = ["optimizer", "save_history"]
        for key in keys_to_remove:
            if key in scheduler_kwargs:
                del scheduler_kwargs[key]
        values = []
        scheduler = cls(optimizer=_get_fake_optimizer(), save_history=False, **scheduler_kwargs)
        for i in range(num_events):
            scheduler(engine=None)
            values.append([i, scheduler.optimizer_param_groups[0][scheduler.param_name]])
        return values

    @classmethod
    def plot_values(cls, num_events: int, **scheduler_kwargs: Mapping) -> Any:
        """Method to plot simulated scheduled values during `num_events` events.

        This class requires `matplotlib package <https://matplotlib.org/>`_ to be installed:

        .. code-block:: bash

            pip install matplotlib

        Args:
            num_events (int): number of events during the simulation.
            **scheduler_kwargs : parameter scheduler configuration kwargs.

        Returns:
            matplotlib.lines.Line2D

        Examples:

            .. code-block:: python

                import matplotlib.pylab as plt

                plt.figure(figsize=(10, 7))
                LinearCyclicalScheduler.plot_values(num_events=50, param_name='lr',
                                                    start_value=1e-1, end_value=1e-3, cycle_size=10))
        """
        try:
            import matplotlib.pylab as plt
        except ImportError:
            raise RuntimeError(
                "This method requires matplotlib to be installed. "
                "Please install it with command: \n pip install matplotlib"
            )

        values = cls.simulate_values(num_events=num_events, **scheduler_kwargs)
        label = scheduler_kwargs.get("param_name", "learning rate")
        ax = plt.plot([e for e, _ in values], [v for _, v in values], label=label)
        plt.legend()
        plt.grid(which="both")
        return ax


class CyclicalScheduler(ParamScheduler):
    """An abstract class for updating an optimizer's parameter value over a
    cycle of some size.

    Args:
        optimizer (torch.optim.Optimizer or object): torch optimizer or any object with attribute ``param_groups``
            as a sequence.
        param_name (str): name of optimizer's parameter to update.
        start_value (float): value at start of cycle.
        end_value (float): value at the middle of the cycle.
        cycle_size (int): length of cycle, value should be larger than 1.
        cycle_mult (float, optional): ratio by which to change the cycle_size.
            at the end of each cycle (default=1.0).
        start_value_mult (float, optional): ratio by which to change the start value at the
            end of each cycle (default=1.0).
        end_value_mult (float, optional): ratio by which to change the end value at the
            end of each cycle (default=1.0).
        save_history (bool, optional): whether to log the parameter values to
            `engine.state.param_history`, (default=False).
        param_group_index (int, optional): optimizer's parameters group to use.

    Note:
        If the scheduler is bound to an 'ITERATION_*' event, 'cycle_size' should
        usually be the number of batches in an epoch.
    """

    def __init__(
        self,
        optimizer: Optimizer,
        param_name: str,
        start_value: float,
        end_value: float,
        cycle_size: int,
        cycle_mult: float = 1.0,
        start_value_mult: float = 1.0,
        end_value_mult: float = 1.0,
        save_history: bool = False,
        param_group_index: Optional[int] = None,
    ):
        super(CyclicalScheduler, self).__init__(
            optimizer, param_name, save_history=save_history, param_group_index=param_group_index
        )
        self.start_value = start_value
        self.end_value = end_value
        self.cycle_size = int(cycle_size)  # Ensure cycle_size is integer
        self.cycle_mult = cycle_mult
        self.cycle = 0
        self.start_value_mult = start_value_mult
        self.end_value_mult = end_value_mult

        if self.cycle_size < 2:
            raise ValueError(
                f"Argument cycle_size should be positive and larger than 1, but given {cycle_size}"
            )

        self._state_attrs += [
            "start_value",
            "end_value",
            "cycle_size",
            "cycle_mult",
            "cycle",
            "start_value_mult",
            "end_value_mult",
        ]

    def __call__(self, engine: Optional[Engine], name: Optional[str] = None) -> None:
        if self.event_index != 0 and self.event_index % self.cycle_size == 0:
            self.event_index = 0
            self.cycle_size = int(self.cycle_size * self.cycle_mult)
            self.cycle += 1
            self.start_value *= self.start_value_mult
            self.end_value *= self.end_value_mult

        return super(CyclicalScheduler, self).__call__(engine, name)


class LinearCyclicalScheduler(CyclicalScheduler):
    """Linearly adjusts param value to 'end_value' for a half-cycle, then linearly
    adjusts it back to 'start_value' for a half-cycle.

    Args:
        optimizer (torch.optim.Optimizer or object): torch optimizer or any object with attribute ``param_groups``
            as a sequence.
        param_name (str): name of optimizer's parameter to update.
        start_value (float): value at start of cycle.
        end_value (float): value at the middle of the cycle.
        cycle_size (int): length of cycle.
        cycle_mult (float, optional): ratio by which to change the cycle_size
            at the end of each cycle (default=1).
        start_value_mult (float, optional): ratio by which to change the start value at the
            end of each cycle (default=1.0).
        end_value_mult (float, optional): ratio by which to change the end value at the
            end of each cycle (default=1.0).
        save_history (bool, optional): whether to log the parameter values to
            `engine.state.param_history`, (default=False).
        param_group_index (int, optional): optimizer's parameters group to use.

    Note:
        If the scheduler is bound to an 'ITERATION_*' event, 'cycle_size' should
        usually be the number of batches in an epoch.

    Examples:

    .. code-block:: python

        from ignite.contrib.handlers.param_scheduler import LinearCyclicalScheduler

        scheduler = LinearCyclicalScheduler(optimizer, 'lr', 1e-3, 1e-1, len(train_loader))
        trainer.add_event_handler(Events.ITERATION_STARTED, scheduler)
        #
        # Linearly increases the learning rate from 1e-3 to 1e-1 and back to 1e-3
        # over the course of 1 epoch
        #
    """

    def get_param(self) -> float:
        cycle_progress = self.event_index / self.cycle_size
        return self.end_value + (self.start_value - self.end_value) * abs(cycle_progress - 0.5) * 2


class CosineAnnealingScheduler(CyclicalScheduler):
    """Anneals 'start_value' to 'end_value' over each cycle.

    The annealing takes the form of the first half of a cosine
    wave (as suggested in [Smith17]_).

    Args:
        optimizer (torch.optim.Optimizer or object): torch optimizer or any object with attribute ``param_groups``
            as a sequence.
        param_name (str): name of optimizer's parameter to update.
        start_value (float): value at start of cycle.
        end_value (float): value at the end of the cycle.
        cycle_size (int): length of cycle.
        cycle_mult (float, optional): ratio by which to change the cycle_size
            at the end of each cycle (default=1).
        start_value_mult (float, optional): ratio by which to change the start value at the
            end of each cycle (default=1.0).
        end_value_mult (float, optional): ratio by which to change the end value at the
            end of each cycle (default=1.0).
        save_history (bool, optional): whether to log the parameter values to
            `engine.state.param_history`, (default=False).
        param_group_index (int, optional): optimizer's parameters group to use.

    Note:
        If the scheduler is bound to an 'ITERATION_*' event, 'cycle_size' should
        usually be the number of batches in an epoch.

    Examples:

    .. code-block:: python

        from ignite.contrib.handlers.param_scheduler import CosineAnnealingScheduler

        scheduler = CosineAnnealingScheduler(optimizer, 'lr', 1e-1, 1e-3, len(train_loader))
        trainer.add_event_handler(Events.ITERATION_STARTED, scheduler)
        #
        # Anneals the learning rate from 1e-1 to 1e-3 over the course of 1 epoch.
        #

    .. code-block:: python

        from ignite.contrib.handlers.param_scheduler import CosineAnnealingScheduler
        from ignite.contrib.handlers.param_scheduler import LinearCyclicalScheduler

        optimizer = SGD(
            [
                {"params": model.base.parameters(), 'lr': 0.001},
                {"params": model.fc.parameters(), 'lr': 0.01},
            ]
        )

        scheduler1 = LinearCyclicalScheduler(optimizer, 'lr', 1e-7, 1e-5, len(train_loader), param_group_index=0)
        trainer.add_event_handler(Events.ITERATION_STARTED, scheduler1, "lr (base)")

        scheduler2 = CosineAnnealingScheduler(optimizer, 'lr', 1e-5, 1e-3, len(train_loader), param_group_index=1)
        trainer.add_event_handler(Events.ITERATION_STARTED, scheduler2, "lr (fc)")

    .. [Smith17] Smith, Leslie N. "Cyclical learning rates for training neural networks."
                 Applications of Computer Vision (WACV), 2017 IEEE Winter Conference on. IEEE, 2017
    """

    def get_param(self) -> float:
        """Method to get current optimizer's parameter value
        """
        cycle_progress = self.event_index / self.cycle_size
        return self.start_value + ((self.end_value - self.start_value) / 2) * (1 - math.cos(math.pi * cycle_progress))


class ConcatScheduler(ParamScheduler):
    """Concat a list of parameter schedulers.

    The `ConcatScheduler` goes through a list of schedulers given by `schedulers`. Duration of each
    scheduler is defined by `durations` list of integers.

    Args:
        schedulers (list of ParamScheduler): list of parameter schedulers.
        durations (list of int): list of number of events that lasts a parameter scheduler from schedulers.
        save_history (bool, optional): whether to log the parameter values to
            `engine.state.param_history`, (default=False).

    Examples:

    .. code-block:: python

        from ignite.contrib.handlers.param_scheduler import ConcatScheduler
        from ignite.contrib.handlers.param_scheduler import LinearCyclicalScheduler
        from ignite.contrib.handlers.param_scheduler import CosineAnnealingScheduler

        scheduler_1 = LinearCyclicalScheduler(optimizer, "lr", start_value=0.1, end_value=0.5, cycle_size=60)
        scheduler_2 = CosineAnnealingScheduler(optimizer, "lr", start_value=0.5, end_value=0.01, cycle_size=60)

        combined_scheduler = ConcatScheduler(schedulers=[scheduler_1, scheduler_2], durations=[30, ])
        trainer.add_event_handler(Events.ITERATION_STARTED, combined_scheduler)
        #
        # Sets the Learning rate linearly from 0.1 to 0.5 over 30 iterations. Then
        # starts an annealing schedule from 0.5 to 0.01 over 60 iterations.
        # The annealing cycles are repeated indefinitely.
        #

    """

    def __init__(self, schedulers: List[ParamScheduler], durations: List[int], save_history: bool = False) -> None:

        if not isinstance(schedulers, Sequence):
            raise TypeError(f"Argument schedulers should be a sequence, but given {schedulers}")

        if len(schedulers) < 2:
            raise ValueError(
                "Argument schedulers should be of more than one parameter schedulers, "
                f"but given {schedulers}"
            )

        if not isinstance(durations, (list, tuple)):
            raise TypeError(f"Argument durations should be list/tuple, but given {durations}")

        if not all([isinstance(t, numbers.Integral) for t in durations]):
            raise ValueError(f"Argument durations should be list/tuple of integers, but given {durations}")

        if len(schedulers) != len(durations) + 1:
            raise ValueError(
                "Incorrect number schedulers or duration values, "
                f"given {len(schedulers)} and {len(durations)}"
            )

        for i, scheduler in enumerate(schedulers):
            if not isinstance(scheduler, ParamScheduler) and not isinstance(scheduler, ParamGroupScheduler):
                raise TypeError(
                    f"Value at index {i} of schedulers should be a parameter scheduler, "
                    f"but given {type(scheduler)}"
                )

        self.schedulers = schedulers
        self.durations = durations

        tmp_optimizers = [s.optimizer for s in self.schedulers]
        tmp_list_optimizers = [s if isinstance(s, list) else [s] for s in tmp_optimizers]
        param_optimizers = list(itertools.chain(*tmp_list_optimizers))

        optimizer = list(set(param_optimizers))
        if len(optimizer) != 1:
            raise ValueError("schedulers should be related to same optimizer")

        tmp_param_names = [s.param_name for s in self.schedulers]
        tmp_list_param_names = [s if isinstance(s, list) else [s] for s in tmp_param_names]
        param_names = list(itertools.chain(*tmp_list_param_names))

        param_name = list(set(param_names))
        if len(param_name) != 1:
            raise ValueError("schedulers should be related to same param_name")

        # schedulers should have save_history sync with ParamGroupScheduler
        for s in schedulers:
            s.save_history = save_history

        super(ConcatScheduler, self).__init__(
            optimizer=optimizer[0], param_name=param_name[0], save_history=save_history
        )

        self._scheduler_index = 0
        self._setup_scheduler()
        self._state_attrs += ["_current_duration", "durations", "_scheduler_index"]

    def state_dict(self) -> Dict[str, Any]:
        """Returns a dictionary containing a whole state of ConcatScheduler.

        Returns:
            dict:
                a dictionary containing a whole state of ConcatScheduler
        """

        state_dict = super(ConcatScheduler, self).state_dict()
        state_dict["schedulers"] = []
        for s in self.schedulers:
            state_dict["schedulers"].append(s.state_dict())
        return state_dict

    def load_state_dict(self, state_dict: Mapping) -> None:
        """Copies parameters from :attr:`state_dict` into this ConcatScheduler.

        Args:
            state_dict (dict): a dict containing parameters.
        """
        if not isinstance(state_dict, Mapping):
            raise TypeError(f"Argument state_dict should be a dictionary, but given {type(state_dict)}")

        if "schedulers" not in state_dict:
            raise ValueError(
                f"Required state attribute '{'schedulers'}' is absent in provided state_dict '{state_dict.keys()}'"
            )
        sds = state_dict["schedulers"]
        if len(sds) != len(self.schedulers):
            raise ValueError(
                f"Input state_dict contains {len(sds)} state_dicts of concatenated schedulers, "
                f"but {len(self.schedulers)} needed"
            )

        for s, sd in zip(self.schedulers, sds):
            s.load_state_dict(sd)
        super(ConcatScheduler, self).load_state_dict(state_dict)
        self._setup_scheduler()

    def _setup_scheduler(self) -> None:
        self._current_scheduler = self.schedulers[self._scheduler_index]
        self._current_duration = (
            self.durations[self._scheduler_index] if self._scheduler_index < len(self.durations) else -1
        )

    def __call__(self, engine: Optional[Engine], name: Optional[str] = None) -> None:
        if self._current_duration == 0:
            self._scheduler_index += 1
            self._setup_scheduler()
        self._current_scheduler(engine, name)
        self._current_duration -= 1

    @property
    def optimizer_param_groups(self) -> List[Dict[str, Any]]:
        # We need to setup optimizer_param_groups as property
        # to synchonize with the latest _current_scheduler and its internal optimizer_param_groups
        return self._current_scheduler.optimizer_param_groups

    @property
    def save_history(self) -> bool:
        return self._current_scheduler.save_history

    @save_history.setter
    def save_history(self, value: bool) -> None:
        for s in self.schedulers:
            s.save_history = value

    def get_param(self) -> Union[List[float], float]:
        return self._current_scheduler.get_param()

    @classmethod
    def simulate_values(  # type: ignore[override]
        cls,
        num_events: int,
        schedulers: List[ParamScheduler],
        durations: List[int],
        param_names: Optional[Union[List[str], Tuple[str]]] = None,
        **kwargs: Any
    ) -> List[List[int]]:
        """Method to simulate scheduled values during num_events events.

        Args:
            num_events (int): number of events during the simulation.
            schedulers (list of ParamScheduler): list of parameter schedulers.
            durations (list of int): list of number of events that lasts a parameter scheduler from schedulers.
            param_names (list or tuple of str, optional): parameter name or list of parameter names to simulate values.
                By default, the first scheduler's parameter name is taken.

        Returns:
            list of [event_index, value_0, value_1, ...], where values correspond to `param_names`.

        """
        if param_names is not None:
            if not isinstance(param_names, (list, tuple)):
                raise TypeError(f"Argument param_names should be list or tuple, but given {type(param_names)}")
            if not all(isinstance(item, str) for item in param_names):
                raise ValueError(
                    f"Argument param_names should be list or tuple of strings, but given {param_names}"
                )

        tmp_param_optimizers = [s.optimizer for s in schedulers]
        tmp_list_param_optimizers = [s if isinstance(s, list) else [s] for s in tmp_param_optimizers]
        param_optimizers = list(itertools.chain(*tmp_list_param_optimizers))

        tmp_optimizer = list(set(param_optimizers))
        if len(tmp_optimizer) != 1:
            raise ValueError("schedulers should be related to same optimizer")

        optimizer = tmp_optimizer[0]

        # This scheduler uses `ParamScheduler` which
        # should be replicated in order to simulate LR values and
        # not perturb original scheduler.
        with tempfile.TemporaryDirectory() as tmpdirname:
            cache_filepath = Path(tmpdirname) / "ignite_lr_scheduler_cache.pt"
            objs = {f"lr_scheduler_{i}": s.state_dict() for i, s in enumerate(schedulers)}
            # all schedulers should be related to the same optimizer
            objs["optimizer"] = optimizer.state_dict()

            torch.save(objs, cache_filepath.as_posix())

            # do not save_history
            for s in schedulers:
                s.save_history = False

            output = []
            scheduler = cls(  # type: ignore[call-arg]
                schedulers=schedulers, save_history=False, durations=durations, **kwargs
            )
            if param_names is None:
                param_names = [scheduler.param_name]
            for i in range(num_events):
                scheduler(engine=None)
                values = [i]
                for param_name in param_names:
                    params = [p[param_name] for p in scheduler.optimizer_param_groups]
                    values = values + params
                output.append(values)

            objs = torch.load(cache_filepath.as_posix())
            for i, s in enumerate(schedulers):
                s.load_state_dict(objs[f"lr_scheduler_{i}"])
            optimizer.load_state_dict(objs["optimizer"])

            return output


class LRScheduler(ParamScheduler):
    """A wrapper class to call `torch.optim.lr_scheduler` objects as `ignite` handlers.

    Args:
        lr_scheduler (subclass of `torch.optim.lr_scheduler._LRScheduler`): lr_scheduler object to wrap.
        save_history (bool, optional): whether to log the parameter values to
            `engine.state.param_history`, (default=False).

    .. code-block:: python

        from ignite.contrib.handlers.param_scheduler import LRScheduler
        from torch.optim.lr_scheduler import StepLR

        step_scheduler = StepLR(optimizer, step_size=3, gamma=0.1)
        scheduler = LRScheduler(step_scheduler)

        # In this example, we assume to have installed PyTorch>=1.1.0
        # (with new `torch.optim.lr_scheduler` behaviour) and
        # we attach scheduler to Events.ITERATION_COMPLETED
        # instead of Events.ITERATION_STARTED to make sure to use
        # the first lr value from the optimizer, otherwise it is will be skipped:
        trainer.add_event_handler(Events.ITERATION_COMPLETED, scheduler)
    """

    def __init__(self, lr_scheduler: _LRScheduler, save_history: bool = False) -> None:

        if not isinstance(lr_scheduler, _LRScheduler):
            raise TypeError(
                "Argument lr_scheduler should be a subclass of torch.optim.lr_scheduler._LRScheduler, "
                f"but given {type(lr_scheduler)}"
            )

        self.lr_scheduler = lr_scheduler
        super(LRScheduler, self).__init__(
            optimizer=self.lr_scheduler.optimizer,  # type: ignore[attr-defined]
            param_name="lr",
            save_history=save_history,
        )
        self._state_attrs += ["lr_scheduler"]

    def __call__(self, engine: Optional[Engine], name: Optional[str] = None) -> None:
        self.lr_scheduler.last_epoch += 1  # type: ignore[attr-defined]
        super(LRScheduler, self).__call__(engine, name)

    def get_param(self) -> Union[float, List[float]]:
        """Method to get current optimizer's parameter value
        """
        # Emulate context manager for pytorch>=1.4
        self.lr_scheduler._get_lr_called_within_step = True  # type: ignore[attr-defined]
        lr_list = cast(List[float], self.lr_scheduler.get_lr())
        self.lr_scheduler._get_lr_called_within_step = False  # type: ignore[attr-defined]
        if len(lr_list) == 1:
            return lr_list[0]
        else:
            return lr_list

    @classmethod
    def simulate_values(  # type: ignore[override]
        cls, num_events: int, lr_scheduler: _LRScheduler, **kwargs: Any
    ) -> List[List[int]]:
        """Method to simulate scheduled values during num_events events.

        Args:
            num_events (int): number of events during the simulation.
            lr_scheduler (subclass of `torch.optim.lr_scheduler._LRScheduler`): lr_scheduler object to wrap.

        Returns:
            list of pairs: [event_index, value]

        """

        if not isinstance(lr_scheduler, _LRScheduler):
            raise TypeError(
                "Argument lr_scheduler should be a subclass of torch.optim.lr_scheduler._LRScheduler, "
                f"but given {type(lr_scheduler)}"
            )

        # This scheduler uses `torch.optim.lr_scheduler._LRScheduler` which
        # should be replicated in order to simulate LR values and
        # not perturb original scheduler.
        with tempfile.TemporaryDirectory() as tmpdirname:
            cache_filepath = Path(tmpdirname) / "ignite_lr_scheduler_cache.pt"
            obj = {
                "lr_scheduler": lr_scheduler.state_dict(),
                "optimizer": lr_scheduler.optimizer.state_dict(),  # type: ignore[attr-defined]
            }
            torch.save(obj, cache_filepath.as_posix())

            values = []
            scheduler = cls(save_history=False, lr_scheduler=lr_scheduler, **kwargs)  # type: ignore[call-arg]
            for i in range(num_events):
                params = [p[scheduler.param_name] for p in scheduler.optimizer_param_groups]
                values.append([i] + params)
                scheduler(engine=None)

            obj = torch.load(cache_filepath.as_posix())
            lr_scheduler.load_state_dict(obj["lr_scheduler"])
            lr_scheduler.optimizer.load_state_dict(obj["optimizer"])  # type: ignore[attr-defined]

            return values


def create_lr_scheduler_with_warmup(
    lr_scheduler: Union[ParamScheduler, _LRScheduler],
    warmup_start_value: float,
    warmup_duration: int,
    warmup_end_value: Optional[float] = None,
    save_history: bool = False,
    output_simulated_values: Optional[List] = None,
) -> "ConcatScheduler":
    """
    Helper method to create a learning rate scheduler with a linear warm-up.

    Args:
        lr_scheduler (ParamScheduler or subclass of `torch.optim.lr_scheduler._LRScheduler`): learning rate scheduler
            after the warm-up.
        warmup_start_value (float): learning rate start value of the warm-up phase.
        warmup_duration (int): warm-up phase duration, number of events.
        warmup_end_value (float, optional): learning rate end value of the warm-up phase, (default=None). If None,
             warmup_end_value is set to optimizer initial lr.
        save_history (bool, optional): whether to log the parameter values to
            `engine.state.param_history`, (default=False).
        output_simulated_values (list, optional): optional output of simulated learning rate values.
            If output_simulated_values is a list of None, e.g. `[None] * 100`, after the execution it will be filled
            by 100 simulated learning rate values.

    Returns:
        ConcatScheduler: learning rate scheduler with linear warm-up.

    Note:
        If the first learning rate value provided by `lr_scheduler` is different from `warmup_end_value`, an additional
        event is added after the warm-up phase such that the warm-up ends with `warmup_end_value` value and then
        `lr_scheduler` provides its learning rate values as normally.

    Examples:

        .. code-block:: python

            torch_lr_scheduler = ExponentialLR(optimizer=optimizer, gamma=0.98)
            lr_values = [None] * 100
            scheduler = create_lr_scheduler_with_warmup(torch_lr_scheduler,
                                                        warmup_start_value=0.0,
                                                        warmup_end_value=0.1,
                                                        warmup_duration=10,
                                                        output_simulated_values=lr_values)
            lr_values = np.array(lr_values)
            # Plot simulated values
            plt.plot(lr_values[:, 0], lr_values[:, 1], label="learning rate")

            # Attach to the trainer
            trainer.add_event_handler(Events.ITERATION_STARTED, scheduler)

    """
    if not isinstance(lr_scheduler, (ParamScheduler, _LRScheduler)):
        raise TypeError(
            "Argument lr_scheduler should be a subclass of torch.optim.lr_scheduler._LRScheduler or "
            f"ParamScheduler, but given {type(lr_scheduler)}"
        )

    if not isinstance(warmup_duration, numbers.Integral):
        raise TypeError(f"Argument warmup_duration should be integer, but given {warmup_duration}")

    if not (warmup_duration > 1):
        raise ValueError(f"Argument warmup_duration should be at least 2 events, but given {warmup_duration}")

    warmup_schedulers = []  # type: List[ParamScheduler]

    for param_group_index, param_group in enumerate(lr_scheduler.optimizer.param_groups):

        if warmup_end_value is None:
            param_group_warmup_end_value = param_group["lr"]
        else:
            param_group_warmup_end_value = warmup_end_value

        milestones_values = [(0, warmup_start_value), (warmup_duration - 1, param_group_warmup_end_value)]

        if isinstance(lr_scheduler, _LRScheduler):
            init_lr = param_group["lr"]

            if init_lr != param_group_warmup_end_value:
                milestones_values.append((warmup_duration, init_lr))

            lr_scheduler = LRScheduler(lr_scheduler, save_history=save_history)
        else:
            init_lr = lr_scheduler.get_param()
            if init_lr == param_group_warmup_end_value:
                if warmup_duration > 2:
                    d = (param_group_warmup_end_value - warmup_start_value) / (warmup_duration - 1)
                    milestones_values[-1] = (warmup_duration - 2, param_group_warmup_end_value - d)
                else:
                    milestones_values.pop(-1)

        warmup_schedulers.append(
            PiecewiseLinear(
                lr_scheduler.optimizer,
                param_name="lr",
                milestones_values=milestones_values,
                param_group_index=param_group_index,
                save_history=save_history,
            )
        )

    warmup_scheduler = ParamGroupScheduler(warmup_schedulers, save_history=save_history)

    schedulers = [
        warmup_scheduler,
        lr_scheduler,
    ]  # type: List[Union[ParamScheduler, ParamGroupScheduler, _LRScheduler]]
    durations = [milestones_values[-1][0] + 1]
    combined_scheduler = ConcatScheduler(schedulers, durations=durations, save_history=save_history)

    if output_simulated_values is not None:
        if not isinstance(output_simulated_values, list):
            raise TypeError(
                "Argument output_simulated_values should be a list of None, e.g. `[None] * 100`, "
                f"but given {type(output_simulated_values)}."
            )
        num_events = len(output_simulated_values)
        result = ConcatScheduler.simulate_values(num_events=num_events, schedulers=schedulers, durations=durations)
        for i in range(num_events):
            output_simulated_values[i] = result[i]
    return combined_scheduler


class PiecewiseLinear(ParamScheduler):
    """
    Piecewise linear parameter scheduler

    Args:
        optimizer (torch.optim.Optimizer or object): torch optimizer or any object with attribute ``param_groups``
            as a sequence.
        param_name (str): name of optimizer's parameter to update.
        milestones_values (list of tuples (int, float)): list of tuples (event index, parameter value)
            represents milestones and parameter. Milestones should be increasing integers.
        save_history (bool, optional): whether to log the parameter values to
            `engine.state.param_history`, (default=False).
        param_group_index (int, optional): optimizer's parameters group to use.

    Returns:
        PiecewiseLinear: piecewise linear scheduler


    .. code-block:: python

        scheduler = PiecewiseLinear(optimizer, "lr",
                                    milestones_values=[(10, 0.5), (20, 0.45), (21, 0.3), (30, 0.1), (40, 0.1)])
        # Attach to the trainer
        trainer.add_event_handler(Events.ITERATION_STARTED, scheduler)
        #
        # Sets the learning rate to 0.5 over the first 10 iterations, then decreases linearly from 0.5 to 0.45 between
        # 10th and 20th iterations. Next there is a jump to 0.3 at the 21st iteration and LR decreases linearly
        # from 0.3 to 0.1 between 21st and 30th iterations and remains 0.1 until the end of the iterations.
        #
    """

    def __init__(
        self,
        optimizer: Optimizer,
        param_name: str,
        milestones_values: List[Tuple[int, float]],
        save_history: bool = False,
        param_group_index: Optional[int] = None,
    ):
        super(PiecewiseLinear, self).__init__(optimizer, param_name, save_history, param_group_index=param_group_index)

        if not isinstance(milestones_values, Sequence):
            raise TypeError(
                f"Argument milestones_values should be a list or tuple, but given {type(milestones_values)}"
            )
        if len(milestones_values) < 1:
            raise ValueError(
                "Argument milestones_values should be with at least one value, "
                f"but given {milestones_values}"
            )

        values = []  # type: List[float]
        milestones = []  # type: List[int]
        for pair in milestones_values:
            if not isinstance(pair, tuple) or len(pair) != 2:
                raise ValueError("Argument milestones_values should be a list of pairs (milestone, param_value)")
            if not isinstance(pair[0], numbers.Integral):
                raise TypeError(f"Value of a milestone should be integer, but given {type(pair[0])}")
            if len(milestones) > 0 and pair[0] < milestones[-1]:
                raise ValueError(
                    f"Milestones should be increasing integers, but given {pair[0]} is smaller "
                    f"than the previous milestone {milestones[-1]}"
                )
            milestones.append(pair[0])
            values.append(pair[1])

        self.values = values
        self.milestones = milestones
        self._index = 0
        self._state_attrs += ["values", "milestones", "_index"]

    def _get_start_end(self) -> Tuple[int, int, float, float]:
        if self.milestones[0] > self.event_index:
            return self.event_index - 1, self.event_index, self.values[0], self.values[0]
        elif self.milestones[-1] <= self.event_index:
            return (self.event_index, self.event_index + 1, self.values[-1], self.values[-1])
        elif self.milestones[self._index] <= self.event_index < self.milestones[self._index + 1]:
            return (
                self.milestones[self._index],
                self.milestones[self._index + 1],
                self.values[self._index],
                self.values[self._index + 1],
            )
        else:
            self._index += 1
            return self._get_start_end()

    def get_param(self) -> float:
        start_index, end_index, start_value, end_value = self._get_start_end()
        return start_value + (end_value - start_value) * (self.event_index - start_index) / (end_index - start_index)


class ParamGroupScheduler:
    """
    Scheduler helper to group multiple schedulers into one.

    Args:
        schedulers (list/tuple of ParamScheduler): list/tuple of parameter schedulers.
        names (list of str): list of names of schedulers.

    .. code-block:: python

        optimizer = SGD(
            [
                {"params": model.base.parameters(), 'lr': 0.001),
                {"params": model.fc.parameters(), 'lr': 0.01),
            ]
        )

        scheduler1 = LinearCyclicalScheduler(optimizer, 'lr', 1e-7, 1e-5, len(train_loader), param_group_index=0)
        scheduler2 = CosineAnnealingScheduler(optimizer, 'lr', 1e-5, 1e-3, len(train_loader), param_group_index=1)
        lr_schedulers = [scheduler1, scheduler2]
        names = ["lr (base)", "lr (fc)"]

        scheduler = ParamGroupScheduler(schedulers=lr_schedulers, names=names)
        # Attach single scheduler to the trainer
        trainer.add_event_handler(Events.ITERATION_STARTED, scheduler)

    """

    def __init__(self, schedulers: List[ParamScheduler], names: Optional[List[str]] = None, save_history: bool = False):
        if not isinstance(schedulers, Sequence):
            raise TypeError(f"Argument schedulers should be a list/tuple, but given {schedulers}")

        if not all(isinstance(scheduler, ParamScheduler) for scheduler in schedulers):
            raise ValueError(
                f"Argument schedulers should be a list/tuple of parameter schedulers, but given {schedulers}"
            )

        if names is None:
            names = [s.param_name for s in schedulers]

        if not isinstance(names, (list, tuple)):
            raise TypeError(f"Argument names should be a list/tuple, but given {names}")

        if not all(isinstance(n, str) for n in names):
            raise ValueError(
                f"Argument names should be a list/tuple of parameter scheduler's names, but given {names}"
            )

        if len(names) != len(schedulers):
            raise ValueError(f"{len(schedulers)} should be equal {len(names)}")

        self.schedulers = schedulers
        self.names = names

        # schedulers should have save_history sync with ParamGroupScheduler
        for s in schedulers:
            s.save_history = save_history

        self.optimizer = [s.optimizer for s in self.schedulers]
        self.param_name = [s.param_name for s in self.schedulers]

    def __call__(self, engine: Optional[Engine], name: Optional[str] = None) -> None:
        for scheduler, name in zip(self.schedulers, self.names):
            scheduler(engine, name)

    @property
    def optimizer_param_groups(self) -> List[Dict[str, Any]]:
        return [pg for scheduler in self.schedulers for pg in scheduler.optimizer_param_groups]

    @property
    def save_history(self) -> bool:
        return self.schedulers[0].save_history

    @save_history.setter
    def save_history(self, value: bool) -> None:
        for s in self.schedulers:
            s.save_history = value

    def state_dict(self) -> Dict[str, List[Any]]:
        """Returns a dictionary containing a whole state of ParamGroupScheduler.

        Returns:
            dict:
                a dictionary containing a whole state of ParamGroupScheduler
        """
        state_dict = OrderedDict()  # type: Dict[str, List[Any]]
        state_dict["schedulers"] = []
        for n, s in zip(self.names, self.schedulers):
            state_dict["schedulers"].append((n, s.state_dict()))
        return state_dict

    def load_state_dict(self, state_dict: Mapping) -> None:
        """Copies parameters from :attr:`state_dict` into this ParamScheduler.

        Args:
            state_dict (dict): a dict containing parameters.
        """
        if not isinstance(state_dict, Mapping):
            raise TypeError(f"Argument state_dict should be a dictionary, but given {type(state_dict)}")

        if "schedulers" not in state_dict:
            raise ValueError(
                f"Required state attribute '{'schedulers'}' is absent in provided state_dict '{state_dict.keys()}'"
            )
        sds = state_dict["schedulers"]
        if len(sds) != len(self.schedulers):
            raise ValueError(
                f"Input state_dict contains {len(sds)} state_dicts of param group schedulers, "
                f"but {len(self.schedulers)} needed"
            )

        for req_n, s, (n, sd) in zip(self.names, self.schedulers, sds):
            if req_n != n:
                raise ValueError(
                    "Name of scheduler from input state dict does not correspond to required one,"
                    f" {n} vs {req_n}"
                )
            s.load_state_dict(sd)

    @classmethod
    def simulate_values(cls, num_events: int, schedulers: List[_LRScheduler], **kwargs: Any) -> List[List[int]]:
        """Method to simulate scheduled values during num_events events.

        Args:
            num_events (int): number of events during the simulation.
            schedulers (subclass of `torch.optim.lr_scheduler._LRScheduler`): lr_scheduler object to wrap.

        Returns:
            list of pairs: [event_index, value]

        """

        # This scheduler uses `torch.optim.lr_scheduler._LRScheduler` which
        # should be replicated in order to simulate LR values and
        # not perturb original scheduler.
        with tempfile.TemporaryDirectory() as tmpdirname:
            cache_filepath = Path(tmpdirname) / "ignite_lr_scheduler_cache.pt"
            objs = {f"lr_scheduler_{i}": s.state_dict() for i, s in enumerate(schedulers)}
            # all schedulers should be related to the same optimizer
            objs["optimizer"] = schedulers[0].optimizer.state_dict()  # type: ignore[attr-defined]

            torch.save(objs, cache_filepath.as_posix())

            values = []
            scheduler = cls(schedulers=schedulers, **kwargs)  # type: ignore[arg-type]
            for i in range(num_events):
                params = [scheduler.get_param() for scheduler in schedulers]  # type: ignore[attr-defined]
                values.append([i] + params)
                scheduler(engine=None)

            objs = torch.load(cache_filepath.as_posix())
            for i, s in enumerate(schedulers):
<<<<<<< HEAD
                s.load_state_dict(objs[f"lr_scheduler_{i}"])
                s.optimizer.load_state_dict(objs["optimizer"])
=======
                s.load_state_dict(objs["lr_scheduler_{}".format(i)])
                s.optimizer.load_state_dict(objs["optimizer"])  # type: ignore[attr-defined]
>>>>>>> 3ed7c5d9

            return values


def _get_fake_optimizer(
    optimizer_cls: Optional[Union[Type[Optimizer], Type[torch.optim.SGD]]] = None, **kwargs: Any
) -> Union[Optimizer, torch.optim.SGD]:
    t = torch.zeros([1], requires_grad=True)
    if optimizer_cls is None:
        optimizer_cls = torch.optim.SGD
        kwargs["lr"] = 0.01
    return optimizer_cls([t], **kwargs)<|MERGE_RESOLUTION|>--- conflicted
+++ resolved
@@ -1121,13 +1121,8 @@
 
             objs = torch.load(cache_filepath.as_posix())
             for i, s in enumerate(schedulers):
-<<<<<<< HEAD
                 s.load_state_dict(objs[f"lr_scheduler_{i}"])
-                s.optimizer.load_state_dict(objs["optimizer"])
-=======
-                s.load_state_dict(objs["lr_scheduler_{}".format(i)])
                 s.optimizer.load_state_dict(objs["optimizer"])  # type: ignore[attr-defined]
->>>>>>> 3ed7c5d9
 
             return values
 
