--- conflicted
+++ resolved
@@ -81,16 +81,11 @@
         self.global_step_transform = global_step_transform
         self.state_attributes = state_attributes
 
-<<<<<<< HEAD
-    def _setup_output_metrics(self, engine: Engine) -> Dict[str, Any]:
-        """Helper method to setup metrics to log"""
-=======
     def _setup_output_metrics(
         self, engine: Engine, log_text: Optional[bool] = False, key_tuple: Optional[bool] = True
     ) -> Dict[Any, Any]:
         """Helper method to setup metrics to log
         """
->>>>>>> 11671133
         metrics = OrderedDict()
         if self.metric_names is not None:
             if isinstance(self.metric_names, str) and self.metric_names == "all":
