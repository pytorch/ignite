"""WandB logger and its helper handlers."""
from typing import Any, Callable, List, Optional, Union

from torch.optim import Optimizer

from ignite.contrib.handlers.base_logger import BaseLogger, BaseOptimizerParamsHandler, BaseOutputHandler
from ignite.engine import Engine, Events
from ignite.handlers import global_step_from_engine

__all__ = ["WandBLogger", "OutputHandler", "OptimizerParamsHandler", "global_step_from_engine"]


class WandBLogger(BaseLogger):
    """`Weights & Biases <https://wandb.ai/site>`_ handler to log metrics, model/optimizer parameters, gradients
    during training and validation. It can also be used to log model checkpoints to the Weights & Biases cloud.

    .. code-block:: bash

        pip install wandb

    This class is also a wrapper for the wandb module. This means that you can call any wandb function using
    this wrapper. See examples on how to save model parameters and gradients.

    Args:
        args: Positional arguments accepted by `wandb.init`.
        kwargs: Keyword arguments accepted by `wandb.init`.
            Please see `wandb.init <https://docs.wandb.ai/library/init>`_ for documentation of possible parameters.

    Examples:

        .. code-block:: python

            from ignite.contrib.handlers.wandb_logger import *

            # Create a logger. All parameters are optional. See documentation
            # on wandb.init for details.

            wandb_logger = WandBLogger(
                entity="shared",
                project="pytorch-ignite-integration",
                name="cnn-mnist",
                config={"max_epochs": 10},
                tags=["pytorch-ignite", "minst"]
            )

            # Attach the logger to the trainer to log training loss at each iteration
            wandb_logger.attach_output_handler(
                trainer,
                event_name=Events.ITERATION_COMPLETED,
                tag="training",
                output_transform=lambda loss: {"loss": loss}
            )

            # Attach the logger to the evaluator on the training dataset and log NLL, Accuracy metrics after each epoch
            # We setup `global_step_transform=lambda *_: trainer.state.iteration` to take iteration value
            # of the `trainer`:
            wandb_logger.attach_output_handler(
                train_evaluator,
                event_name=Events.EPOCH_COMPLETED,
                tag="training",
                metric_names=["nll", "accuracy"],
                global_step_transform=lambda *_: trainer.state.iteration,
            )

            # Attach the logger to the evaluator on the validation dataset and log NLL, Accuracy metrics after
            # each epoch. We setup `global_step_transform=lambda *_: trainer.state.iteration` to take iteration value
            # of the `trainer` instead of `evaluator`.
            wandb_logger.attach_output_handler(
                evaluator,
                event_name=Events.EPOCH_COMPLETED,
                tag="validation",
                metric_names=["nll", "accuracy"],
                global_step_transform=lambda *_: trainer.state.iteration,
            )

            # Attach the logger to the trainer to log optimizer's parameters, e.g. learning rate at each iteration
            wandb_logger.attach_opt_params_handler(
                trainer,
                event_name=Events.ITERATION_STARTED,
                optimizer=optimizer,
                param_name='lr'  # optional
            )

            # We need to close the logger when we are done
            wandb_logger.close()

        If you want to log model gradients, the model call graph, etc., use the logger as wrapper of wandb. Refer
        to the documentation of wandb.watch for details:

        .. code-block:: python

            wandb_logger = WandBLogger(
                entity="shared",
                project="pytorch-ignite-integration",
                name="cnn-mnist",
                config={"max_epochs": 10},
                tags=["pytorch-ignite", "minst"]
            )

            model = torch.nn.Sequential(...)
            wandb_logger.watch(model)

        For model checkpointing, Weights & Biases creates a local run dir, and automatically synchronizes all
        files saved there at the end of the run. You can just use the `wandb_logger.run.dir` as path for the
        `ModelCheckpoint`:

        .. code-block:: python

            from ignite.handlers import ModelCheckpoint

            def score_function(engine):
                return engine.state.metrics['accuracy']

            model_checkpoint = ModelCheckpoint(
                wandb_logger.run.dir, n_saved=2, filename_prefix='best',
                require_empty=False, score_function=score_function,
                score_name="validation_accuracy",
                global_step_transform=global_step_from_engine(trainer)
            )
            evaluator.add_event_handler(Events.COMPLETED, model_checkpoint, {'model': model})


    """

    def __init__(self, *args: Any, **kwargs: Any):
        try:
            import wandb

            self._wandb = wandb
        except ImportError:
            raise RuntimeError(
                "This contrib module requires wandb to be installed. "
                "You man install wandb with the command:\n pip install wandb\n"
            )
        if kwargs.get("init", True):
            wandb.init(*args, **kwargs)

    def __getattr__(self, attr: Any) -> Any:
        return getattr(self._wandb, attr)  # type: ignore[misc]

    def close(self) -> None:
        self._wandb.finish()

    def _create_output_handler(self, *args: Any, **kwargs: Any) -> "OutputHandler":
        return OutputHandler(*args, **kwargs)

    def _create_opt_params_handler(self, *args: Any, **kwargs: Any) -> "OptimizerParamsHandler":
        return OptimizerParamsHandler(*args, **kwargs)


class OutputHandler(BaseOutputHandler):
    """Helper handler to log engine's output and/or metrics

    Examples:

        .. code-block:: python

            from ignite.contrib.handlers.wandb_logger import *

            # Create a logger. All parameters are optional. See documentation
            # on wandb.init for details.

            wandb_logger = WandBLogger(
                entity="shared",
                project="pytorch-ignite-integration",
                name="cnn-mnist",
                config={"max_epochs": 10},
                tags=["pytorch-ignite", "minst"]
            )

            # Attach the logger to the evaluator on the validation dataset and log NLL, Accuracy metrics after
            # each epoch. We setup `global_step_transform=lambda *_: trainer.state.iteration,` to take iteration value
            # of the `trainer`:
            wandb_logger.attach(
                evaluator,
                log_handler=OutputHandler(
                    tag="validation",
                    metric_names=["nll", "accuracy"],
                    global_step_transform=lambda *_: trainer.state.iteration,
                ),
                event_name=Events.EPOCH_COMPLETED
            )
            # or equivalently
            wandb_logger.attach_output_handler(
                evaluator,
                event_name=Events.EPOCH_COMPLETED,
                tag="validation",
                metric_names=["nll", "accuracy"],
                global_step_transform=lambda *_: trainer.state.iteration,
            )

        Another example, where model is evaluated every 500 iterations:

        .. code-block:: python

            from ignite.contrib.handlers.wandb_logger import *

            @trainer.on(Events.ITERATION_COMPLETED(every=500))
            def evaluate(engine):
                evaluator.run(validation_set, max_epochs=1)

            # Create a logger. All parameters are optional. See documentation
            # on wandb.init for details.

            wandb_logger = WandBLogger(
                entity="shared",
                project="pytorch-ignite-integration",
                name="cnn-mnist",
                config={"max_epochs": 10},
                tags=["pytorch-ignite", "minst"]
            )

            def global_step_transform(*args, **kwargs):
                return trainer.state.iteration

            # Attach the logger to the evaluator on the validation dataset and log NLL, Accuracy metrics after
            # every 500 iterations. Since evaluator engine does not have access to the training iteration, we
            # provide a global_step_transform to return the trainer.state.iteration for the global_step, each time
            # evaluator metrics are plotted on Weights & Biases.

            wandb_logger.attach_output_handler(
                evaluator,
                event_name=Events.EPOCH_COMPLETED,
                tag="validation",
                metrics=["nll", "accuracy"],
                global_step_transform=global_step_transform
            )

    Args:
        tag: common title for all produced plots. For example, "training"
        metric_names: list of metric names to plot or a string "all" to plot all available
            metrics.
        output_transform: output transform function to prepare `engine.state.output` as a number.
            For example, `output_transform = lambda output: output`
            This function can also return a dictionary, e.g `{"loss": loss1, "another_loss": loss2}` to label the plot
            with corresponding keys.
        global_step_transform: global step transform function to output a desired global step.
            Input of the function is `(engine, event_name)`. Output of function should be an integer.
            Default is None, global_step based on attached engine. If provided,
            uses function output as global_step. To setup global step from another engine, please use
            :meth:`~ignite.contrib.handlers.wandb_logger.global_step_from_engine`.
        sync: If set to False, process calls to log in a seperate thread. Default (None) uses whatever
            the default value of wandb.log.

    Note:

        Example of `global_step_transform`:

        .. code-block:: python

            def global_step_transform(engine, event_name):
                return engine.state.get_event_attrib_value(event_name)

    """

    def __init__(
        self,
        tag: str,
        metric_names: Optional[List[str]] = None,
        output_transform: Optional[Callable] = None,
        global_step_transform: Optional[Callable] = None,
        sync: Optional[bool] = None,
    ):
        super().__init__(tag, metric_names, output_transform, global_step_transform)
        self.sync = sync

    def __call__(self, engine: Engine, logger: WandBLogger, event_name: Union[str, Events]) -> None:

        if not isinstance(logger, WandBLogger):
            raise RuntimeError(f"Handler '{self.__class__.__name__}' works only with WandBLogger.")

        global_step = self.global_step_transform(engine, event_name)  # type: ignore[misc]
        if not isinstance(global_step, int):
            raise TypeError(
                f"global_step must be int, got {type(global_step)}."
                " Please check the output of global_step_transform."
            )

<<<<<<< HEAD
        rendered_metrics = self._setup_output_metrics(engine,log_text=True)
=======
        metrics = self._setup_output_metrics(engine, log_text=True)
>>>>>>> 0ff27cda

        metrics = {}
        for key, value in rendered_metrics.items():
            metrics["/".join(key)] = value

        logger.log(metrics, step=global_step, sync=self.sync)


class OptimizerParamsHandler(BaseOptimizerParamsHandler):
    """Helper handler to log optimizer parameters

    Examples:

        .. code-block:: python

            from ignite.contrib.handlers.wandb_logger import *

            # Create a logger. All parameters are optional. See documentation
            # on wandb.init for details.

            wandb_logger = WandBLogger(
                entity="shared",
                project="pytorch-ignite-integration",
                name="cnn-mnist",
                config={"max_epochs": 10},
                tags=["pytorch-ignite", "minst"]
            )

            # Attach the logger to the trainer to log optimizer's parameters, e.g. learning rate at each iteration
            wandb_logger.attach(
                trainer,
                log_handler=OptimizerParamsHandler(optimizer),
                event_name=Events.ITERATION_STARTED
            )
            # or equivalently
            wandb_logger.attach_opt_params_handler(
                trainer,
                event_name=Events.ITERATION_STARTED,
                optimizer=optimizer
            )

    Args:
        optimizer: torch optimizer or any object with attribute ``param_groups``
            as a sequence.
        param_name: parameter name
        tag: common title for all produced plots. For example, "generator"
        sync: If set to False, process calls to log in a seperate thread. Default (None) uses whatever
            the default value of wandb.log.
    """

    def __init__(
        self, optimizer: Optimizer, param_name: str = "lr", tag: Optional[str] = None, sync: Optional[bool] = None,
    ):
        super(OptimizerParamsHandler, self).__init__(optimizer, param_name, tag)
        self.sync = sync

    def __call__(self, engine: Engine, logger: WandBLogger, event_name: Union[str, Events]) -> None:
        if not isinstance(logger, WandBLogger):
            raise RuntimeError("Handler OptimizerParamsHandler works only with WandBLogger")

        global_step = engine.state.get_event_attrib_value(event_name)
        tag_prefix = f"{self.tag}/" if self.tag else ""
        params = {
            f"{tag_prefix}{self.param_name}/group_{i}": float(param_group[self.param_name])
            for i, param_group in enumerate(self.optimizer.param_groups)
        }
        logger.log(params, step=global_step, sync=self.sync)<|MERGE_RESOLUTION|>--- conflicted
+++ resolved
@@ -276,12 +276,7 @@
                 " Please check the output of global_step_transform."
             )
 
-<<<<<<< HEAD
         rendered_metrics = self._setup_output_metrics(engine,log_text=True)
-=======
-        metrics = self._setup_output_metrics(engine, log_text=True)
->>>>>>> 0ff27cda
-
         metrics = {}
         for key, value in rendered_metrics.items():
             metrics["/".join(key)] = value
