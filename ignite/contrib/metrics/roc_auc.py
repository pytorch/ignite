--- conflicted
+++ resolved
@@ -180,17 +180,10 @@
 
         if idist.get_rank() == 0:
             # Run compute_fn on zero rank only
-<<<<<<< HEAD
             fpr, tpr, thresholds = cast(Tuple, self.compute_fn(_prediction_tensor, _target_tensor))
-            fpr = torch.tensor(fpr)
-            tpr = torch.tensor(tpr)
-            thresholds = torch.tensor(thresholds)
-=======
-            fpr, tpr, thresholds = self.compute_fn(_prediction_tensor, _target_tensor)
             fpr = torch.tensor(fpr, device=_prediction_tensor.device)
             tpr = torch.tensor(tpr, device=_prediction_tensor.device)
             thresholds = torch.tensor(thresholds, device=_prediction_tensor.device)
->>>>>>> 13e33680
         else:
             fpr, tpr, thresholds = None, None, None
 
