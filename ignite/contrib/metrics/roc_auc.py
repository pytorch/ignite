--- conflicted
+++ resolved
@@ -159,13 +159,7 @@
             raise ModuleNotFoundError("This contrib module requires scikit-learn to be installed.")
 
         super(RocCurve, self).__init__(
-<<<<<<< HEAD
             roc_auc_curve_compute_fn,  # type: ignore[arg-type]
-            output_transform=output_transform,
-            check_compute_fn=check_compute_fn,
-        )
-=======
-            roc_auc_curve_compute_fn,
             output_transform=output_transform,
             check_compute_fn=check_compute_fn,
             device=device,
@@ -199,5 +193,4 @@
             tpr = idist.broadcast(tpr, src=0, safe_mode=True)
             thresholds = idist.broadcast(thresholds, src=0, safe_mode=True)
 
-        return fpr, tpr, thresholds
->>>>>>> f33b614c
+        return fpr, tpr, thresholds