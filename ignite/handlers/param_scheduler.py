--- conflicted
+++ resolved
@@ -26,10 +26,6 @@
 
     .. versionadded:: 0.6.0
 
-<<<<<<< HEAD
-=======
-    .. versionadded:: 0.4.5
->>>>>>> e48d8db3
     """
 
     def __init__(
