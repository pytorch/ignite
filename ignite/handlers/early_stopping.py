import logging

from ignite.engine import Engine


class EarlyStopping(object):
    """EarlyStopping handler can be used to stop the training if no improvement after a given number of events

    Args:
        patience (int):
            Number of events to wait if no improvement and then stop the training
        score_function (Callable):
            It should be a function taking a single argument, an `ignite.engine.Engine` object,
            and return a score `float`. An improvement is considered if the score is higher.

    Examples:
<<<<<<< HEAD
    ```python
    from ignite.engine import Engine, Events
    from ignite.handlers import EarlyStopping
=======
>>>>>>> 6d58cc35

    .. code-block:: python

        from ignite.engines import Engine, Events
        from ignite.handlers import EarlyStopping

        def score_function(engine):
            val_loss = engine.state.metrics['nll']
            return -val_loss

        handler = EarlyStopping(patience=10, score_function=score_function, trainer=trainer)
        evaluator.add_event_handler(Events.COMPLETED, handler)

    """
    def __init__(self, patience, score_function, trainer):
        assert callable(score_function), "Argument score_function should be a function"
        assert patience > 0, "Argument patience should be positive"
        assert isinstance(trainer, Engine), "Argument trainer should be an instance of Engine"
        self.score_function = score_function
        self.patience = patience
        self.trainer = trainer
        self.counter = 0
        self.best_score = None
        self._logger = logging.getLogger(__name__ + "." + self.__class__.__name__)
        self._logger.addHandler(logging.NullHandler())

    def __call__(self, engine):
        score = self.score_function(engine)

        if self.best_score is None:
            self.best_score = score
        elif score < self.best_score:
            self.counter += 1
            self._logger.debug("EarlyStopping: %i / %i" % (self.counter, self.patience))
            if self.counter >= self.patience:
                self._logger.info("EarlyStopping: Stop training")
                self.trainer.terminate()
        else:
            self.best_score = score
            self.counter = 0<|MERGE_RESOLUTION|>--- conflicted
+++ resolved
@@ -14,16 +14,10 @@
             and return a score `float`. An improvement is considered if the score is higher.
 
     Examples:
-<<<<<<< HEAD
-    ```python
-    from ignite.engine import Engine, Events
-    from ignite.handlers import EarlyStopping
-=======
->>>>>>> 6d58cc35
 
     .. code-block:: python
 
-        from ignite.engines import Engine, Events
+        from ignite.engine import Engine, Events
         from ignite.handlers import EarlyStopping
 
         def score_function(engine):
