import collections.abc as collections
import numbers
import os
<<<<<<< HEAD
import shutil
=======
import stat
>>>>>>> 6bfb1f51
import tempfile
import warnings
from abc import ABCMeta, abstractmethod
from collections import OrderedDict
from tempfile import _TemporaryFileWrapper  # type: ignore[attr-defined]
from typing import Any, Callable, Dict, List, Mapping, NamedTuple, Optional, Tuple, Union

import torch
import torch.nn as nn

import ignite.distributed as idist
from ignite.base import Serializable
from ignite.engine import Engine, Events

__all__ = ["Checkpoint", "DiskSaver", "ModelCheckpoint", "BaseSaveHandler"]


class BaseSaveHandler(metaclass=ABCMeta):
    """Base class for save handlers

    Methods to override:

    - :meth:`~ignite.handlers.checkpoint.BaseSaveHandler.__call__`
    - :meth:`~ignite.handlers.checkpoint.BaseSaveHandler.remove`


    Note:
        In derived class, please, make sure that in distributed configuration overridden methods are called by a single
        process. Distributed configuration on XLA devices should be treated slightly differently: for saving checkpoint
        with `xm.save() <https://pytorch.org/xla/release/1.5/index.html#torch_xla.core.xla_model.save>`_  all processes
        should pass into the function. Otherwise, application gets stuck.

    """

    @abstractmethod
    def __call__(self, checkpoint: Mapping, filename: str, metadata: Optional[Mapping] = None) -> None:
        """Method to save `checkpoint` with `filename`. Additionally, metadata dictionary is provided.

        Metadata contains:

        - `basename`: file prefix (if provided) with checkpoint name, e.g. `epoch_checkpoint`.
        - `score_name`: score name if provided, e.g `val_acc`.
        - `priority`: checkpoint priority value (higher is better), e.g. `12` or `0.6554435`

        Args:
            checkpoint: checkpoint dictionary to save.
            filename: filename associated with checkpoint.
            metadata: metadata on checkpoint to save.

        """
        pass

    @abstractmethod
    def remove(self, filename: str) -> None:
        """Method to remove saved checkpoint.

        Args:
            filename: filename associated with checkpoint.

        """
        pass


class Checkpoint(Serializable):
    """Checkpoint handler can be used to periodically save and load objects which have attribute
    ``state_dict/load_state_dict``. This class can use specific save handlers to store on the disk or a cloud
    storage, etc. The Checkpoint handler (if used with :class:`~ignite.handlers.DiskSaver`) also handles automatically
    moving data on TPU to CPU before writing the checkpoint.

    Args:
        to_save: Dictionary with the objects to save. Objects should have implemented ``state_dict`` and
            ``load_state_dict`` methods. If contains objects of type torch `DistributedDataParallel`_ or
            `DataParallel`_, their internal wrapped model is automatically saved (to avoid additional key ``module.`` in
            the state dictionary).
        save_handler: Method or callable class to
            use to save engine and other provided objects. Function receives two objects: checkpoint as a dictionary
            and filename. If ``save_handler`` is callable class, it can
            inherit of :class:`~ignite.handlers.checkpoint.BaseSaveHandler` and optionally implement ``remove`` method
            to keep a fixed number of saved checkpoints. In case if user needs to save engine's checkpoint on a disk,
            ``save_handler`` can be defined with :class:`~ignite.handlers.DiskSaver`.
        filename_prefix: Prefix for the file name to which objects will be saved. See Note for details.
        score_function: If not None, it should be a function taking a single argument,
            :class:`~ignite.engine.engine.Engine` object, and returning a score (`float`). Objects with highest scores
            will be retained.
        score_name: If ``score_function`` not None, it is possible to store its value using
            ``score_name``. See Notes for more details.
        n_saved: Number of objects that should be kept on disk. Older files will be removed. If set to
            `None`, all objects are kept.
        global_step_transform: global step transform function to output a desired global step.
            Input of the function is ``(engine, event_name)``. Output of function should be an integer.
            Default is None, global_step based on attached engine. If provided, uses function output as global_step.
            To setup global step from another engine, please use :meth:`~ignite.handlers.global_step_from_engine`.
        filename_pattern: If ``filename_pattern`` is provided, this pattern will be used to render
            checkpoint filenames. If the pattern is not defined, the default pattern would be used. See Note for
            details.
        include_self: Whether to include the `state_dict` of this object in the checkpoint. If `True`, then
            there must not be another object in ``to_save`` with key ``checkpointer``.
        greater_or_equal: if `True`, the latest equally scored model is stored. Otherwise, the first model.
            Default, `False`.

    .. _DistributedDataParallel: https://pytorch.org/docs/stable/generated/
        torch.nn.parallel.DistributedDataParallel.html
    .. _DataParallel: https://pytorch.org/docs/stable/generated/torch.nn.DataParallel.html

    Note:
        This class stores a single file as a dictionary of provided objects to save.
        The filename is defined by ``filename_pattern`` and by default has the following
        structure: ``{filename_prefix}_{name}_{suffix}.{ext}`` where

        - ``filename_prefix`` is the argument passed to the constructor,
        - `name` is the key in ``to_save`` if a single object is to store, otherwise `name` is "checkpoint".
        - `suffix` is composed as following ``{global_step}_{score_name}={score}``.

    +----------------+------------+-----------------------+----------------------------------------------+
    | score_function | score_name | global_step_transform |  suffix                                      |
    +================+============+=======================+==============================================+
    |      None      |   None     |        None           | ``{engine.state.iteration}``                 |
    +----------------+------------+-----------------------+----------------------------------------------+
    |       X        |   None     |        None           | ``{score}``                                  |
    +----------------+------------+-----------------------+----------------------------------------------+
    |       X        |   None     |         X             | ``{global_step}_{score}``                    |
    +----------------+------------+-----------------------+----------------------------------------------+
    |       X        |    X       |         X             | ``{global_step}_{score_name}={score}``       |
    +----------------+------------+-----------------------+----------------------------------------------+
    |      None      |   None     |         X             | ``{global_step}``                            |
    +----------------+------------+-----------------------+----------------------------------------------+
    |       X        |    X       |        None           | ``{score_name}={score}``                     |
    +----------------+------------+-----------------------+----------------------------------------------+

    Above `global_step` defined by the output of `global_step_transform` and `score` defined by the output
    of `score_function`.

    By default, none of ``score_function``, ``score_name``, ``global_step_transform`` is defined, then suffix is
    setup by attached engine's current iteration. The filename will be
    `{filename_prefix}_{name}_{engine.state.iteration}.{ext}`.

    For example, ``score_name="neg_val_loss"`` and ``score_function`` that returns `-loss` (as objects with highest
    scores will be retained), then saved filename will be ``{filename_prefix}_{name}_neg_val_loss=-0.1234.pt``.

    Note:
        If ``filename_pattern`` is given, it will be used to render the filenames. ``filename_pattern`` is a string
        that can contain ``{filename_prefix}``, ``{name}``, ``{score}``, ``{score_name}`` and ``{global_step}`` as
        templates.

        For example, let ``filename_pattern="{global_step}-{name}-{score}.pt"`` then the saved filename will be
        ``30000-checkpoint-94.pt``

        **Warning:** Please, keep in mind that if filename collide with already used one to saved a checkpoint,
        new checkpoint will replace the older one. This means that filename like ``checkpoint.pt`` will be saved
        every call and will always be overwritten by newer checkpoints.

    Note:
        To get the last stored filename, handler exposes attribute ``last_checkpoint``:

        .. code-block:: python

            handler = Checkpoint(...)
            ...
            print(handler.last_checkpoint)
            > checkpoint_12345.pt

    Note:
        This class is distributed configuration-friendly: it is not required to instantiate the class in rank 0 only
        process. This class supports automatically distributed configuration and if used with
        :class:`~ignite.handlers.DiskSaver`, checkpoint is stored by rank 0 process.

    .. warning::

        When running on XLA devices, it should be run in all processes, otherwise application can get stuck on
        saving the checkpoint.

        .. code-block:: python

            # Wrong:
            # if idist.get_rank() == 0:
            #     handler = Checkpoint(...)
            #     trainer.add_event_handler(Events.ITERATION_COMPLETED(every=1000), handler)

            # Correct:
            handler = Checkpoint(...)
            trainer.add_event_handler(Events.ITERATION_COMPLETED(every=1000), handler)

    Examples:

        Attach the handler to make checkpoints during training:

        .. code-block:: python

            from ignite.engine import Engine, Events
            from ignite.handlers import Checkpoint, DiskSaver

            trainer = ...
            model = ...
            optimizer = ...
            lr_scheduler = ...

            to_save = {'model': model, 'optimizer': optimizer, 'lr_scheduler': lr_scheduler, 'trainer': trainer}

            if (checkpoint_iters):
                # A: Output is "checkpoint_<iteration>.pt"
                handler = Checkpoint(
                    to_save, DiskSaver('/tmp/models', create_dir=True), n_saved=2
                )
                trainer.add_event_handler(Events.ITERATION_COMPLETED(every=1000), handler)
            else:
                # B:Output is "checkpoint_<epoch>.pt"
                gst = lambda *_: trainer.state.epoch
                handler = Checkpoint(
                    to_save, DiskSaver('/tmp/models', create_dir=True), n_saved=2, global_step_transform=gst
                )
                trainer.add_event_handler(Events.EPOCH_COMPLETED, handler)

            trainer.run(data_loader, max_epochs=6)
            > A: ["checkpoint_7000.pt", "checkpoint_8000.pt", ]
            > B: ["checkpoint_5.pt", "checkpoint_6.pt", ]

        Attach the handler to an evaluator to save best model during the training
        according to computed validation metric:

        .. code-block:: python

            from ignite.engine import Engine, Events
            from ignite.handlers import Checkpoint, DiskSaver, global_step_from_engine

            trainer = ...
            evaluator = ...
            # Setup Accuracy metric computation on evaluator
            # Run evaluation on epoch completed event
            # ...

            score_function = Checkpoint.get_default_score_fn("accuracy")

            to_save = {'model': model}
            handler = Checkpoint(
                to_save, DiskSaver('/tmp/models', create_dir=True),
                n_saved=2, filename_prefix='best',
                score_function=score_function, score_name="val_acc",
                global_step_transform=global_step_from_engine(trainer)
            )

            evaluator.add_event_handler(Events.COMPLETED, handler)

            trainer.run(data_loader, max_epochs=10)
            > ["best_model_9_val_acc=0.77.pt", "best_model_10_val_acc=0.78.pt", ]

    .. versionchanged:: 0.4.3

        - Checkpoint can save model with same filename.
        - Added ``greater_or_equal`` argument.
    """

    Item = NamedTuple("Item", [("priority", int), ("filename", str)])
    _state_dict_all_req_keys = ("saved",)

    def __init__(
        self,
        to_save: Mapping,
        save_handler: Union[Callable, BaseSaveHandler],
        filename_prefix: str = "",
        score_function: Optional[Callable] = None,
        score_name: Optional[str] = None,
        n_saved: Optional[int] = 1,
        global_step_transform: Optional[Callable] = None,
        filename_pattern: Optional[str] = None,
        include_self: bool = False,
        greater_or_equal: bool = False,
    ):

        if not isinstance(to_save, collections.Mapping):
            raise TypeError(f"Argument `to_save` should be a dictionary, but given {type(to_save)}")

        self._check_objects(to_save, "state_dict")

        if include_self:
            if not isinstance(to_save, collections.MutableMapping):
                raise TypeError(
                    f"If `include_self` is True, then `to_save` must be mutable, but given {type(to_save)}."
                )

            if "checkpointer" in to_save:
                raise ValueError(f"Cannot have key 'checkpointer' if `include_self` is True: {to_save}")

        if not (callable(save_handler) or isinstance(save_handler, BaseSaveHandler)):
            raise TypeError("Argument `save_handler` should be callable or inherit from BaseSaveHandler")

        if score_function is None and score_name is not None:
            raise ValueError("If `score_name` is provided, then `score_function` " "should be also provided.")

        if global_step_transform is not None and not callable(global_step_transform):
            raise TypeError(f"global_step_transform should be a function, got {type(global_step_transform)} instead.")

        self.to_save = to_save
        self.filename_prefix = filename_prefix
        self.save_handler = save_handler
        self.score_function = score_function
        self.score_name = score_name
        self.n_saved = n_saved
        self.ext = "pt"
        self.global_step_transform = global_step_transform
        self.filename_pattern = filename_pattern
        self._saved = []  # type: List["Checkpoint.Item"]
        self.include_self = include_self
        self.greater_or_equal = greater_or_equal

    def reset(self) -> None:
        """Method to reset saved checkpoint names.

        Use this method if the engine will independently run multiple times:

        .. code-block:: python

            from ignite.handlers import Checkpoint

            trainer = ...
            checkpointer = Checkpoint(...)

            trainer.add_event_handler(Events.COMPLETED, checkpointer)
            trainer.add_event_handler(Events.STARTED, checkpointer.reset)

            # fold 0
            trainer.run(data0, max_epochs=max_epochs)
            print("Last checkpoint:", checkpointer.last_checkpoint)

            # fold 1
            trainer.run(data1, max_epochs=max_epochs)
            print("Last checkpoint:", checkpointer.last_checkpoint)

        .. versionadded:: 0.4.3
        """
        self._saved = []

    @property
    def last_checkpoint(self) -> Optional[str]:
        if len(self._saved) < 1:
            return None
        return self._saved[-1].filename

    def _check_lt_n_saved(self, or_equal: bool = False) -> bool:
        if self.n_saved is None:
            return True
        return len(self._saved) < self.n_saved + int(or_equal)

    def _compare_fn(self, new: Union[int, float]) -> bool:
        if self.greater_or_equal:
            return new >= self._saved[0].priority
        else:
            return new > self._saved[0].priority

    def __call__(self, engine: Engine) -> None:

        global_step = None
        if self.global_step_transform is not None:
            global_step = self.global_step_transform(engine, engine.last_event_name)

        if self.score_function is not None:
            priority = self.score_function(engine)
            if not isinstance(priority, numbers.Number):
                raise ValueError("Output of score_function should be a number")
        else:
            if global_step is None:
                global_step = engine.state.get_event_attrib_value(Events.ITERATION_COMPLETED)
            priority = global_step

        if self._check_lt_n_saved() or self._compare_fn(priority):

            priority_str = f"{priority}" if isinstance(priority, numbers.Integral) else f"{priority:.4f}"

            checkpoint = self._setup_checkpoint()

            name = "checkpoint"
            if len(checkpoint) == 1:
                for k in checkpoint:
                    name = k
                checkpoint = checkpoint[name]

            if self.filename_pattern is None:
                filename_pattern = self.setup_filename_pattern(
                    with_prefix=len(self.filename_prefix) > 0,
                    with_score=self.score_function is not None,
                    with_score_name=self.score_name is not None,
                    with_global_step=global_step is not None,
                )
            else:
                filename_pattern = self.filename_pattern

            filename_dict = {
                "filename_prefix": self.filename_prefix,
                "ext": self.ext,
                "name": name,
                "score_name": self.score_name,
                "score": priority_str if (self.score_function is not None) else None,
                "global_step": global_step,
            }
            filename = filename_pattern.format(**filename_dict)

            metadata = {
                "basename": f"{self.filename_prefix}{'_' * int(len(self.filename_prefix) > 0)}{name}",
                "score_name": self.score_name,
                "priority": priority,
            }

            try:
                index = list(map(lambda it: it.filename == filename, self._saved)).index(True)
                to_remove = True
            except ValueError:
                index = 0
                to_remove = not self._check_lt_n_saved()

            if to_remove:
                item = self._saved.pop(index)
                if isinstance(self.save_handler, BaseSaveHandler):
                    self.save_handler.remove(item.filename)

            self._saved.append(Checkpoint.Item(priority, filename))
            self._saved.sort(key=lambda it: it[0])

            if self.include_self:
                # Now that we've updated _saved, we can add our own state_dict.
                checkpoint["checkpointer"] = self.state_dict()

            try:
                self.save_handler(checkpoint, filename, metadata)
            except TypeError:
                self.save_handler(checkpoint, filename)

    def _setup_checkpoint(self) -> Dict[str, Dict[Any, Any]]:
        checkpoint = {}
        if self.to_save is not None:
            for k, obj in self.to_save.items():
                if isinstance(obj, (nn.DataParallel, nn.parallel.DistributedDataParallel)):
                    obj = obj.module
                checkpoint[k] = obj.state_dict()
        return checkpoint

    @staticmethod
    def setup_filename_pattern(
        with_prefix: bool = True, with_score: bool = True, with_score_name: bool = True, with_global_step: bool = True,
    ) -> str:
        """Helper method to get the default filename pattern for a checkpoint.

        Args:
            with_prefix: If True, the ``filename_prefix`` is added to the filename pattern:
                ``{filename_prefix}_{name}...``. Default, True.
            with_score: If True, ``score`` is added to the filename pattern: ``..._{score}.{ext}``.
                Default, True. At least one of ``with_score`` and ``with_global_step`` should be True.
            with_score_name: If True, ``score_name`` is added to the filename pattern:
                ``..._{score_name}={score}.{ext}``. If activated, argument ``with_score`` should be
                also True, otherwise an error is raised. Default, True.
            with_global_step: If True, ``{global_step}`` is added to the
                filename pattern: ``...{name}_{global_step}...``.
                At least one of ``with_score`` and ``with_global_step`` should be True.

        Example:

            .. code-block:: python

                from ignite.handlers import Checkpoint

                filename_pattern = Checkpoint.setup_filename_pattern()

                print(filename_pattern)
                > "{filename_prefix}_{name}_{global_step}_{score_name}={score}.{ext}"

        .. versionadded:: 0.4.3
        """
        filename_pattern = "{name}"

        if not (with_global_step or with_score):
            raise ValueError("At least one of with_score and with_global_step should be True.")

        if with_global_step:
            filename_pattern += "_{global_step}"

        if with_score_name and with_score:
            filename_pattern += "_{score_name}={score}"
        elif with_score:
            filename_pattern += "_{score}"
        elif with_score_name:
            raise ValueError("If with_score_name is True, with_score should be also True")

        if with_prefix:
            filename_pattern = "{filename_prefix}_" + filename_pattern

        filename_pattern += ".{ext}"
        return filename_pattern

    @staticmethod
    def _check_objects(objs: Mapping, attr: str) -> None:
        for k, obj in objs.items():
            if not hasattr(obj, attr):
                raise TypeError(f"Object {type(obj)} should have `{attr}` method")

    @staticmethod
    def load_objects(to_load: Mapping, checkpoint: Mapping, **kwargs: Any) -> None:
        """Helper method to apply ``load_state_dict`` on the objects from ``to_load`` using states from ``checkpoint``.

        Exemples:

        .. code-block:: python

            import torch
            from ignite.engine import Engine, Events
            from ignite.handlers import ModelCheckpoint, Checkpoint
            trainer = Engine(lambda engine, batch: None)
            handler = ModelCheckpoint('/tmp/models', 'myprefix', n_saved=None, create_dir=True)
            model = torch.nn.Linear(3, 3)
            optimizer = torch.optim.SGD(model.parameters(), lr=1e-3)
            to_save = {"weights": model, "optimizer": optimizer}
            trainer.add_event_handler(Events.EPOCH_COMPLETED(every=2), handler, to_save)
            trainer.run(torch.randn(10, 1), 5)

            to_load = to_save
            checkpoint_fp = "/tmp/models/myprefix_checkpoint_40.pth"
            checkpoint = torch.load(checkpoint_fp)
            Checkpoint.load_objects(to_load=to_load, checkpoint=checkpoint)

        Note:
            If ``to_load`` contains objects of type torch `DistributedDataParallel`_ or
            `DataParallel`_, method ``load_state_dict`` will applied to their internal wrapped model (``obj.module``).

        Args:
            to_load: a dictionary with objects, e.g. `{"model": model, "optimizer": optimizer, ...}`
            checkpoint: a dictionary with state_dicts to load, e.g. `{"model": model_state_dict,
                "optimizer": opt_state_dict}`. If `to_load` contains a single key, then checkpoint can contain directly
                corresponding state_dict.
            kwargs: Keyword arguments accepted for `nn.Module.load_state_dict()`. Passing `strict=False` enables
                the user to load part of the pretrained model (useful for example, in Transfer Learning)

        .. _DistributedDataParallel: https://pytorch.org/docs/stable/generated/
            torch.nn.parallel.DistributedDataParallel.html
        .. _DataParallel: https://pytorch.org/docs/stable/generated/torch.nn.DataParallel.html

        """
        Checkpoint._check_objects(to_load, "load_state_dict")
        if not isinstance(checkpoint, collections.Mapping):
            raise TypeError(f"Argument checkpoint should be a dictionary, but given {type(checkpoint)}")

        if len(kwargs) > 1 or any(k for k in kwargs.keys() if k not in ["strict"]):
            warnings.warn("kwargs contains keys other than strict and these will be ignored")

        is_state_dict_strict = kwargs.get("strict", True)
        if len(to_load) == 1:
            # single object and checkpoint is directly a state_dict
            key, obj = list(to_load.items())[0]
            if key not in checkpoint:
                if isinstance(obj, (nn.DataParallel, nn.parallel.DistributedDataParallel)):
                    obj = obj.module
                obj.load_state_dict(checkpoint, strict=is_state_dict_strict)
                return

        # multiple objects to load
        for k, obj in to_load.items():
            if k not in checkpoint:
                raise ValueError(f"Object labeled by '{k}' from `to_load` is not found in the checkpoint")
            if isinstance(obj, (nn.DataParallel, nn.parallel.DistributedDataParallel)):
                obj = obj.module
            if isinstance(obj, torch.nn.Module):
                obj.load_state_dict(checkpoint[k], strict=is_state_dict_strict)
            else:
                obj.load_state_dict(checkpoint[k])

    def state_dict(self) -> "OrderedDict[str, List[Tuple[int, str]]]":
        """Method returns state dict with saved items: list of ``(priority, filename)`` pairs.
        Can be used to save internal state of the class.
        """
        return OrderedDict([("saved", [(p, f) for p, f in self._saved])])

    def load_state_dict(self, state_dict: Mapping) -> None:
        """Method replace internal state of the class with provided state dict data.

        Args:
            state_dict: a dict with "saved" key and list of ``(priority, filename)`` pairs as values.
        """
        super().load_state_dict(state_dict)
        self._saved = [Checkpoint.Item(p, f) for p, f in state_dict["saved"]]

    @staticmethod
    def get_default_score_fn(metric_name: str, score_sign: float = 1.0) -> Callable:
        """Helper method to get default score function based on the metric name.

        Args:
            metric_name: metric name to get the value from ``engine.state.metrics``.
                Engine is the one to which :class:`~ignite.handlers.checkpoint.Checkpoint` handler is added.
            score_sign: sign of the score: 1.0 or -1.0. For error-like metrics, e.g. smaller is better,
                a negative score sign should be used (objects with larger score are retained). Default, 1.0.

        Exemples:

        .. code-block:: python

            from ignite.handlers import Checkpoint

            best_acc_score = Checkpoint.get_default_score_fn("accuracy")

            best_model_handler = Checkpoint(
                to_save, save_handler, score_name="val_accuracy", score_function=best_acc_score
            )
            evaluator.add_event_handler(Events.COMPLETED, best_model_handler)

        Usage with error-like metric:

        .. code-block:: python

            from ignite.handlers import Checkpoint

            neg_loss_score = Checkpoint.get_default_score_fn("loss", -1.0)

            best_model_handler = Checkpoint(
                to_save, save_handler, score_name="val_neg_loss", score_function=neg_loss_score
            )
            evaluator.add_event_handler(Events.COMPLETED, best_model_handler)

        .. versionadded:: 0.4.3
        """
        if score_sign not in (1.0, -1.0):
            raise ValueError("Argument score_sign should be 1 or -1")

        def wrapper(engine: Engine) -> float:
            return score_sign * engine.state.metrics[metric_name]

        return wrapper


class DiskSaver(BaseSaveHandler):
    """Handler that saves input checkpoint on a disk.

    Args:
        dirname: Directory path where the checkpoint will be saved
        atomic: if True, checkpoint is serialized to a temporary file, and then
            moved to final destination, so that files are guaranteed to not be damaged
            (for example if exception occurs during saving).
        create_dir: if True, will create directory ``dirname`` if it doesnt exist.
        require_empty: If True, will raise exception if there are any files in the
            directory ``dirname``.
        kwargs: Accepted keyword arguments for `torch.save` or `xm.save`.

    .. versionchanged:: 0.4.2
        Accept ``kwargs`` for `torch.save` or `xm.save`.
    """

    def __init__(
        self, dirname: str, atomic: bool = True, create_dir: bool = True, require_empty: bool = True, **kwargs: Any
    ):
        self.dirname = os.path.expanduser(dirname)
        self._atomic = atomic
        self._check_and_setup(dirname, create_dir, require_empty)
        self.kwargs = kwargs

    @staticmethod
    @idist.one_rank_only()
    def _check_and_setup(dirname: str, create_dir: bool, require_empty: bool) -> None:
        if create_dir:
            if not os.path.exists(dirname):
                os.makedirs(dirname)
        # Ensure that dirname exists
        if not os.path.exists(dirname):
            raise ValueError(f"Directory path '{dirname}' is not found")

        if require_empty:
            matched = [fname for fname in os.listdir(dirname) if fname.endswith(".pt")]
            if len(matched) > 0:
                raise ValueError(
                    f"Files {matched} with extension '.pt' are already present "
                    f"in the directory {dirname}. If you want to use this "
                    "directory anyway, pass `require_empty=False`."
                    ""
                )

    def __call__(self, checkpoint: Mapping, filename: str, metadata: Optional[Mapping] = None) -> None:
        path = os.path.join(self.dirname, filename)

        if idist.has_xla_support:
            self._save_xla(checkpoint, path)
        else:
            self._save_native(checkpoint, path)

    @idist.one_rank_only()
    def _save_native(self, checkpoint: Mapping, path: str) -> None:
        self._save_func(checkpoint, path, torch.save)

    def _save_xla(self, checkpoint: Mapping, path: str) -> None:
        import torch_xla.core.xla_model as xm

        # all tpu procs should enter here as internally performs sync across device
        self._save_func(checkpoint, path, xm.save, rank=idist.get_rank())

    def _save_func(self, checkpoint: Mapping, path: str, func: Callable, rank: int = 0) -> None:
        if not self._atomic:
            func(checkpoint, path, **self.kwargs)
        else:
            tmp_file = None
            tmp_name = ""
            tmp = None  # type: _TemporaryFileWrapper
            if rank == 0:
                tmp = tempfile.NamedTemporaryFile(delete=False, dir=self.dirname)
                tmp_file = tmp.file
                tmp_name = tmp.name
            try:
                func(checkpoint, tmp_file, **self.kwargs)
            except BaseException:
                if tmp is not None:
                    tmp.close()
                    os.remove(tmp_name)
                    raise
            else:
                if tmp is not None:
                    tmp.close()
<<<<<<< HEAD
                    shutil.move(tmp.name, path)
=======
                    os.replace(tmp.name, path)
                    # append group/others read mode
                    os.chmod(path, os.stat(path).st_mode | stat.S_IRGRP | stat.S_IROTH)
>>>>>>> 6bfb1f51

    @idist.one_rank_only()
    def remove(self, filename: str) -> None:
        path = os.path.join(self.dirname, filename)
        os.remove(path)


class ModelCheckpoint(Checkpoint):
    """ModelCheckpoint handler can be used to periodically save objects to disk only. If needed to store checkpoints to
    another storage type, please consider :class:`~ignite.handlers.checkpoint.Checkpoint`.

    This handler expects two arguments:

        - an :class:`~ignite.engine.engine.Engine` object
        - a `dict` mapping names (`str`) to objects that should be saved to disk.

    See Examples for further details.

    .. warning::

        Behaviour of this class has been changed since v0.3.0.

        There is no more internal counter that has been used to indicate the number of save actions. User could
        see its value `step_number` in the filename, e.g. `{filename_prefix}_{name}_{step_number}.pt`. Actually,
        `step_number` is replaced by current engine's epoch if `score_function` is specified and current iteration
        otherwise.

        A single `pt` file is created instead of multiple files.

    Args:
        dirname: Directory path where objects will be saved.
        filename_prefix: Prefix for the file names to which objects will be saved. See Notes of
            :class:`~ignite.handlers.checkpoint.Checkpoint` for more details.
        score_function: if not None, it should be a function taking a single argument, an
            :class:`~ignite.engine.engine.Engine` object, and return a score (`float`). Objects with highest scores
            will be retained.
        score_name: if ``score_function`` not None, it is possible to store its value using
            `score_name`. See Notes for more details.
        n_saved: Number of objects that should be kept on disk. Older files will be removed. If set to
            `None`, all objects are kept.
        atomic: If True, objects are serialized to a temporary file, and then moved to final
            destination, so that files are guaranteed to not be damaged (for example if exception
            occurs during saving).
        require_empty: If True, will raise exception if there are any files starting with
            ``filename_prefix`` in the directory ``dirname``.
        create_dir: If True, will create directory ``dirname`` if it does not exist.
        global_step_transform: global step transform function to output a desired global step.
            Input of the function is `(engine, event_name)`. Output of function should be an integer.
            Default is None, global_step based on attached engine. If provided, uses function output as global_step.
            To setup global step from another engine, please use :meth:`~ignite.handlers.global_step_from_engine`.
        include_self: Whether to include the `state_dict` of this object in the checkpoint. If `True`, then
            there must not be another object in ``to_save`` with key ``checkpointer``.
        kwargs: Accepted keyword arguments for `torch.save` or `xm.save` in `DiskSaver`.

    .. versionchanged:: 0.4.2
        Accept ``kwargs`` for `torch.save` or `xm.save`

    Examples:
        >>> import os
        >>> from ignite.engine import Engine, Events
        >>> from ignite.handlers import ModelCheckpoint
        >>> from torch import nn
        >>> trainer = Engine(lambda engine, batch: None)
        >>> handler = ModelCheckpoint('/tmp/models', 'myprefix', n_saved=2, create_dir=True)
        >>> model = nn.Linear(3, 3)
        >>> trainer.add_event_handler(Events.EPOCH_COMPLETED(every=2), handler, {'mymodel': model})
        >>> trainer.run([0, 1, 2, 3, 4], max_epochs=6)
        >>> os.listdir('/tmp/models')
        ['myprefix_mymodel_20.pt', 'myprefix_mymodel_30.pt']
        >>> handler.last_checkpoint
        ['/tmp/models/myprefix_mymodel_30.pt']
    """

    def __init__(
        self,
        dirname: str,
        filename_prefix: str,
        score_function: Optional[Callable] = None,
        score_name: Optional[str] = None,
        n_saved: Union[int, None] = 1,
        atomic: bool = True,
        require_empty: bool = True,
        create_dir: bool = True,
        global_step_transform: Optional[Callable] = None,
        include_self: bool = False,
        **kwargs: Any,
    ):

        disk_saver = DiskSaver(dirname, atomic=atomic, create_dir=create_dir, require_empty=require_empty, **kwargs)

        super(ModelCheckpoint, self).__init__(
            to_save={},
            save_handler=disk_saver,
            filename_prefix=filename_prefix,
            score_function=score_function,
            score_name=score_name,
            n_saved=n_saved,
            global_step_transform=global_step_transform,
            include_self=include_self,
        )

    @property
    def last_checkpoint(self) -> Union[str, None]:
        if len(self._saved) < 1:
            return None

        if not isinstance(self.save_handler, DiskSaver):
            raise RuntimeError(
                f"Unable to save checkpoint, save_handler should be DiskSaver, got {type(self.save_handler)}."
            )

        return os.path.join(self.save_handler.dirname, self._saved[-1].filename)

    def __call__(self, engine: Engine, to_save: Mapping):  # type: ignore

        if len(to_save) == 0:
            raise RuntimeError("No objects to checkpoint found.")

        self._check_objects(to_save, "state_dict")
        self.to_save = to_save
        super(ModelCheckpoint, self).__call__(engine)<|MERGE_RESOLUTION|>--- conflicted
+++ resolved
@@ -1,11 +1,7 @@
 import collections.abc as collections
 import numbers
 import os
-<<<<<<< HEAD
-import shutil
-=======
 import stat
->>>>>>> 6bfb1f51
 import tempfile
 import warnings
 from abc import ABCMeta, abstractmethod
@@ -713,13 +709,9 @@
             else:
                 if tmp is not None:
                     tmp.close()
-<<<<<<< HEAD
-                    shutil.move(tmp.name, path)
-=======
                     os.replace(tmp.name, path)
                     # append group/others read mode
                     os.chmod(path, os.stat(path).st_mode | stat.S_IRGRP | stat.S_IROTH)
->>>>>>> 6bfb1f51
 
     @idist.one_rank_only()
     def remove(self, filename: str) -> None:
