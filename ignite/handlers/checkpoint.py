import collections.abc as collections
import numbers
import os
import stat
import tempfile
import warnings
from abc import ABCMeta, abstractmethod
from collections import OrderedDict
<<<<<<< HEAD
from pathlib import Path
from typing import IO, Any, Callable, Dict, List, Mapping, NamedTuple, Optional, Tuple, Union
=======
from typing import Any, Callable, Dict, IO, List, Mapping, NamedTuple, Optional, Tuple, Union
>>>>>>> 750719f0

import torch
import torch.nn as nn

import ignite.distributed as idist
from ignite.base import Serializable
from ignite.engine import Engine, Events

__all__ = ["Checkpoint", "DiskSaver", "ModelCheckpoint", "BaseSaveHandler"]


class BaseSaveHandler(metaclass=ABCMeta):
    """Base class for save handlers

    Methods to override:

    - :meth:`~ignite.handlers.checkpoint.BaseSaveHandler.__call__`
    - :meth:`~ignite.handlers.checkpoint.BaseSaveHandler.remove`


    Note:
        In derived class, please, make sure that in distributed configuration overridden methods are called by a single
        process. Distributed configuration on XLA devices should be treated slightly differently: for saving checkpoint
        with `xm.save() <https://pytorch.org/xla/release/1.5/index.html#torch_xla.core.xla_model.save>`_  all processes
        should pass into the function. Otherwise, application gets stuck.

    """

    @abstractmethod
    def __call__(self, checkpoint: Mapping, filename: Union[str, Path], metadata: Optional[Mapping] = None) -> None:
        """Method to save `checkpoint` with `filename`. Additionally, metadata dictionary is provided.

        Metadata contains:

        - `basename`: file prefix (if provided) with checkpoint name, e.g. `epoch_checkpoint`.
        - `score_name`: score name if provided, e.g `val_acc`.
        - `priority`: checkpoint priority value (higher is better), e.g. `12` or `0.6554435`

        Args:
            checkpoint: checkpoint dictionary to save.
            filename: filename associated with checkpoint.
            metadata: metadata on checkpoint to save.

        """

    @abstractmethod
    def remove(self, filename: Union[str, Path]) -> None:
        """Method to remove saved checkpoint.

        Args:
            filename: filename associated with checkpoint.

        """


class Checkpoint(Serializable):
    """Checkpoint handler can be used to periodically save and load objects which have attribute
    ``state_dict/load_state_dict``. This class can use specific save handlers to store on the disk or a cloud
    storage, etc. The Checkpoint handler (if used with :class:`~ignite.handlers.DiskSaver`) also handles automatically
    moving data on TPU to CPU before writing the checkpoint.

    Args:
        to_save: Dictionary with the objects to save. Objects should have implemented ``state_dict`` and
            ``load_state_dict`` methods. If contains objects of type torch `DistributedDataParallel`_ or
            `DataParallel`_, their internal wrapped model is automatically saved (to avoid additional key ``module.`` in
            the state dictionary).
        save_handler: String, method or callable class
            used to save engine and other provided objects. Function receives two objects: checkpoint as a dictionary
            and filename. If ``save_handler`` is callable class, it can
            inherit of :class:`~ignite.handlers.checkpoint.BaseSaveHandler` and optionally implement ``remove`` method
            to keep a fixed number of saved checkpoints. In case if user needs to save engine's checkpoint on a disk,
            ``save_handler`` can be defined with :class:`~ignite.handlers.DiskSaver` or a string specifying
            directory name can be passed to ``save_handler``.
        filename_prefix: Prefix for the file name to which objects will be saved. See Note for details.
        score_function: If not None, it should be a function taking a single argument,
            :class:`~ignite.engine.engine.Engine` object, and returning a score (`float`). Objects with highest scores
            will be retained.
        score_name: If ``score_function`` not None, it is possible to store its value using
            ``score_name``. If ``score_function`` is None, ``score_name`` can be used alone to define ``score_function``
            as ``Checkpoint.get_default_score_fn(score_name)`` by default.
        n_saved: Number of objects that should be kept on disk. Older files will be removed. If set to
            `None`, all objects are kept.
        global_step_transform: global step transform function to output a desired global step.
            Input of the function is ``(engine, event_name)``. Output of function should be an integer.
            Default is None, global_step based on attached engine. If provided, uses function output as global_step.
            To setup global step from another engine, please use :meth:`~ignite.handlers.global_step_from_engine`.
        filename_pattern: If ``filename_pattern`` is provided, this pattern will be used to render
            checkpoint filenames. If the pattern is not defined, the default pattern would be used. See Note for
            details.
        include_self: Whether to include the `state_dict` of this object in the checkpoint. If `True`, then
            there must not be another object in ``to_save`` with key ``checkpointer``.
        greater_or_equal: if `True`, the latest equally scored model is stored. Otherwise, the first model.
            Default, `False`.

    .. _DistributedDataParallel: https://pytorch.org/docs/stable/generated/
        torch.nn.parallel.DistributedDataParallel.html
    .. _DataParallel: https://pytorch.org/docs/stable/generated/torch.nn.DataParallel.html

    Note:
        This class stores a single file as a dictionary of provided objects to save.
        The filename is defined by ``filename_pattern`` and by default has the following
        structure: ``{filename_prefix}_{name}_{suffix}.{ext}`` where

        - ``filename_prefix`` is the argument passed to the constructor,
        - `name` is the key in ``to_save`` if a single object is to store, otherwise `name` is "checkpoint".
        - `suffix` is composed as following ``{global_step}_{score_name}={score}``.

    +----------------+------------+-----------------------+----------------------------------------------+
    | score_function | score_name | global_step_transform |  suffix                                      |
    +================+============+=======================+==============================================+
    |      None      |   None     |        None           | ``{engine.state.iteration}``                 |
    +----------------+------------+-----------------------+----------------------------------------------+
    |       X        |   None     |        None           | ``{score}``                                  |
    +----------------+------------+-----------------------+----------------------------------------------+
    |       X        |   None     |         X             | ``{global_step}_{score}``                    |
    +----------------+------------+-----------------------+----------------------------------------------+
    |       X        |    X       |         X             | ``{global_step}_{score_name}={score}``       |
    +----------------+------------+-----------------------+----------------------------------------------+
    |      None      |   None     |         X             | ``{global_step}``                            |
    +----------------+------------+-----------------------+----------------------------------------------+
    |       X        |    X       |        None           | ``{score_name}={score}``                     |
    +----------------+------------+-----------------------+----------------------------------------------+

    Above `global_step` defined by the output of `global_step_transform` and `score` defined by the output
    of `score_function`.

    By default, none of ``score_function``, ``score_name``, ``global_step_transform`` is defined, then suffix is
    setup by attached engine's current iteration. The filename will be
    `{filename_prefix}_{name}_{engine.state.iteration}.{ext}`.

    For example, ``score_name="neg_val_loss"`` and ``score_function`` that returns `-loss` (as objects with highest
    scores will be retained), then saved filename will be ``{filename_prefix}_{name}_neg_val_loss=-0.1234.pt``.

    Note:
        If ``filename_pattern`` is given, it will be used to render the filenames. ``filename_pattern`` is a string
        that can contain ``{filename_prefix}``, ``{name}``, ``{score}``, ``{score_name}`` and ``{global_step}`` as
        templates.

        For example, let ``filename_pattern="{global_step}-{name}-{score}.pt"`` then the saved filename will be
        ``30000-checkpoint-94.pt``

        **Warning:** Please, keep in mind that if filename collide with already used one to saved a checkpoint,
        new checkpoint will replace the older one. This means that filename like ``checkpoint.pt`` will be saved
        every call and will always be overwritten by newer checkpoints.

    Note:
        To get the last stored filename, handler exposes attribute ``last_checkpoint``:

        .. code-block:: python

            handler = Checkpoint(...)
            ...
            print(handler.last_checkpoint)
            > checkpoint_12345.pt

    Note:
        This class is distributed configuration-friendly: it is not required to instantiate the class in rank 0 only
        process. This class supports automatically distributed configuration and if used with
        :class:`~ignite.handlers.DiskSaver`, checkpoint is stored by rank 0 process.

    .. warning::

        When running on XLA devices, it should be run in all processes, otherwise application can get stuck on
        saving the checkpoint.

        .. code-block:: python

            # Wrong:
            # if idist.get_rank() == 0:
            #     handler = Checkpoint(...)
            #     trainer.add_event_handler(Events.ITERATION_COMPLETED(every=1000), handler)

            # Correct:
            handler = Checkpoint(...)
            trainer.add_event_handler(Events.ITERATION_COMPLETED(every=1000), handler)

    Examples:
        Attach the handler to make checkpoints during training:

        .. code-block:: python

            from ignite.engine import Engine, Events
            from ignite.handlers import Checkpoint

            trainer = ...
            model = ...
            optimizer = ...
            lr_scheduler = ...

            to_save = {'model': model, 'optimizer': optimizer, 'lr_scheduler': lr_scheduler, 'trainer': trainer}

            if (checkpoint_iters):
                # A: Output is "checkpoint_<iteration>.pt"
                handler = Checkpoint(
                    to_save, '/tmp/models', n_saved=2
                )
                trainer.add_event_handler(Events.ITERATION_COMPLETED(every=1000), handler)
            else:
                # B:Output is "checkpoint_<epoch>.pt"
                gst = lambda *_: trainer.state.epoch
                handler = Checkpoint(
                    to_save, '/tmp/models', n_saved=2, global_step_transform=gst
                )
                trainer.add_event_handler(Events.EPOCH_COMPLETED, handler)

            trainer.run(data_loader, max_epochs=6)
            > A: ["checkpoint_7000.pt", "checkpoint_8000.pt", ]
            > B: ["checkpoint_5.pt", "checkpoint_6.pt", ]

        Attach the handler to an evaluator to save best model during the training
        according to computed validation metric:

        .. code-block:: python

            from ignite.engine import Engine, Events
            from ignite.handlers import Checkpoint, global_step_from_engine

            trainer = ...
            evaluator = ...
            # Setup Accuracy metric computation on evaluator.
            # evaluator.state.metrics contain 'accuracy',
            # which will be used to define ``score_function`` automatically.
            # Run evaluation on epoch completed event
            # ...

            to_save = {'model': model}
            handler = Checkpoint(
                to_save, '/tmp/models',
                n_saved=2, filename_prefix='best',
                score_name="accuracy",
                global_step_transform=global_step_from_engine(trainer)
            )

            evaluator.add_event_handler(Events.COMPLETED, handler)

            trainer.run(data_loader, max_epochs=10)
            > ["best_model_9_accuracy=0.77.pt", "best_model_10_accuracy=0.78.pt", ]

        Customise the ``save_handler``:

        .. code-block:: python

            handler = Checkpoint(
                to_save, save_handler=DiskSaver('/tmp/models', create_dir=True, **kwargs), n_saved=2
            )

    .. versionchanged:: 0.4.3

        - Checkpoint can save model with same filename.
        - Added ``greater_or_equal`` argument.

    .. versionchanged:: 0.5.0

        - `score_name` can be used to define `score_function` automatically without providing `score_function`.
        - `save_handler` automatically saves to disk if path to directory is provided.
    """

    Item = NamedTuple("Item", [("priority", int), ("filename", str)])
    _state_dict_all_req_keys = ("saved",)

    def __init__(
        self,
        to_save: Mapping,
        save_handler: Union[str, Callable, BaseSaveHandler],
        filename_prefix: Union[str, Path] = "",
        score_function: Optional[Callable] = None,
        score_name: Optional[str] = None,
        n_saved: Optional[int] = 1,
        global_step_transform: Optional[Callable] = None,
        filename_pattern: Optional[str] = None,
        include_self: bool = False,
        greater_or_equal: bool = False,
    ):

        if not isinstance(to_save, collections.Mapping):
            raise TypeError(f"Argument `to_save` should be a dictionary, but given {type(to_save)}")

        self._check_objects(to_save, "state_dict")

        if include_self:
            if not isinstance(to_save, collections.MutableMapping):
                raise TypeError(
                    f"If `include_self` is True, then `to_save` must be mutable, but given {type(to_save)}."
                )

            if "checkpointer" in to_save:
                raise ValueError(f"Cannot have key 'checkpointer' if `include_self` is True: {to_save}")

        if not (isinstance(save_handler, str) or callable(save_handler) or isinstance(save_handler, BaseSaveHandler)):
            raise TypeError("Argument `save_handler` should be a string or callable or inherit from BaseSaveHandler")

        if global_step_transform is not None and not callable(global_step_transform):
            raise TypeError(f"global_step_transform should be a function, got {type(global_step_transform)} instead.")

        self.to_save = to_save
        self.filename_prefix = filename_prefix
        if isinstance(save_handler, str):
            self.save_handler = DiskSaver(save_handler, create_dir=True)
        else:
            self.save_handler = save_handler  # type: ignore
        self.score_function = score_function
        self.score_name = score_name
        if self.score_name is not None and self.score_function is None:
            self.score_function = self.get_default_score_fn(self.score_name)
        self.n_saved = n_saved
        self.ext = "pt"
        self.global_step_transform = global_step_transform
        self.filename_pattern = filename_pattern
        self._saved = []  # type: List["Checkpoint.Item"]
        self.include_self = include_self
        self.greater_or_equal = greater_or_equal

    def reset(self) -> None:
        """Method to reset saved checkpoint names.

        Use this method if the engine will independently run multiple times:

        .. code-block:: python

            from ignite.handlers import Checkpoint

            trainer = ...
            checkpointer = Checkpoint(...)

            trainer.add_event_handler(Events.COMPLETED, checkpointer)
            trainer.add_event_handler(Events.STARTED, checkpointer.reset)

            # fold 0
            trainer.run(data0, max_epochs=max_epochs)
            print("Last checkpoint:", checkpointer.last_checkpoint)

            # fold 1
            trainer.run(data1, max_epochs=max_epochs)
            print("Last checkpoint:", checkpointer.last_checkpoint)

        .. versionadded:: 0.4.3
        """
        self._saved = []

    @property
    def last_checkpoint(self) -> Optional[str]:
        if len(self._saved) < 1:
            return None
        return self._saved[-1].filename

    def _check_lt_n_saved(self, or_equal: bool = False) -> bool:
        if self.n_saved is None:
            return True
        return len(self._saved) < self.n_saved + int(or_equal)

    def _compare_fn(self, new: Union[int, float]) -> bool:
        if self.greater_or_equal:
            return new >= self._saved[0].priority
        else:
            return new > self._saved[0].priority

    def __call__(self, engine: Engine) -> None:

        global_step = None
        if self.global_step_transform is not None:
            global_step = self.global_step_transform(engine, engine.last_event_name)

        if self.score_function is not None:
            priority = self.score_function(engine)
            if not isinstance(priority, numbers.Number):
                raise ValueError("Output of score_function should be a number")
        else:
            if global_step is None:
                global_step = engine.state.get_event_attrib_value(Events.ITERATION_COMPLETED)
            priority = global_step

        if self._check_lt_n_saved() or self._compare_fn(priority):

            priority_str = f"{priority}" if isinstance(priority, numbers.Integral) else f"{priority:.4f}"

            checkpoint = self._setup_checkpoint()

            name = "checkpoint"
            if len(checkpoint) == 1:
                for k in checkpoint:
                    name = k
                checkpoint = checkpoint[name]

            if self.filename_pattern is None:
                filename_pattern = self.setup_filename_pattern(
                    with_prefix=len(self.filename_prefix) > 0,
                    with_score=self.score_function is not None,
                    with_score_name=self.score_name is not None,
                    with_global_step=global_step is not None,
                )
            else:
                filename_pattern = self.filename_pattern

            filename_dict = {
                "filename_prefix": self.filename_prefix,
                "ext": self.ext,
                "name": name,
                "score_name": self.score_name,
                "score": priority_str if (self.score_function is not None) else None,
                "global_step": global_step,
            }
            filename = filename_pattern.format(**filename_dict)

            metadata = {
                "basename": f"{self.filename_prefix}{'_' * int(len(self.filename_prefix) > 0)}{name}",
                "score_name": self.score_name,
                "priority": priority,
            }

            try:
                index = list(map(lambda it: it.filename == filename, self._saved)).index(True)
                to_remove = True
            except ValueError:
                index = 0
                to_remove = not self._check_lt_n_saved()

            if to_remove:
                item = self._saved.pop(index)
                if isinstance(self.save_handler, BaseSaveHandler):
                    self.save_handler.remove(item.filename)

            self._saved.append(Checkpoint.Item(priority, filename))
            self._saved.sort(key=lambda it: it[0])

            if self.include_self:
                # Now that we've updated _saved, we can add our own state_dict.
                checkpoint["checkpointer"] = self.state_dict()

            try:
                self.save_handler(checkpoint, filename, metadata)
            except TypeError:
                self.save_handler(checkpoint, filename)

    def _setup_checkpoint(self) -> Dict[str, Dict[Any, Any]]:
        checkpoint = {}
        if self.to_save is not None:
            for k, obj in self.to_save.items():
                if isinstance(obj, (nn.DataParallel, nn.parallel.DistributedDataParallel)):
                    obj = obj.module
                checkpoint[k] = obj.state_dict()
        return checkpoint

    @staticmethod
    def setup_filename_pattern(
        with_prefix: bool = True, with_score: bool = True, with_score_name: bool = True, with_global_step: bool = True
    ) -> str:
        """Helper method to get the default filename pattern for a checkpoint.

        Args:
            with_prefix: If True, the ``filename_prefix`` is added to the filename pattern:
                ``{filename_prefix}_{name}...``. Default, True.
            with_score: If True, ``score`` is added to the filename pattern: ``..._{score}.{ext}``.
                Default, True. At least one of ``with_score`` and ``with_global_step`` should be True.
            with_score_name: If True, ``score_name`` is added to the filename pattern:
                ``..._{score_name}={score}.{ext}``. If activated, argument ``with_score`` should be
                also True, otherwise an error is raised. Default, True.
            with_global_step: If True, ``{global_step}`` is added to the
                filename pattern: ``...{name}_{global_step}...``.
                At least one of ``with_score`` and ``with_global_step`` should be True.

        Examples:
            .. code-block:: python

                from ignite.handlers import Checkpoint

                filename_pattern = Checkpoint.setup_filename_pattern()

                print(filename_pattern)
                > "{filename_prefix}_{name}_{global_step}_{score_name}={score}.{ext}"

        .. versionadded:: 0.4.3
        """
        filename_pattern = "{name}"

        if not (with_global_step or with_score):
            raise ValueError("At least one of with_score and with_global_step should be True.")

        if with_global_step:
            filename_pattern += "_{global_step}"

        if with_score_name and with_score:
            filename_pattern += "_{score_name}={score}"
        elif with_score:
            filename_pattern += "_{score}"
        elif with_score_name:
            raise ValueError("If with_score_name is True, with_score should be also True")

        if with_prefix:
            filename_pattern = "{filename_prefix}_" + filename_pattern

        filename_pattern += ".{ext}"
        return filename_pattern

    @staticmethod
    def _check_objects(objs: Mapping, attr: str) -> None:
        for k, obj in objs.items():
            if not hasattr(obj, attr):
                raise TypeError(f"Object {type(obj)} should have `{attr}` method")

    @staticmethod
    def load_objects(to_load: Mapping, checkpoint: Union[str, Mapping], **kwargs: Any) -> None:
        """Helper method to apply ``load_state_dict`` on the objects from ``to_load`` using states from ``checkpoint``.

        Args:
            to_load: a dictionary with objects, e.g. `{"model": model, "optimizer": optimizer, ...}`
            checkpoint: a string filepath or a dictionary with state_dicts to load, e.g. `{"model": model_state_dict,
                "optimizer": opt_state_dict}`. If `to_load` contains a single key, then checkpoint can contain
                directly corresponding state_dict.
            kwargs: Keyword arguments accepted for `nn.Module.load_state_dict()`. Passing `strict=False` enables
                the user to load part of the pretrained model (useful for example, in Transfer Learning)

        Examples:
            .. code-block:: python

                import torch
                from ignite.engine import Engine, Events
                from ignite.handlers import ModelCheckpoint, Checkpoint
                trainer = Engine(lambda engine, batch: None)
                handler = ModelCheckpoint('/tmp/models', 'myprefix', n_saved=None, create_dir=True)
                model = torch.nn.Linear(3, 3)
                optimizer = torch.optim.SGD(model.parameters(), lr=1e-3)
                to_save = {"weights": model, "optimizer": optimizer}
                trainer.add_event_handler(Events.EPOCH_COMPLETED(every=2), handler, to_save)
                trainer.run(torch.randn(10, 1), 5)

                to_load = to_save
                checkpoint_fp = "/tmp/models/myprefix_checkpoint_40.pth"
                checkpoint = torch.load(checkpoint_fp)
                Checkpoint.load_objects(to_load=to_load, checkpoint=checkpoint)

                # or using a string for checkpoint filepath

                to_load = to_save
                checkpoint_fp = "/tmp/models/myprefix_checkpoint_40.pth"
                Checkpoint.load_objects(to_load=to_load, checkpoint=checkpoint_fp)

        Note:
            If ``to_load`` contains objects of type torch `DistributedDataParallel`_ or
            `DataParallel`_, method ``load_state_dict`` will applied to their internal wrapped model (``obj.module``).

        .. _DistributedDataParallel: https://pytorch.org/docs/stable/generated/
            torch.nn.parallel.DistributedDataParallel.html
        .. _DataParallel: https://pytorch.org/docs/stable/generated/torch.nn.DataParallel.html
        """

        if isinstance(checkpoint, str):
            checkpoint_obj = torch.load(checkpoint)
        else:
            checkpoint_obj = checkpoint

        Checkpoint._check_objects(to_load, "load_state_dict")
        if not isinstance(checkpoint, (collections.Mapping, str)):
            raise TypeError(f"Argument checkpoint should be a string or a dictionary, but given {type(checkpoint)}")

        if len(kwargs) > 1 or any(k for k in kwargs if k not in ["strict"]):
            warnings.warn("kwargs contains keys other than strict and these will be ignored")

        is_state_dict_strict = kwargs.get("strict", True)
        if len(to_load) == 1:
            # single object and checkpoint is directly a state_dict
            key, obj = list(to_load.items())[0]
            if key not in checkpoint_obj:
                if isinstance(obj, (nn.DataParallel, nn.parallel.DistributedDataParallel)):
                    obj = obj.module
                obj.load_state_dict(checkpoint_obj, strict=is_state_dict_strict)
                return

        # multiple objects to load
        for k, obj in to_load.items():
            if k not in checkpoint_obj:
                raise ValueError(f"Object labeled by '{k}' from `to_load` is not found in the checkpoint")
            if isinstance(obj, (nn.DataParallel, nn.parallel.DistributedDataParallel)):
                obj = obj.module
            if isinstance(obj, torch.nn.Module):
                obj.load_state_dict(checkpoint_obj[k], strict=is_state_dict_strict)
            else:
                obj.load_state_dict(checkpoint_obj[k])

    def state_dict(self) -> "OrderedDict[str, List[Tuple[int, str]]]":
        """Method returns state dict with saved items: list of ``(priority, filename)`` pairs.
        Can be used to save internal state of the class.
        """
        return OrderedDict([("saved", [(p, f) for p, f in self._saved])])

    def load_state_dict(self, state_dict: Mapping) -> None:
        """Method replace internal state of the class with provided state dict data.

        Args:
            state_dict: a dict with "saved" key and list of ``(priority, filename)`` pairs as values.
        """
        super().load_state_dict(state_dict)
        self._saved = [Checkpoint.Item(p, f) for p, f in state_dict["saved"]]

    @staticmethod
    def get_default_score_fn(metric_name: str, score_sign: float = 1.0) -> Callable:
        """Helper method to get default score function based on the metric name.

        Args:
            metric_name: metric name to get the value from ``engine.state.metrics``.
                Engine is the one to which :class:`~ignite.handlers.checkpoint.Checkpoint` handler is added.
            score_sign: sign of the score: 1.0 or -1.0. For error-like metrics, e.g. smaller is better,
                a negative score sign should be used (objects with larger score are retained). Default, 1.0.

        Examples:
            .. code-block:: python

                from ignite.handlers import Checkpoint

                best_acc_score = Checkpoint.get_default_score_fn("accuracy")

                best_model_handler = Checkpoint(
                    to_save, save_handler, score_name="val_accuracy", score_function=best_acc_score
                )
                evaluator.add_event_handler(Events.COMPLETED, best_model_handler)

            Usage with error-like metric:

            .. code-block:: python

                from ignite.handlers import Checkpoint

                neg_loss_score = Checkpoint.get_default_score_fn("loss", -1.0)

                best_model_handler = Checkpoint(
                    to_save, save_handler, score_name="val_neg_loss", score_function=neg_loss_score
                )
                evaluator.add_event_handler(Events.COMPLETED, best_model_handler)

        .. versionadded:: 0.4.3
        """
        if score_sign not in (1.0, -1.0):
            raise ValueError("Argument score_sign should be 1 or -1")

        def wrapper(engine: Engine) -> float:
            return score_sign * engine.state.metrics[metric_name]

        return wrapper


class DiskSaver(BaseSaveHandler):
    """Handler that saves input checkpoint on a disk.

    Args:
        dirname: Directory path where the checkpoint will be saved
        atomic: if True, checkpoint is serialized to a temporary file, and then
            moved to final destination, so that files are guaranteed to not be damaged
            (for example if exception occurs during saving).
        create_dir: if True, will create directory ``dirname`` if it doesnt exist.
        require_empty: If True, will raise exception if there are any files in the
            directory ``dirname``.
        kwargs: Accepted keyword arguments for `torch.save` or `xm.save`.

    .. versionchanged:: 0.4.2
        Accept ``kwargs`` for `torch.save` or `xm.save`.
    """

    def __init__(
        self,
        dirname: Union[str, Path],
        atomic: bool = True,
        create_dir: bool = True,
        require_empty: bool = True,
        **kwargs: Any,
    ):
        self.dirname = os.path.expanduser(dirname)
        self._atomic = atomic
        self._check_and_setup(Path(dirname), create_dir, require_empty)
        self.kwargs = kwargs

    @staticmethod
    @idist.one_rank_only()
    def _check_and_setup(dirname: Path, create_dir: bool, require_empty: bool) -> None:
        if create_dir:
            if not dirname.exists():
                Path.mkdir(dirname, parents=True)
        # Ensure that dirname exists
        if not dirname.exists():
            raise ValueError(f"Directory path '{dirname}' is not found")

        if require_empty:
            matched = [fname for fname in os.listdir(dirname) if fname.endswith(".pt")]
            if len(matched) > 0:
                raise ValueError(
                    f"Files {matched} with extension '.pt' are already present "
                    f"in the directory {dirname}. If you want to use this "
                    "directory anyway, pass `require_empty=False`."
                    ""
                )

    def __call__(self, checkpoint: Mapping, filename: Union[str, Path], metadata: Optional[Mapping] = None) -> None:
        path = Path(self.dirname) / filename

        if idist.has_xla_support:
            self._save_xla(checkpoint, path)
        else:
            self._save_native(checkpoint, path)

    @idist.one_rank_only()
    def _save_native(self, checkpoint: Mapping, path: Path) -> None:
        self._save_func(checkpoint, path, torch.save)

    def _save_xla(self, checkpoint: Mapping, path: Path) -> None:
        import torch_xla.core.xla_model as xm

        # all tpu procs should enter here as internally performs sync across device
        self._save_func(checkpoint, path, xm.save, rank=idist.get_rank())

    def _save_func(self, checkpoint: Mapping, path: Path, func: Callable, rank: int = 0) -> None:
        if not self._atomic:
            func(checkpoint, path, **self.kwargs)
        else:
            tmp_file = None
            tmp_name = ""
            tmp: Optional[IO[bytes]] = None
            if rank == 0:
                tmp = tempfile.NamedTemporaryFile(delete=False, dir=self.dirname)
                tmp_file = tmp.file
                tmp_name = tmp.name
            try:
                func(checkpoint, tmp_file, **self.kwargs)
            except BaseException:
                if tmp is not None:
                    tmp.close()
                    os.remove(tmp_name)
                    raise
            else:
                if tmp is not None:
                    tmp.close()
                    os.replace(tmp.name, path)
                    # append group/others read mode
                    os.chmod(path, os.stat(path).st_mode | stat.S_IRGRP | stat.S_IROTH)

    @idist.one_rank_only()
    def remove(self, filename: Union[str, Path]) -> None:
        path = Path(self.dirname) / filename
        os.remove(path)


class ModelCheckpoint(Checkpoint):
    """ModelCheckpoint handler can be used to periodically save objects to disk only. If needed to store checkpoints to
    another storage type, please consider :class:`~ignite.handlers.checkpoint.Checkpoint`.

    This handler expects two arguments:

        - an :class:`~ignite.engine.engine.Engine` object
        - a `dict` mapping names (`str`) to objects that should be saved to disk.

    See Examples for further details.

    .. warning::

        Behaviour of this class has been changed since v0.3.0.

        There is no more internal counter that has been used to indicate the number of save actions. User could
        see its value `step_number` in the filename, e.g. `{filename_prefix}_{name}_{step_number}.pt`. Actually,
        `step_number` is replaced by current engine's epoch if `score_function` is specified and current iteration
        otherwise.

        A single `pt` file is created instead of multiple files.

    Args:
        dirname: Directory path where objects will be saved.
        filename_prefix: Prefix for the file names to which objects will be saved. See Notes of
            :class:`~ignite.handlers.checkpoint.Checkpoint` for more details.
        score_function: if not None, it should be a function taking a single argument, an
            :class:`~ignite.engine.engine.Engine` object, and return a score (`float`). Objects with highest scores
            will be retained.
        score_name: if ``score_function`` not None, it is possible to store its value using
            `score_name`. See Notes for more details.
        n_saved: Number of objects that should be kept on disk. Older files will be removed. If set to
            `None`, all objects are kept.
        atomic: If True, objects are serialized to a temporary file, and then moved to final
            destination, so that files are guaranteed to not be damaged (for example if exception
            occurs during saving).
        require_empty: If True, will raise exception if there are any files starting with
            ``filename_prefix`` in the directory ``dirname``.
        create_dir: If True, will create directory ``dirname`` if it does not exist.
        global_step_transform: global step transform function to output a desired global step.
            Input of the function is `(engine, event_name)`. Output of function should be an integer.
            Default is None, global_step based on attached engine. If provided, uses function output as global_step.
            To setup global step from another engine, please use :meth:`~ignite.handlers.global_step_from_engine`.
        include_self: Whether to include the `state_dict` of this object in the checkpoint. If `True`, then
            there must not be another object in ``to_save`` with key ``checkpointer``.
        kwargs: Accepted keyword arguments for `torch.save` or `xm.save` in `DiskSaver`.

    .. versionchanged:: 0.4.2
        Accept ``kwargs`` for `torch.save` or `xm.save`

    Examples:
        .. code-block:: python

            import os
            from ignite.engine import Engine, Events
            from ignite.handlers import ModelCheckpoint
            from torch import nn
            trainer = Engine(lambda engine, batch: None)
            handler = ModelCheckpoint('/tmp/models', 'myprefix', n_saved=2, create_dir=True)
            model = nn.Linear(3, 3)
            trainer.add_event_handler(Events.EPOCH_COMPLETED(every=2), handler, {'mymodel': model})
            trainer.run([0, 1, 2, 3, 4], max_epochs=6)
            os.listdir('/tmp/models')
            # ['myprefix_mymodel_20.pt', 'myprefix_mymodel_30.pt']
            handler.last_checkpoint
            # ['/tmp/models/myprefix_mymodel_30.pt']
    """

    def __init__(
        self,
        dirname: Union[str, Path],
        filename_prefix: Union[str, Path],
        score_function: Optional[Callable] = None,
        score_name: Optional[str] = None,
        n_saved: Union[int, None] = 1,
        atomic: bool = True,
        require_empty: bool = True,
        create_dir: bool = True,
        global_step_transform: Optional[Callable] = None,
        include_self: bool = False,
        **kwargs: Any,
    ):

        disk_saver = DiskSaver(dirname, atomic=atomic, create_dir=create_dir, require_empty=require_empty, **kwargs)

        super(ModelCheckpoint, self).__init__(
            to_save={},
            save_handler=disk_saver,
            filename_prefix=filename_prefix,
            score_function=score_function,
            score_name=score_name,
            n_saved=n_saved,
            global_step_transform=global_step_transform,
            include_self=include_self,
        )

    @property
    def last_checkpoint(self) -> Union[str, None]:
        if len(self._saved) < 1:
            return None

        if not isinstance(self.save_handler, DiskSaver):
            raise RuntimeError(
                f"Unable to save checkpoint, save_handler should be DiskSaver, got {type(self.save_handler)}."
            )

        return Path(self.save_handler.dirname) / self._saved[-1].filename

    def __call__(self, engine: Engine, to_save: Mapping):  # type: ignore

        if len(to_save) == 0:
            raise RuntimeError("No objects to checkpoint found.")

        self._check_objects(to_save, "state_dict")
        self.to_save = to_save
        super(ModelCheckpoint, self).__call__(engine)<|MERGE_RESOLUTION|>--- conflicted
+++ resolved
@@ -6,12 +6,8 @@
 import warnings
 from abc import ABCMeta, abstractmethod
 from collections import OrderedDict
-<<<<<<< HEAD
 from pathlib import Path
-from typing import IO, Any, Callable, Dict, List, Mapping, NamedTuple, Optional, Tuple, Union
-=======
 from typing import Any, Callable, Dict, IO, List, Mapping, NamedTuple, Optional, Tuple, Union
->>>>>>> 750719f0
 
 import torch
 import torch.nn as nn
