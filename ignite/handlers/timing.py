from ignite.engine import Events

try:
    from time import perf_counter
except ImportError:
    from time import time as perf_counter


class Timer:
    """ Timer object can be used to measure (average) time between events.

    Args:
        average (bool, optional): if True, then when ``.value()`` method is called, the returned value
            will be equal to total time measured, divided by the value of internal counter.

    Attributes:
        total (float): total time elapsed when the Timer was running (in seconds)
        step_count (int): internal counter, usefull to measure average time, e.g. of processing a single batch.
            Incremented with the ``.step()`` method.
        running (bool): flag indicating if timer is measuring time.

    Notes:
        When using ``Timer(average=True)`` do not forget to call ``timer.step()`` everytime an event occurs. See
        the examples below.

    Examples:

        Measuring total time of the epoch:

        >>> from ignite.handlers import Timer
        >>> import time
        >>> work = lambda : time.sleep(0.1)
        >>> idle = lambda : time.sleep(0.1)
        >>> t = Timer(average=False)
        >>> for _ in range(10):
        ...    work()
        ...    idle()
        ...
        >>> t.value()
        2.003073937026784

        Measuring average time of the epoch:

        >>> t = Timer(average=True)
        >>> for _ in range(10):
        ...    work()
        ...    idle()
        ...    t.step()
        ...
        >>> t.value()
        0.2003182829997968

        Measuring average time it takes to execute a single ``work()`` call

        >>> t = Timer(average=True)
        >>> for _ in range(10):
        ...    t.resume()
        ...    work()
        ...    t.pause()
        ...    idle()
        ...    t.step()
        ...
        >>> t.value()
        0.10016545779653825

        Using the Timer to measure average time it takes to process a single batch of examples
<<<<<<< HEAD
        >>> from ignite.engine import Engine, Events
=======

        >>> from ignite.engines import Engine, Events
>>>>>>> 6d58cc35
        >>> from ignite.handlers import Timer
        >>> trainer = Engine(training_update_function)
        >>> timer = Timer(average=True)
        >>> timer.attach(trainer,
        ...              start=Events.EPOCH_STARTED,
        ...              resume=Events.ITERATION_STARTED,
        ...              pause=Events.ITERATION_COMPLETED,
        ...              step=Events.ITERATION_COMPLETED)
    """

    def __init__(self, average=False):
        self._average = average
        self._t0 = perf_counter()

        self.total = 0.
        self.step_count = 0.
        self.running = True

    def attach(self, engine, start=Events.STARTED, pause=Events.COMPLETED, resume=None, step=None):
        """ Register callbacks to control the timer.

        Args:
            engine (ignite.engine.Engine):
                Engine that this timer will be attached to
            start (ignite.engine.Events):
                Event which should start (reset) the timer
            pause (ignite.engine.Events):
                Event which should pause the timer
            resume (ignite.engine.Events, optional):
                Event which should resume the timer
            step (ignite.engine.Events, optional):
                Event which should call the `step` method of the counter

        Returns:
            self (Timer)

        """

        engine.add_event_handler(start, self.reset)
        engine.add_event_handler(pause, self.pause)

        if resume is not None:
            engine.add_event_handler(resume, self.resume)

        if step is not None:
            engine.add_event_handler(step, self.step)

        return self

    def reset(self, *args):
        self.__init__(self._average)
        return self

    def pause(self, *args):
        if self.running:
            self.total += self._elapsed()
            self.running = False

    def resume(self, *args):
        if not self.running:
            self.running = True
            self._t0 = perf_counter()

    def value(self):
        total = self.total
        if self.running:
            total += self._elapsed()

        if self._average:
            denominator = max(self.step_count, 1.)
        else:
            denominator = 1.

        return total / denominator

    def step(self, *args):
        self.step_count += 1.

    def _elapsed(self):
        return perf_counter() - self._t0<|MERGE_RESOLUTION|>--- conflicted
+++ resolved
@@ -64,12 +64,7 @@
         0.10016545779653825
 
         Using the Timer to measure average time it takes to process a single batch of examples
-<<<<<<< HEAD
         >>> from ignite.engine import Engine, Events
-=======
-
-        >>> from ignite.engines import Engine, Events
->>>>>>> 6d58cc35
         >>> from ignite.handlers import Timer
         >>> trainer = Engine(training_update_function)
         >>> timer = Timer(average=True)
