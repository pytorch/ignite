--- conflicted
+++ resolved
@@ -14,16 +14,9 @@
     has_xla_support = False
 
 
-<<<<<<< HEAD
-XLA_TPU = "xla-tpu"
+if has_xla_support:
 
-
-class _XlaDistModel(ComputationModel):
-    """Private class for PyTorch XLA basic distributed computation model.
-    It handles single/multi-device computation model.
-=======
-if has_xla_support:
->>>>>>> 479659a9
+    XLA_TPU = "xla-tpu"
 
     class _XlaDistModel(ComputationModel):
         """Private class for PyTorch XLA basic distributed computation model.
@@ -34,32 +27,11 @@
         - CPU
         - TPU
 
-<<<<<<< HEAD
-    name = "xla-dist"
-
-    available_backends = tuple([XLA_TPU,])
-
-    @staticmethod
-    def create_from_context() -> Optional["_XlaDistModel"]:
-        if not has_xla_support:
-            return None
-        return _XlaDistModel()
-
-    @staticmethod
-    def create_from_backend(backend: str = "xla-tpu", **kwargs) -> "_XlaDistModel":
-        if not has_xla_support:
-            raise RuntimeError("Torch xla package is not installed.")
-        return _XlaDistModel(backend=backend, **kwargs)
-
-    def __init__(self, backend=None, **kwargs):
-        """This is a private method. Please, use `create_from_backend` or `create_from_context`
-=======
->>>>>>> 479659a9
         """
 
         name = "xla-dist"
 
-        available_backends = tuple(["xla-tpu",])
+        available_backends = tuple([XLA_TPU,])
 
         @staticmethod
         def create_from_context() -> Optional["_XlaDistModel"]:
