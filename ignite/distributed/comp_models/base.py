from abc import ABCMeta, abstractmethod
from numbers import Number
from typing import Any, Callable, cast, List, Optional, Union

import torch


class ComputationModel(metaclass=ABCMeta):
    """Base class for distributed computation models and defines interface methods.
    This class is public and should be used for other custom derived distributed models.
    """

    # this is an additional local rank storage used when idist is setup from existing native torch dist context
    _ext_local_rank: Optional[int] = None

    def __init__(self) -> None:
        self._backend: Optional[str] = None
        self._nproc_per_node: Optional[int] = None
        self._nnodes: Optional[int] = None
        self._node: Optional[int] = None

    def _setup_attrs(self) -> None:
        if self._nproc_per_node is None:
            self._nproc_per_node = self._compute_nproc_per_node() if self.get_world_size() > 1 else 1
        if self._nnodes is None:
            self._nnodes = self.get_world_size() // self._nproc_per_node
        if self._node is None:
            self._node = self.get_rank() // self._nproc_per_node

    @abstractmethod
    def _compute_nproc_per_node(self) -> int:
        pass

    @abstractmethod
    def get_local_rank(self) -> int:
        pass

    @abstractmethod
    def get_rank(self) -> int:
        pass

    @abstractmethod
    def get_world_size(self) -> int:
        pass

    @abstractmethod
    def get_nproc_per_node(self) -> int:
        pass

    @abstractmethod
    def get_nnodes(self) -> int:
        pass

    @abstractmethod
    def get_node_rank(self) -> int:
        pass

    @abstractmethod
    def device(self) -> torch.device:
        pass

    @abstractmethod
    def backend(self) -> Optional[str]:
        pass

    @abstractmethod
    def finalize(self) -> None:
        pass

    @staticmethod
    @abstractmethod
    def create_from_context() -> Optional["ComputationModel"]:
        pass

    @staticmethod
    @abstractmethod
    def create_from_backend(backend: str, **kwargs: Any) -> "ComputationModel":
        pass

    @staticmethod
    @abstractmethod
    def spawn(*args: Any, **kwargs: Any) -> None:
        pass

    _collective_op_dtype: Any = None

    @staticmethod
    def _encode_str(x: str, device: torch.device, size: int) -> torch.Tensor:
        name = torch.tensor(bytearray(x, "utf-8")).to(device)
        padded_x = torch.zeros(size + 1, device=device, dtype=torch.long)
        padded_x[: len(name)] = name
        padded_x[-1] = len(name)
        # output is tensor of shape (1, size + 1)
        return padded_x.unsqueeze(0)

    def _get_max_length(self, x: str, device: torch.device) -> int:
        size = torch.tensor([len(x)], device=device)
        size = self._do_all_reduce(size, op="MAX")
        return cast(int, size.item())

    @staticmethod
    def _encode_input_data(x: Union[torch.Tensor, float, str, None], is_src: bool) -> List[int]:
        encoded_msg = [-1] * 512
        if not is_src:
            # Discard input type if not source
            return encoded_msg

        if isinstance(x, torch.Tensor):
            shape = x.shape
            dtype = str(x.dtype)
            msg = [0, len(shape), *shape, len(dtype), *list(bytearray(dtype, "utf-8"))]
            encoded_msg[: len(msg)] = msg
        elif isinstance(x, Number):
            encoded_msg[0] = 1
        elif isinstance(x, str):
            encoded_msg[0] = 2
        return encoded_msg

    @staticmethod
    def _decode_as_placeholder(encoded_msg: List[int], device: torch.device) -> Union[torch.Tensor, float, str]:
        if encoded_msg[0] == 0:
            len_shape = encoded_msg[1]
            le = 2 + len_shape
            shape = encoded_msg[2:le] if len_shape > 0 else []
            len_dtype = encoded_msg[le]
            dtype_str = bytearray(encoded_msg[le + 1 : le + 1 + len_dtype]).decode("utf-8")
            dtype = eval(dtype_str)
            return torch.empty(shape, device=device, dtype=dtype)
        elif encoded_msg[0] == 1:
            return 0.0
        elif encoded_msg[0] == 2:
            return ""
        else:
            raise RuntimeError(f"Internal error: unhandled dtype {encoded_msg[0]}, encoded_msg={encoded_msg}")

    def _setup_placeholder(
        self, x: Union[torch.Tensor, float, str, None], device: torch.device, is_src: bool
    ) -> Union[torch.Tensor, float, str]:
        encoded_msg_per_rank = self._encode_input_data(x, is_src)
        encoded_msg_all_ranks = self._do_all_reduce(torch.tensor(encoded_msg_per_rank, device=device), op="MAX")

        if is_src:
            if x is None:
                raise RuntimeError("Internal error, x is None. Please, file an issue if you encounter this error.")
            return x

        encoded_msg = encoded_msg_all_ranks.cpu().tolist()
        return self._decode_as_placeholder(encoded_msg, device)

    @staticmethod
    def _decode_str(xs: torch.Tensor) -> List[str]:
        # xs.shape = (n, size + 1), e.g. (world_size, size + 1)
        out = [bytearray(x[: x[-1]].tolist()).decode("utf-8") for x in xs]
        return out

    def _apply_op(
        self, tensor: torch.Tensor, device: torch.device, fn: Callable, *args: Any, **kwargs: Any
    ) -> torch.Tensor:
        out_dtype = None
        tensor_device = None

        # check if the tensor is at specified device
        if tensor.device != device:
            tensor_device = tensor.device
            tensor = tensor.to(device)

        if self._collective_op_dtype is not None:
            # cast to _collective_op_dtype if current type is not floatX
            if tensor.dtype not in (torch.float32, torch.float64):
                out_dtype = tensor.dtype
                tensor = tensor.to(self._collective_op_dtype)

        tensor = fn(tensor, *args, **kwargs)

        if out_dtype is not None and tensor_device is not None:
            return tensor.to(dtype=out_dtype, device=tensor_device)
        if out_dtype is not None:
            return tensor.to(dtype=out_dtype)
        if tensor_device is not None:
            return tensor.to(device=tensor_device)
        return tensor

    def _collective_op(
        self, tensor: Union[torch.Tensor, float, str], fn: Callable, *args: Any, **kwargs: Any
    ) -> Union[torch.Tensor, float, List[float], List[str]]:
        tensor_to_number = tensor_to_str = False
        device = self.device()
        if isinstance(tensor, (Number, float)):
            tensor_to_number = True
<<<<<<< HEAD
            # We had an undocumented precision loss (double to torch.float32) here.
            if self._collective_op_dtype is None:
                dtype = torch.double if isinstance(tensor, float) else torch.int64
            else:
                dtype = self._collective_op_dtype
=======
            dtype = self._collective_op_dtype
            if dtype is None and isinstance(tensor, float):
                dtype = torch.double
>>>>>>> 4c83da11
            tensor = torch.tensor(tensor, device=device, dtype=dtype)
        elif isinstance(tensor, str):
            tensor_to_str = True
            max_length = self._get_max_length(tensor, device)
            tensor = self._encode_str(tensor, device, size=max_length)

        tensor = self._apply_op(tensor, device, fn, *args, **kwargs)

        if tensor_to_number:
            if tensor.numel() == 1:
                return tensor.item()
            else:
                return tensor.tolist()
        elif tensor_to_str:
            return self._decode_str(tensor)
        return tensor

    def all_reduce(
        self, tensor: Union[torch.Tensor, float], op: str = "sum", group: Optional[Any] = None
    ) -> Union[torch.Tensor, float]:
        if not isinstance(tensor, (torch.Tensor, Number)):
            raise TypeError(f"Unhandled input type {type(tensor)}")

        return cast(Union[torch.Tensor, float], self._collective_op(tensor, self._do_all_reduce, op, group=group))

    def all_gather(
        self, tensor: Union[torch.Tensor, float, str], group: Optional[Any] = None
    ) -> Union[torch.Tensor, float, List[float], List[str]]:
        if not isinstance(tensor, (torch.Tensor, Number, str)):
            raise TypeError(f"Unhandled input type {type(tensor)}")

        return self._collective_op(tensor, self._do_all_gather, group=group)

    def new_group(self, ranks: List[int], **kwargs: Any) -> Any:
        if isinstance(ranks, list) and all(isinstance(item, int) for item in ranks):
            return self._do_new_group(ranks, **kwargs)
        else:
            raise ValueError("Argument ranks should be list of int")

    def broadcast(
        self, tensor: Union[torch.Tensor, float, str, None], src: int = 0, safe_mode: bool = False
    ) -> Union[torch.Tensor, float, str]:
        if not (isinstance(tensor, (torch.Tensor, Number, str)) or tensor is None):
            raise TypeError(f"Unhandled input type {type(tensor)}")

        rank = self.get_rank()
        if tensor is None:
            if rank == src:
                raise ValueError("Source data can not be None")
            elif not safe_mode:
                raise ValueError("Argument safe_mode should be True if None is passed for non src rank")

        device = self.device()
        tensor_to_number = tensor_to_str = False

        if safe_mode:
            tensor = self._setup_placeholder(tensor, device, rank == src)

        if tensor is None:
            raise RuntimeError("Internal error, tensor is None. Please, file an issue if you encounter this error.")

        if isinstance(tensor, (Number, float)):  # have to use Number and float to satisfy mypy
            tensor_to_number = True
            if rank != src:
                tensor = torch.empty(1, device=device, dtype=torch.float)
            else:
                tensor = torch.tensor([tensor], device=device, dtype=torch.float)
        elif isinstance(tensor, str):
            tensor_to_str = True
            max_length = self._get_max_length(tensor, device)
            if rank != src:
                tensor = torch.empty(1, max_length + 1, device=device, dtype=torch.long)
            else:
                tensor = self._encode_str(tensor, device, size=max_length)

        tensor = self._apply_op(tensor, device, self._do_broadcast, src)

        if tensor_to_number:
            return tensor.item()
        if tensor_to_str:
            list_str = self._decode_str(tensor)
            return list_str[0]
        return tensor

    @abstractmethod
    def _do_all_reduce(self, tensor: torch.Tensor, op: str = "SUM", group: Optional[Any] = None) -> torch.Tensor:
        pass

    @abstractmethod
    def _do_all_gather(self, tensor: torch.Tensor, group: Optional[Any] = None) -> torch.Tensor:
        pass

    @abstractmethod
    def _do_broadcast(self, tensor: torch.Tensor, src: int) -> torch.Tensor:
        pass

    @abstractmethod
    def barrier(self) -> None:
        pass

    @abstractmethod
    def _do_new_group(self, ranks: List[int], **kwargs: Any) -> Any:
        pass


class _SerialModel(ComputationModel):
    """Private class defines non-distributed computation model for code compatibility with other distributed models."""

    name = "serial"
    available_backends = ()

    def __init__(self, _backend: Optional[str] = None, **kwargs: Any) -> None:
        super(_SerialModel, self).__init__()

    def get_local_rank(self) -> int:
        return 0

    def get_rank(self) -> int:
        return 0

    def get_world_size(self) -> int:
        return 1

    def get_nproc_per_node(self) -> int:
        return 1

    def get_nnodes(self) -> int:
        return 1

    def get_node_rank(self) -> int:
        return 0

    def device(self) -> torch.device:
        if torch.cuda.is_available():
            return torch.device("cuda")
        return torch.device("cpu")

    def backend(self) -> Optional[str]:
        return None

    def finalize(self) -> None:
        pass

    def _compute_nproc_per_node(self) -> int:
        return 1

    @staticmethod
    def create_from_context() -> "_SerialModel":
        return _SerialModel()

    @staticmethod
    def create_from_backend(backend: Optional[str] = None, **kwargs: Any) -> "_SerialModel":
        return _SerialModel()

    @staticmethod
    def spawn(*args: Any, **kwargs: Any) -> None:
        raise NotImplementedError("Serial computation model does not implement spawn method")

    def all_reduce(
        self, tensor: Union[torch.Tensor, float], op: str = "SUM", group: Optional[Any] = None
    ) -> Union[torch.Tensor, float]:
        return tensor

    def all_gather(
        self, tensor: Union[torch.Tensor, float, str], group: Optional[Any] = None
    ) -> Union[torch.Tensor, float, List[float], List[str]]:
        if isinstance(tensor, torch.Tensor):
            return tensor
        return cast(Union[List[float], List[str]], [tensor])

    def broadcast(
        self, tensor: Union[torch.Tensor, float, str, None], src: int = 0, safe_mode: bool = False
    ) -> Union[torch.Tensor, float, str]:
        if tensor is None:
            raise ValueError("Argument tensor should not be None")
        return tensor

    def _do_all_reduce(self, tensor: torch.Tensor, op: str = "SUM", group: Optional[Any] = None) -> torch.Tensor:
        return tensor

    def _do_all_gather(self, tensor: torch.Tensor, group: Optional[Any] = None) -> torch.Tensor:
        return tensor

    def _do_new_group(self, ranks: List[int], **kwargs: Any) -> Any:
        return ranks

    def _do_broadcast(self, tensor: torch.Tensor, src: int) -> torch.Tensor:
        return tensor

    def barrier(self) -> None:
        pass

    def new_group(self, ranks: List[int], **kwargs: Any) -> Any:
        if isinstance(ranks, list) and all(isinstance(item, int) for item in ranks):
            return self._do_new_group(ranks, **kwargs)
        else:
            raise ValueError("Argument ranks should be list of int")<|MERGE_RESOLUTION|>--- conflicted
+++ resolved
@@ -187,17 +187,9 @@
         device = self.device()
         if isinstance(tensor, (Number, float)):
             tensor_to_number = True
-<<<<<<< HEAD
-            # We had an undocumented precision loss (double to torch.float32) here.
-            if self._collective_op_dtype is None:
-                dtype = torch.double if isinstance(tensor, float) else torch.int64
-            else:
-                dtype = self._collective_op_dtype
-=======
             dtype = self._collective_op_dtype
             if dtype is None and isinstance(tensor, float):
                 dtype = torch.double
->>>>>>> 4c83da11
             tensor = torch.tensor(tensor, device=device, dtype=dtype)
         elif isinstance(tensor, str):
             tensor_to_str = True
