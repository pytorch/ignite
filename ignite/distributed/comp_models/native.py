import os
import subprocess
import warnings
from typing import Callable, Mapping, Optional, Tuple

import torch
import torch.distributed as dist
import torch.multiprocessing as mp

from ignite.distributed.comp_models.base import ComputationModel


class _NativeDistModel(ComputationModel):
    """Private class for PyTorch native distributed computation model.

    Supported `backends <https://pytorch.org/docs/stable/distributed.html#backends>`_:

    - NCCL
    - GLOO
    - MPI

    In this implementation we assume the following mapping between backend and devices:

    - NCCL <-> GPU
    - GLOO <-> CPU
    - MPI  <-> CPU

    """

    name = "native-dist"
    available_backends = tuple(
        name
        for name in [dist.Backend.NCCL, dist.Backend.GLOO, dist.Backend.MPI]
        if getattr(dist, "is_{}_available".format(name))()
    )

    @staticmethod
    def create_from_context() -> Optional["_NativeDistModel"]:
        if not (dist.is_available() and dist.is_initialized()):
            return None
        return _NativeDistModel()

    @staticmethod
    def create_from_backend(backend: str, **kwargs) -> "_NativeDistModel":
        if dist.is_available() and dist.is_initialized():
            raise RuntimeError("Can not create new distributed process group if default one is already initialized")
        return _NativeDistModel(backend=backend, **kwargs)

    def __init__(self, backend=None, timeout=None, **kwargs):
        """This is a private method. Please, use `create_from_backend` or `create_from_context`
        """
        super(_NativeDistModel, self).__init__()
        if backend is not None:
            self._create_from_backend(backend, timeout=timeout, **kwargs)
        else:
            self._init_from_context()

    def _create_from_backend(self, backend, timeout=None, **kwargs):
        self.setup_env_vars()

        self._local_rank = int(os.environ["LOCAL_RANK"])
        # for debug purposes
        self._master_port = int(os.environ["MASTER_PORT"])
        self._master_addr = os.environ["MASTER_ADDR"]

        init_pg_kwargs = {}
        if timeout is not None:
            init_pg_kwargs["timeout"] = timeout

        dist.init_process_group(backend, init_method="env://", **init_pg_kwargs)
        # https://github.com/facebookresearch/maskrcnn-benchmark/issues/172
        dist.barrier()

        if backend == dist.Backend.NCCL:
            torch.cuda.set_device(self._local_rank)

        self._setup_attrs()

    def _init_from_context(self):

        self._identify_local_rank()

        # for debug purposes
        self._master_port = None
        self._master_addr = None
        self._setup_attrs()

    def _setup_attrs(self):
        if self._ntasks_per_node is None:
            self._ntasks_per_node = self._compute_ntasks_per_node()
        if self._nnodes is None:
            self._nnodes = self.get_world_size() // self._ntasks_per_node
        if self._node is None:
            self._node = self.get_rank() // self._ntasks_per_node

    def _compute_ntasks_per_node(self):
        tensor = torch.tensor([self.get_local_rank() + 1]).to(self.device())
        dist.all_reduce(tensor, op=dist.ReduceOp.MAX)
        return tensor.item()

    def _get_all_hostnames(self):
        import socket

        device = "cpu"
        if self.backend() == dist.Backend.NCCL:
            index = torch.cuda.current_device()
            device = "cuda:{}".format(index)
        name = socket.gethostname()
        name = torch.tensor(bytearray(name, "utf-8")).to(device)
        padded_t_name = torch.zeros(256, device=device, dtype=torch.long)
        padded_t_name[: len(name)] = name
        out_t_names = [torch.zeros_like(padded_t_name) for _ in range(self.get_world_size())]
        dist.all_gather(out_t_names, padded_t_name)
        out_t_names = [tuple(t.cpu().tolist()) for t in out_t_names]
        return out_t_names

    @staticmethod
    def _compute_node_and_local_ranks(rank, hostnames):
        from collections import Counter

        c = Counter(hostnames)
        sizes = torch.tensor([0,] + list(c.values()))
        cumsum_sizes = torch.cumsum(sizes, dim=0)
        node_rank = (rank // cumsum_sizes[1:]).clamp(0, 1).sum().item()
        local_rank = rank - cumsum_sizes[node_rank].item()
        return local_rank, node_rank

    def _compute_local_rank_via_hostname(self):
        # get all hostnames
        hostnames = self._get_all_hostnames()
        local_rank, self._node = self._compute_node_and_local_ranks(self.get_rank(), hostnames)

        if local_rank < 0 or self._node < 0:
            raise ValueError(
                "Failed to correctly estimate local rank. "
                "Debugging info: local rank: {}, node rank: {}, hostnames: {}".format(local_rank, self._node, hostnames)
            )
        return local_rank

    def _identify_local_rank(self):

        if "SLURM_JOBID" in os.environ:
            os.environ["LOCAL_RANK"] = os.environ["SLURM_LOCALID"]

        if "LOCAL_RANK" in os.environ:
            self._local_rank = int(os.environ["LOCAL_RANK"])
        elif self._ext_local_rank is not None:
            self._local_rank = self._ext_local_rank
        else:
            warnings.warn(
                "Local rank information for native distributed setting will be initialized using heuristic approach "
                "based on hostname which can be different of real setup. Please, either set `os.environ['LOCAL_RANK']` "
                "ro use `idist.set_local_rank(local_rank)` with correct local rank index."
            )
            # use socket gethostname heuristic to determine number of nodes => local rank
            self._local_rank = self._compute_local_rank_via_hostname()

    def setup_env_vars(self):
        if "SLURM_JOBID" in os.environ:
            self._setup_env_in_slurm()
            return

        # check if all necessary env vars are set
        # if partially defined raise an error
        necessary_env_vars = ["RANK", "LOCAL_RANK", "WORLD_SIZE"]
        all_env_vars_defined = [k in os.environ for k in necessary_env_vars]
        if any(all_env_vars_defined) and not all(all_env_vars_defined):
            raise RuntimeError(
                "PyTorch distributed configuration should define env variables '{}'".format(necessary_env_vars)
            )

        os.environ["RANK"] = os.environ.get("RANK", "0")
        os.environ["LOCAL_RANK"] = os.environ.get("LOCAL_RANK", "0")
        os.environ["WORLD_SIZE"] = os.environ.get("WORLD_SIZE", "1")
        os.environ["MASTER_ADDR"] = os.environ.get("MASTER_ADDR", "127.0.0.1")
        os.environ["MASTER_PORT"] = os.environ.get("MASTER_PORT", "15000")

    def _setup_env_in_slurm(self):
        for k in ["SLURM_PROCID", "SLURM_LOCALID", "SLURM_NTASKS", "SLURM_JOB_NODELIST"]:
            if k not in os.environ:
                raise RuntimeError("SLURM distributed configuration is missing '{}' in env variables".format(k))

        os.environ["RANK"] = os.environ["SLURM_PROCID"]
        os.environ["LOCAL_RANK"] = os.environ["SLURM_LOCALID"]
        os.environ["WORLD_SIZE"] = os.environ["SLURM_NTASKS"]
        # port should be the same over all process
        slurm_port = os.environ["SLURM_JOB_ID"]
        slurm_port = slurm_port[-4:]
        os.environ["MASTER_PORT"] = str(int(slurm_port) + 15000)
        # master address is the first hostname of nodes list
        hostnames = subprocess.check_output(["scontrol", "show", "hostnames", os.environ["SLURM_JOB_NODELIST"]])
        os.environ["MASTER_ADDR"] = hostnames.split()[0].decode("utf-8")

    def get_local_rank(self) -> int:
        return self._local_rank

    def get_rank(self) -> int:
        return dist.get_rank()

    def get_world_size(self) -> int:
        return dist.get_world_size()

    def get_ntasks_per_node(self) -> int:
        return self._ntasks_per_node

    def get_num_nodes(self) -> int:
        return self._nnodes

    def get_node_rank(self) -> int:
        return self._node

    def device(self) -> torch.device:
        if self.backend() == dist.Backend.NCCL:
            index = torch.cuda.current_device()
            return torch.device("cuda:{}".format(index))
        return torch.device("cpu")

    def backend(self) -> str:
        return dist.get_backend()

    def finalize(self):
        dist.destroy_process_group()

    @staticmethod
    def _dist_worker_task_fn(
        local_rank, backend, fn, args, kw_dict, world_size, nprocs_per_node, node_rank, master_addr, master_port, kw
    ):
        from ignite.distributed.utils import _set_model, finalize

        copy_env_vars = dict(os.environ)

        os.environ["LOCAL_RANK"] = str(local_rank)
        os.environ["RANK"] = str(node_rank * nprocs_per_node + local_rank)
        os.environ["WORLD_SIZE"] = str(world_size)
        os.environ["MASTER_ADDR"] = str(master_addr)
        os.environ["MASTER_PORT"] = str(master_port)

        model = _NativeDistModel.create_from_backend(backend, **kw)
        _set_model(model)
        fn(local_rank, *args, **kw_dict)
        finalize()

        os.environ = copy_env_vars

    @staticmethod
    def spawn(
        fn: Callable,
        args: Tuple,
        kwargs_dict: Optional[Mapping] = None,
        num_procs_per_node: int = 1,
        num_nodes: int = 1,
        node_rank: int = 0,
        master_addr: str = "127.0.0.1",
        master_port: int = 2222,
        backend: str = "nccl",
        **kwargs
    ):
        world_size = num_nodes * num_procs_per_node

        spawn_kwargs = {
            "join": kwargs.get("join", True),
            "daemon": kwargs.get("daemon", False),
            "start_method": kwargs.get("start_method", "spawn")
        }
        kw = kwargs
        mp.spawn(
            _NativeDistModel._dist_worker_task_fn,
            nprocs=num_procs_per_node,
<<<<<<< HEAD
            args=(
                backend, fn, args, kwargs_dict, world_size, num_procs_per_node, node_rank, master_addr, master_port, kw
            ),
            **spawn_kwargs
=======
            args=(backend, fn, world_size, num_procs_per_node, node_rank, master_addr, master_port, args, kwargs_dict),
            **kwargs,
>>>>>>> 8f01cb4d
        )

    _reduce_op_map = {
        "SUM": dist.ReduceOp.SUM,
        "PRODUCT": dist.ReduceOp.PRODUCT,
        "MIN": dist.ReduceOp.MIN,
        "MAX": dist.ReduceOp.MAX,
        "AND": dist.ReduceOp.BAND,
        "OR": dist.ReduceOp.BOR,
    }

    def _do_all_reduce(self, tensor: torch.Tensor, op: str = "SUM") -> torch.Tensor:
        if op not in self._reduce_op_map:
            raise ValueError("Unsupported reduction operation: '{}'".format(op))
        op = self._reduce_op_map[op]
        dist.all_reduce(tensor, op)
        return tensor

    def _do_all_gather(self, tensor: torch.Tensor) -> torch.Tensor:
        if tensor.ndimension() == 0:
            tensor = tensor.unsqueeze(0)
        output = [torch.zeros_like(tensor) for _ in range(self.get_world_size())]
        dist.all_gather(output, tensor)
        return torch.cat(output, dim=0)

    def barrier(self):
        dist.barrier()<|MERGE_RESOLUTION|>--- conflicted
+++ resolved
@@ -260,21 +260,24 @@
         spawn_kwargs = {
             "join": kwargs.get("join", True),
             "daemon": kwargs.get("daemon", False),
-            "start_method": kwargs.get("start_method", "spawn")
+            "start_method": kwargs.get("start_method", "spawn"),
         }
-        kw = kwargs
         mp.spawn(
             _NativeDistModel._dist_worker_task_fn,
             nprocs=num_procs_per_node,
-<<<<<<< HEAD
             args=(
-                backend, fn, args, kwargs_dict, world_size, num_procs_per_node, node_rank, master_addr, master_port, kw
+                backend,
+                fn,
+                args,
+                kwargs_dict,
+                world_size,
+                num_procs_per_node,
+                node_rank,
+                master_addr,
+                master_port,
+                kwargs,
             ),
-            **spawn_kwargs
-=======
-            args=(backend, fn, world_size, num_procs_per_node, node_rank, master_addr, master_port, args, kwargs_dict),
-            **kwargs,
->>>>>>> 8f01cb4d
+            **spawn_kwargs,
         )
 
     _reduce_op_map = {
