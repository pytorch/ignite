--- conflicted
+++ resolved
@@ -443,18 +443,11 @@
             if tensor.ndimension() == 0:
                 tensor = tensor.unsqueeze(0)
             output = [torch.zeros_like(tensor) for _ in range(group_size)]
-<<<<<<< HEAD
-            if group is None:
-                dist.all_gather(output, tensor)
-            else:
-                dist.all_gather(output, tensor, group=group)
-=======
             # We do if/else here for compatibility with older pytorch versions
             if group is not None:
                 dist.all_gather(output, tensor, group=group)
             else:
                 dist.all_gather(output, tensor)
->>>>>>> 34a707e5
             return torch.cat(output, dim=0)
 
         def _do_all_gather_object(self, tensor: Any, group: Optional[Any] = None) -> List[Any]:
