--- conflicted
+++ resolved
@@ -1,10 +1,6 @@
 import os
-<<<<<<< HEAD
 import warnings
-from typing import Callable, Mapping, Optional, Tuple
-=======
 from typing import Any, Callable, Mapping, Optional, Tuple
->>>>>>> 391c13a2
 
 import torch
 
