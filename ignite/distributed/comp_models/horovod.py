import warnings
from typing import Any, Callable, cast, List, Mapping, Optional, Tuple

import torch

from ignite.distributed.comp_models.base import ComputationModel

try:
    import horovod.torch as hvd

    try:
        # old API
        from horovod.run.runner import run as hvd_mp_spawn
    except ImportError:
        # new API: https://github.com/horovod/horovod/pull/2099
        from horovod import run as hvd_mp_spawn

    has_hvd_support = True
except ImportError:
    has_hvd_support = False


if has_hvd_support:

    HOROVOD = "horovod"

    class _HorovodDistModel(ComputationModel):
        """Private class for `Horovod <https://horovod.readthedocs.io/en/stable/>`_ distributed computation model."""

        name = "horovod-dist"

        available_backends = (HOROVOD,)

        @staticmethod
        def _get_hvd_rank() -> int:
            try:
                rank = hvd.rank()
            except ValueError as e:
                rank = -1
            return rank

        @staticmethod
        def create_from_context() -> Optional["_HorovodDistModel"]:
            rank = _HorovodDistModel._get_hvd_rank()
            # hvd must be initialized
            if not rank > -1:
                return None
            return _HorovodDistModel()

        @staticmethod
        def create_from_backend(backend: str = HOROVOD, **kwargs: Any) -> "_HorovodDistModel":
            if backend not in _HorovodDistModel.available_backends:
                raise ValueError(f"Backend should be one of '{_HorovodDistModel.available_backends}'")

            rank = _HorovodDistModel._get_hvd_rank()
            # hvd must be not initialized
            if rank > -1:
                raise RuntimeError("Can not re-initialize Horovod if it is already initialized")
            return _HorovodDistModel(backend, **kwargs)

        def __init__(self, backend: Optional[str] = None, **kwargs: Any) -> None:
            """This is a private method. Please, use `create_from_backend` or `create_from_context`"""
            super(_HorovodDistModel, self).__init__()
            if backend is not None:
                self._create_from_backend(backend, **kwargs)
            else:
                self._init_from_context()

        def _create_from_backend(self, backend: str, **kwargs: Any) -> None:
            self._backend = backend  # type: str
            comm = kwargs.get("comm", None)
            hvd.init(comm=comm)
            self._setup_attrs()
            if torch.cuda.is_available():
                torch.cuda.set_device(self.get_local_rank())

        def _init_from_context(self) -> None:
            self._backend = HOROVOD
            self._setup_attrs()

        def _compute_nproc_per_node(self) -> int:
            return hvd.local_size()

        def get_local_rank(self) -> int:
            return hvd.local_rank()

        def get_rank(self) -> int:
            return hvd.rank()

        def get_world_size(self) -> int:
            return hvd.size()

        def get_nproc_per_node(self) -> int:
            return cast(int, self._nproc_per_node)

        def get_nnodes(self) -> int:
            return cast(int, self._nnodes)

        def get_node_rank(self) -> int:
            return cast(int, self._node)

        def device(self) -> torch.device:
            if torch.cuda.is_available():
                index = torch.cuda.current_device()
                if index < self.get_local_rank():
                    warnings.warn(
                        "Current device index is less than current local rank. "
                        "Please, make sure to call torch.cuda.set_device(local_rank)."
                    )
                return torch.device(f"cuda:{index}")
            return torch.device("cpu")

        def backend(self) -> str:
            return self._backend

        def finalize(self) -> None:
            hvd.shutdown()

        @staticmethod
        def _dist_worker_task_fn(backend: str, fn: Callable, args: Tuple, kwargs_dict: Mapping) -> None:
            from ignite.distributed.utils import _set_model, finalize

            model = _HorovodDistModel.create_from_backend(backend)
            _set_model(model)
            fn(model.get_local_rank(), *args, **kwargs_dict)
            finalize()

        @staticmethod
        def spawn(  # type: ignore[override]
            fn: Callable,
            args: Tuple,
            kwargs_dict: Optional[Mapping] = None,
            nproc_per_node: int = 1,
            hosts: Optional[str] = None,
            backend: str = HOROVOD,
            **kwargs: Any,
        ) -> None:
            c1 = "nnodes" in kwargs and kwargs["nnodes"] > 1
            c2 = "node_rank" in kwargs and kwargs["node_rank"] > 0
            if c1 or c2:
                raise RuntimeError(
                    "For multi-node configuration, please set 'hosts' argument instead according to horovod.run API."
                )
            if "nnodes" in kwargs:
                # Remove 'nnodes=1' as it is an unexpected keyword argument for horovod.run
                del kwargs["nnodes"]
            if "node_rank" in kwargs:
                # Remove 'node_rank=0' as it is an unexpected keyword argument for horovod.run
                del kwargs["node_rank"]

            hvd_mp_spawn(
                _HorovodDistModel._dist_worker_task_fn,
                args=(HOROVOD, fn, args, kwargs_dict),
                num_proc=nproc_per_node,
                hosts=hosts,
                **kwargs,
            )

        _reduce_op_map = {
            "SUM": hvd.mpi_ops.Sum,
            "AVERAGE": hvd.mpi_ops.Average,
            "ADASUM": hvd.mpi_ops.Adasum,
        }

        _manual_reduce_op_map = {"MIN": torch.min, "MAX": torch.max, "PRODUCT": torch.prod}

        def _do_all_reduce(self, tensor: torch.Tensor, op: str = "SUM", group: Optional[Any] = None) -> torch.Tensor:
            if op in self._manual_reduce_op_map:
                op_fn = self._manual_reduce_op_map[op]
                return self._do_manual_all_reduce(tensor, op_fn)
            if op not in self._reduce_op_map:
                raise ValueError(f"Unsupported reduction operation: '{op}'")
            op = self._reduce_op_map[op]
            if group is not None:
                if not isinstance(group, hvd.ProcessSet):
                    raise ValueError("Argument group should be list of int or ProcessSet")
                hvd.init(process_sets=[group])
                return hvd.allreduce(tensor, op=op, process_set=hvd.ProcessSet(group))
            return hvd.allreduce(tensor, op=op)

        def _do_manual_all_reduce(self, tensor: torch.Tensor, op: Any) -> torch.Tensor:
            # We have to unsqueeze otherwise tensors will be gathered into a single tensor
            # without splitting (e.g. [1, 1, 1, 3, 3, 3] instead of [[1, 1, 1], [3, 3, 3]])
            # and reduction op wont work as expected
            res = self._do_all_gather(tensor.unsqueeze(0))
            reduced_res = op(res, dim=0)
            if isinstance(reduced_res, torch.Tensor):
                return reduced_res
            # output can also torch min/max_return_type: (min/max_vals, indices)
            return reduced_res[0]

        def _do_all_gather(self, tensor: torch.Tensor) -> torch.Tensor:
            if tensor.ndimension() == 0:
                tensor = tensor.unsqueeze(0)
            return hvd.allgather(tensor)

        def _do_new_group(self, ranks: List[int], **kwargs: Any) -> Any:
<<<<<<< HEAD
            return hvd.ProcessSet(ranks)
=======
            process_set = hvd.ProcessSet(ranks)
            hvd.init(process_sets=[process_set])
            return process_set
>>>>>>> 0d089704

        def _do_broadcast(self, tensor: torch.Tensor, src: int) -> torch.Tensor:
            return hvd.broadcast(tensor, root_rank=src)

        def barrier(self) -> None:
            # https://github.com/horovod/horovod/issues/159#issuecomment-424834603
            # hvd.allreduce(torch.tensor(0, device=self.device()), name="barrier")
            hvd.allreduce(torch.tensor(0, device="cpu"), name="barrier")<|MERGE_RESOLUTION|>--- conflicted
+++ resolved
@@ -195,13 +195,9 @@
             return hvd.allgather(tensor)
 
         def _do_new_group(self, ranks: List[int], **kwargs: Any) -> Any:
-<<<<<<< HEAD
-            return hvd.ProcessSet(ranks)
-=======
             process_set = hvd.ProcessSet(ranks)
             hvd.init(process_sets=[process_set])
             return process_set
->>>>>>> 0d089704
 
         def _do_broadcast(self, tensor: torch.Tensor, src: int) -> torch.Tensor:
             return hvd.broadcast(tensor, root_rank=src)
