import itertools
import socket
from contextlib import contextmanager
from functools import wraps
from typing import Any, Callable, List, Mapping, Optional, Sequence, Tuple, Union

import torch
from torch import distributed as dist

from ignite.distributed.comp_models import (
    _SerialModel,
    has_hvd_support,
    has_native_dist_support,
    has_xla_support,
    registered_computation_models,
)
from ignite.utils import setup_logger

__all__ = [
    "backend",
    "broadcast",
    "device",
    "available_backends",
    "model_name",
    "get_world_size",
    "get_rank",
    "get_local_rank",
    "get_nproc_per_node",
    "get_node_rank",
    "get_nnodes",
    "spawn",
    "initialize",
    "finalize",
    "show_config",
    "set_local_rank",
    "all_reduce",
    "all_gather",
    "barrier",
    "hostname",
    "has_xla_support",
    "has_native_dist_support",
    "has_hvd_support",
    "sync",
    "registered_computation_models",
    "one_rank_only",
    "new_group",
    "one_rank_first",
    "all_gather_tensors_with_shapes",
]

_model = _SerialModel()

_need_to_sync = True


def sync(temporary: bool = False) -> None:
    """Helper method to force this module to synchronize with current distributed context.
    This method should be used when distributed context is manually created or destroyed.

    Args:
        temporary: If True, distributed model synchronization is done every call of ``idist.get_*`` methods.
            This may have a negative performance impact.
    """
    global _model

    for comp_model_cls in registered_computation_models:
        if comp_model_cls == _SerialModel:
            continue
        model = comp_model_cls.create_from_context()
        if model is not None:
            _set_model(model, temporary=temporary)
            return

    _model = _SerialModel()


def device() -> torch.device:
    """Returns current device according to current distributed configuration.

    - `torch.device("cpu")` if no distributed configuration or torch native gloo distributed configuration
    - `torch.device("cuda:local_rank")` if torch native nccl or horovod distributed configuration
    - `torch.device("xla:index")` if XLA distributed configuration

    Returns:
        torch.device

    .. versionchanged:: 0.4.2
        Added Horovod distributed framework.
    """
    if _need_to_sync and isinstance(_model, _SerialModel):
        sync(temporary=True)

    return _model.device()


def backend() -> Optional[str]:
    """Returns computation model's backend.

    - `None` for no distributed configuration
    - "nccl" or "gloo" or "mpi" for native torch distributed configuration
    - "xla-tpu" for XLA distributed configuration
    - "horovod" for Horovod distributed framework

    Returns:
        str or None

    .. versionchanged:: 0.4.2
        Added Horovod distributed framework.
    """
    if _need_to_sync and isinstance(_model, _SerialModel):
        sync(temporary=True)

    return _model.backend()


def available_backends() -> Tuple[str, ...]:
    """Returns available backends."""
    out: Tuple[str, ...] = ()
    for m in registered_computation_models:
        out += m.available_backends
    return out


def model_name() -> str:
    """Returns distributed configuration name (given by ignite)

    - `serial` for no distributed configuration
    - `native-dist` for native torch distributed configuration
    - `xla-dist` for XLA distributed configuration
    - `horovod-dist` for Horovod distributed framework

    .. versionchanged:: 0.4.2
        `horovod-dist` will be returned for Horovod distributed framework.
    """
    if _need_to_sync and isinstance(_model, _SerialModel):
        sync(temporary=True)

    return _model.name


def get_world_size() -> int:
    """Returns world size of current distributed configuration. Returns 1 if no distributed configuration."""
    if _need_to_sync and isinstance(_model, _SerialModel):
        sync(temporary=True)

    return _model.get_world_size()


def get_rank() -> int:
    """Returns process rank within current distributed configuration. Returns 0 if no distributed configuration."""
    if _need_to_sync and isinstance(_model, _SerialModel):
        sync(temporary=True)

    return _model.get_rank()


def get_local_rank() -> int:
    """Returns local process rank within current distributed configuration.
    Returns 0 if no distributed configuration."""
    if _need_to_sync and isinstance(_model, _SerialModel):
        sync(temporary=True)

    return _model.get_local_rank()


def get_nproc_per_node() -> int:
    """Returns number of processes (or tasks) per node within current distributed configuration.
    Returns 1 if no distributed configuration.
    """
    if _need_to_sync and isinstance(_model, _SerialModel):
        sync(temporary=True)

    return _model.get_nproc_per_node()


def get_nnodes() -> int:
    """Returns number of nodes within current distributed configuration.
    Returns 1 if no distributed configuration.
    """
    if _need_to_sync and isinstance(_model, _SerialModel):
        sync(temporary=True)

    return _model.get_nnodes()


def get_node_rank() -> int:
    """Returns node rank within current distributed configuration.
    Returns 0 if no distributed configuration.
    """
    if _need_to_sync and isinstance(_model, _SerialModel):
        sync(temporary=True)

    return _model.get_node_rank()


def hostname() -> str:
    """Returns host name for current process within current distributed configuration."""
    return socket.gethostname()


def spawn(
    backend: str,
    fn: Callable,
    args: Tuple,
    kwargs_dict: Optional[Mapping] = None,
    nproc_per_node: int = 1,
    **kwargs: Any,
) -> None:
    """Spawns ``nproc_per_node`` processes that run ``fn`` with ``args``/``kwargs_dict`` and initialize
    distributed configuration defined by ``backend``.

    Args:
        backend: backend to use: `nccl`, `gloo`, `xla-tpu`, `horovod`
        fn: function to called as the entrypoint of the spawned process.
            This function must be defined at the top level of a module so it can be pickled and spawned.
            This is a requirement imposed by multiprocessing. The function is called as ``fn(i, *args, **kwargs_dict)``,
            where `i` is the process index and args is the passed through tuple of arguments.
        args: arguments passed to `fn`.
        kwargs_dict: kwargs passed to `fn`.
        nproc_per_node: number of processes to spawn on a single node. Default, 1.
        kwargs: acceptable kwargs according to provided backend:

            - | "nccl" or "gloo" : ``nnodes`` (default, 1), ``node_rank`` (default, 0), ``master_addr``
              | (default, "127.0.0.1"), ``master_port`` (default, 2222), ``init_method`` (default, "env://"),
              | `timeout` to `dist.init_process_group`_ function
              | and kwargs for `mp.start_processes`_ function.

            - | "xla-tpu" : ``nnodes`` (default, 1), ``node_rank`` (default, 0) and kwargs to `xmp.spawn`_ function.

            - | "horovod": ``hosts`` (default, None) and other kwargs to `hvd_run`_ function. Arguments ``nnodes=1``
              | and ``node_rank=0`` are tolerated and ignored, otherwise an exception is raised.

    Examples:
        1) Launch single node multi-GPU training using torch native distributed framework

        .. code-block:: python

            # >>> python main.py

            # main.py

            import ignite.distributed as idist

            def train_fn(local_rank, a, b, c, d=12):
                import torch.distributed as dist
                assert dist.is_available() and dist.is_initialized()
                assert dist.get_world_size() == 4

                device = idist.device()
                assert device == torch.device(f"cuda:{local_rank}")


            idist.spawn("nccl", train_fn, args=(a, b, c), kwargs_dict={"d": 23}, nproc_per_node=4)


        2) Launch multi-node multi-GPU training using torch native distributed framework

        .. code-block:: python

            # >>> (node 0): python main.py --node_rank=0 --nnodes=8 --master_addr=master --master_port=2222
            # >>> (node 1): python main.py --node_rank=1 --nnodes=8 --master_addr=master --master_port=2222
            # >>> ...
            # >>> (node 7): python main.py --node_rank=7 --nnodes=8 --master_addr=master --master_port=2222

            # main.py

            import torch
            import ignite.distributed as idist

            def train_fn(local_rank, nnodes, nproc_per_node):
                import torch.distributed as dist
                assert dist.is_available() and dist.is_initialized()
                assert dist.get_world_size() == nnodes * nproc_per_node

                device = idist.device()
                assert device == torch.device(f"cuda:{local_rank}")

            idist.spawn(
                "nccl",
                train_fn,
                args=(nnodes, nproc_per_node),
                nproc_per_node=nproc_per_node,
                nnodes=nnodes,
                node_rank=node_rank,
                master_addr=master_addr,
                master_port=master_port
            )

        3) Launch single node multi-TPU training (for example on Google Colab) using PyTorch/XLA

        .. code-block:: python

            # >>> python main.py

            # main.py

            import ignite.distributed as idist

            def train_fn(local_rank, a, b, c, d=12):
                import torch_xla.core.xla_model as xm
                assert xm.get_world_size() == 8

                device = idist.device()
                assert "xla" in device.type


            idist.spawn("xla-tpu", train_fn, args=(a, b, c), kwargs_dict={"d": 23}, nproc_per_node=8)

    .. _dist.init_process_group: https://pytorch.org/docs/stable/distributed.html#torch.distributed.init_process_group
    .. _mp.start_processes: https://pytorch.org/docs/stable/multiprocessing.html#torch.multiprocessing.spawn.spawn
    .. _xmp.spawn: https://pytorch.org/xla/release/1.6/index.html#torch_xla.distributed.xla_multiprocessing.spawn
    .. _hvd_run: https://horovod.readthedocs.io/en/latest/api.html#module-horovod.run

    .. versionchanged:: 0.4.2
        ``backend`` now accepts `horovod` distributed framework.
    """
    _assert_backend(backend)

    if kwargs_dict is None:
        kwargs_dict = {}

    for comp_model_cls in registered_computation_models:
        if backend not in comp_model_cls.available_backends:
            continue
        comp_model_cls.spawn(
            fn, args=args, kwargs_dict=kwargs_dict, nproc_per_node=nproc_per_node, backend=backend, **kwargs
        )


def all_reduce(
    tensor: Union[torch.Tensor, float], op: str = "SUM", group: Optional[Union[Any, List[int]]] = None
) -> Union[torch.Tensor, float]:
    """Helper method to perform all reduce operation.

    Args:
        tensor: tensor or number to collect across participating processes.
        op: reduction operation, "SUM" by default. Possible values: "SUM", "PRODUCT", "MIN", "MAX", "AND", "OR".
            Horovod backend supports only "SUM", "AVERAGE", "ADASUM", "MIN", "MAX", "PRODUCT".
        group: list of integer or the process group for each backend. If None, the default process group will be used.

    Returns:
        torch.Tensor or number

    .. versionchanged:: 0.4.11
        added ``group``
    """
    if _need_to_sync and isinstance(_model, _SerialModel):
        sync(temporary=True)

    if isinstance(group, list) and all(isinstance(item, int) for item in group):
        group = _model.new_group(group)

    return _model.all_reduce(tensor, op, group=group)


def all_gather_tensors_with_shapes(
    tensor: torch.Tensor, shapes: Sequence[Sequence[int]], group: Optional[Union[Any, List[int]]] = None
) -> List[torch.Tensor]:
<<<<<<< HEAD
    """Helper method to gather tensors of possibly different shapes but with the same number of dimensions
    across processes.

    This function gets the shapes of participating tensors as input so you should know them beforehand. If your tensors
    are of different number of dimensions or you don't know their shapes beforehand, you could use
    ``torch.distributed.all_gather_object()``, otherwise this method is quite faster.
=======
    """Gather tensors of possibly different shapes but with the same number of dimensions across processes.

    This function gets the shapes of participating tensors as input so you should know them beforehand. If your tensors
    are of different number of dimensions or you don't know their shapes beforehand, you can use
    `torch.distributed.all_gather_object()`, otherwise this method is quite faster.
>>>>>>> 7ac690a9

    Examples:

        .. code-block:: python

            import ignite.distributed as idist

            rank = idist.get_rank()
            ws = idist.get_world_size()
            tensor = torch.randn(rank+1, rank+2)
            tensors = all_gather_tensors_with_shapes(tensor, [[r+1, r+2] for r in range(ws)], )

            # To gather from a group of processes:

            group = list(range(1, ws)) # Process #0 excluded

            tensors = all_gather_tensors_with_shapes(tensor, [[r+1, r+2] for r in group], group)
            if rank == 0:
                # For processes not in the group, the sole tensor of the process is returned in a list.
                assert tensors == [tensor]
            else:
                assert (tensors[rank-1] == tensor).all()

    Args:
        tensor: tensor to collect across participating processes.
        shapes: A sequence containing the shape of participating processes' ``tensor``s.
        group: list of integer or the process group for each backend. If None, the default process group will be used.

    Returns:
        List[torch.Tensor]
    """
    if _need_to_sync and isinstance(_model, _SerialModel):
        sync(temporary=True)

    if isinstance(group, list) and all(isinstance(item, int) for item in group):
        group = _model.new_group(group)

    if isinstance(_model, _SerialModel) or group == dist.GroupMember.NON_GROUP_MEMBER:
        return [tensor]

    max_shape = torch.tensor(shapes).amax(dim=0)
    padding_sizes = (max_shape - torch.tensor(tensor.shape)).tolist()
    padded_tensor = torch.nn.functional.pad(
        tensor, tuple(itertools.chain.from_iterable(map(lambda dim_size: (0, dim_size), reversed(padding_sizes))))
    )
    all_padded_tensors: torch.Tensor = _model.all_gather(padded_tensor, group=group)
    return [
        all_padded_tensors[
            [
                slice(rank * max_shape[0] if dim == 0 else 0, rank * max_shape[0] + dim_size if dim == 0 else dim_size)
                for dim, dim_size in enumerate(shape)
            ]
        ]
        for rank, shape in enumerate(shapes)
    ]


def all_gather(
    tensor: Union[torch.Tensor, float, str, Any], group: Optional[Union[Any, List[int]]] = None
) -> Union[torch.Tensor, float, List[float], List[str], List[Any]]:
    """Helper method to perform all gather operation.

    Args:
        tensor: tensor or number or str to collect across participating processes. If tensor, it should have the
            same shape across processes.
        group: list of integer or the process group for each backend. If None, the default process group will be used.

    Returns:
        If input is a tensor, returns a torch.Tensor of shape ``(world_size * tensor.shape[0], tensor.shape[1], ...)``.
        If input is a number, a torch.Tensor of shape ``(world_size, )`` is returned and finally a list of strings
        is returned if input is a string. If current process does not belong to `group`, the very ``tensor`` is
        returned.

    .. versionchanged:: 0.4.11
        added ``group``
    """
    if _need_to_sync and isinstance(_model, _SerialModel):
        sync(temporary=True)

    if isinstance(group, list) and all(isinstance(item, int) for item in group):
        group = _model.new_group(group)

    return _model.all_gather(tensor, group=group)


def broadcast(
    tensor: Union[torch.Tensor, float, str, None], src: int = 0, safe_mode: bool = False
) -> Union[torch.Tensor, float, str]:
    """Helper method to perform broadcast operation.

    Args:
        tensor: tensor or number or str to broadcast to participating processes.
            Make sure to respect data type of torch tensor input for all processes, otherwise execution will crash.
            Can use None for non-source data with ``safe_mode=True``.
        src: source rank. Default, 0.
        safe_mode: if True, non source input data can be ``None`` or anything (will be discarded), otherwise data type
            of the input ``tensor`` should be respected for all processes. Please, keep in mind, this mode is working
            only for dense tensors as source input if a tensor is provided. It also leads to some additional
            collectives before the broadcast, making it slower than without using this mode. Default, False.

    Returns:
        torch.Tensor or string or number

    Examples:
        .. code-block:: python

            y = None
            if idist.get_rank() == 0:
                t1 = torch.rand(4, 5, 6, device=idist.device())
                s1 = "abc"
                x = 12.3456
                y = torch.rand(1, 2, 3, device=idist.device())
            else:
                t1 = torch.empty(4, 5, 6, device=idist.device())
                s1 = ""
                x = 0.0

            # Broadcast tensor t1 from rank 0 to all processes
            t1 = idist.broadcast(t1, src=0)
            assert isinstance(t1, torch.Tensor)

            # Broadcast string s1 from rank 0 to all processes
            s1 = idist.broadcast(s1, src=0)
            # >>> s1 = "abc"

            # Broadcast float number x from rank 0 to all processes
            x = idist.broadcast(x, src=0)
            # >>> x = 12.3456

            # Broadcast any of those types from rank 0,
            # but other ranks do not define the placeholder
            y = idist.broadcast(y, src=0, safe_mode=True)
            assert isinstance(y, torch.Tensor)

    .. versionadded:: 0.4.2

    .. versionchanged:: 0.4.5
        added ``safe_mode``
    """
    if _need_to_sync and isinstance(_model, _SerialModel):
        sync(temporary=True)

    return _model.broadcast(tensor, src=src, safe_mode=safe_mode)


def barrier() -> None:
    """Helper method to synchronize all processes."""
    if _need_to_sync and isinstance(_model, _SerialModel):
        sync(temporary=True)

    _model.barrier()


def new_group(ranks: List[int], **kwargs: Any) -> Any:
    """Helper method to make group for each backend from ranks.

    Args:
        ranks: subset of ranks to be grouped.
        kwargs: acceptable kwargs according to provided backend:

            - | "nccl" or "gloo" : ``backend (=None)``, ``pg_options (=None)``.

    Examples:
        Launch single node multi-GPU training with ``torchrun`` utility.

        .. code-block:: python

            import ignite.distributed as idist

            ranks = [0, 1]
            group = idist.new_group(ranks)

    .. versionadded:: 0.4.11
    """

    if _need_to_sync and isinstance(_model, _SerialModel):
        sync(temporary=True)

    return _model.new_group(ranks, **kwargs)


def set_local_rank(index: int) -> None:
    """Method to hint the local rank in case if torch native distributed context is created by user
    without using :meth:`~ignite.distributed.utils.initialize` or :meth:`~ignite.distributed.utils.spawn`.

    Args:
        index: local rank or current process index

    Examples:
        User set up torch native distributed process group

        .. code-block:: python

            import ignite.distributed as idist

            def run(local_rank, *args, **kwargs):

                idist.set_local_rank(local_rank)
                # ...
                dist.init_process_group(**dist_info)
                # ...
    """
    from ignite.distributed.comp_models.base import ComputationModel

    ComputationModel._ext_local_rank = index


def _set_model(model: Any, temporary: bool = False) -> None:
    global _model, _need_to_sync
    _model = model
    _need_to_sync = True
    if not isinstance(_model, _SerialModel) and not temporary:
        _need_to_sync = False


def _assert_backend(backend: str) -> None:
    backends = available_backends()
    if backend not in backends:
        raise ValueError(f"Backend should be one of '{backends}'")


def initialize(backend: str, **kwargs: Any) -> None:
    """Initializes distributed configuration according to provided ``backend``

    Args:
        backend: backend: `nccl`, `gloo`, `xla-tpu`, `horovod`.
        kwargs: acceptable kwargs according to provided backend:

            - | "nccl" or "gloo" : ``timeout(=timedelta(minutes=30))``, ``init_method(=None)``,
              | ``rank(=None)``, ``world_size(=None)``.
              | By default, ``init_method`` will be "env://". See more info about parameters: `torch_init`_.

            - | "horovod" : comm(=None), more info: `hvd_init`_.

    Examples:
        Launch single node multi-GPU training with ``torchrun`` utility.

        .. code-block:: python

            # >>> torchrun --nproc_per_node=4 main.py
            # main.py

            import ignite.distributed as idist

            def train_fn(local_rank, a, b, c):
                import torch.distributed as dist
                assert dist.is_available() and dist.is_initialized()
                assert dist.get_world_size() == 4

                device = idist.device()
                assert device == torch.device(f"cuda:{local_rank}")


            backend = "nccl"  # or "gloo" or "horovod" or "xla-tpu"
            idist.initialize(backend)
            # or for torch native distributed on Windows:
            # idist.initialize("nccl", init_method="file://tmp/shared")
            local_rank = idist.get_local_rank()
            train_fn(local_rank, a, b, c)
            idist.finalize()


    .. _torch_init: https://pytorch.org/docs/stable/distributed.html#torch.distributed.init_process_group
    .. _hvd_init: https://horovod.readthedocs.io/en/latest/api.html#module-horovod.torch

    .. versionchanged:: 0.4.2
        ``backend`` now accepts `horovod` distributed framework.

    .. versionchanged:: 0.4.5
        ``kwargs`` now accepts ``init_method``, ``rank``, ``world_size`` for PyTorch native distributed backend.
    """
    if not (has_xla_support or has_native_dist_support or has_hvd_support):
        # nothing to do => serial model
        # maybe warn about this
        return

    _assert_backend(backend)

    for comp_model_cls in registered_computation_models:
        if backend not in comp_model_cls.available_backends:
            continue
        _set_model(comp_model_cls(backend, **kwargs))


def finalize() -> None:
    """Finalizes distributed configuration. For example, in case of native pytorch distributed configuration,
    it calls ``dist.destroy_process_group()``.
    """
    _model.finalize()
    _set_model(_SerialModel())


def show_config() -> None:
    """Helper method to display distributed configuration via ``logging``."""

    # setup parallel logger
    logger = setup_logger(__name__)

    logger.info(f"distributed configuration: {model_name()}")
    logger.info(f"backend: {backend()}")
    logger.info(f"device: {device().type}")
    logger.info(f"hostname: {hostname()}")
    logger.info(f"world size: {get_world_size()}")
    logger.info(f"rank: {get_rank()}")
    logger.info(f"local rank: {get_local_rank()}")
    logger.info(f"num processes per_node: {get_nproc_per_node()}")
    logger.info(f"num nodes: {get_nnodes()}")
    logger.info(f"node rank: {get_node_rank()}")


def one_rank_only(rank: int = 0, with_barrier: bool = False) -> Callable:
    """Decorator to filter handlers wrt a rank number

    Args:
        rank: rank number of the handler (default: 0).
        with_barrier: synchronisation with a barrier (default: False).

    Examples:
        .. code-block:: python

            engine = ...

            @engine.on(...)
            @one_rank_only() # means @one_rank_only(rank=0)
            def some_handler(_):
                ...

            @engine.on(...)
            @one_rank_only(rank=1)
            def some_handler(_):
                ...
    """

    def _one_rank_only(func: Callable) -> Callable:
        @wraps(func)
        def wrapper(*args: Any, **kwargs: Any) -> Optional[Any]:
            ret = None
            if get_rank() == rank:
                ret = func(*args, **kwargs)
            if with_barrier:
                barrier()
            return ret

        return wrapper

    return _one_rank_only


@contextmanager
def one_rank_first(rank: int = 0, local: bool = False) -> Any:
    """Context manager that ensures a specific rank runs first before others in a distributed
    environment.

    Args:
        rank: rank of the process that should execute the code
            block inside the context manager first. Default, 0.
        local: flag to specify local rank or global rank.
            If True ``rank`` argument will define a local rank to run first.
            Default, False

    Examples:
        .. code-block:: python

            def download_dataset():
                ...

            with idist.one_rank_first():
                ds = download_dataset()

            dp = ds[0]

    .. versionadded:: 0.4.13
    """

    current_rank = get_local_rank() if local else get_rank()
    size = get_nproc_per_node() if local else get_world_size()

    if rank >= size or rank < 0:
        raise ValueError(f"rank should be between 0 and {size - 1}, but given {rank}")

    if current_rank != rank:
        barrier()

    yield

    if current_rank == rank:
        barrier()<|MERGE_RESOLUTION|>--- conflicted
+++ resolved
@@ -356,23 +356,14 @@
 def all_gather_tensors_with_shapes(
     tensor: torch.Tensor, shapes: Sequence[Sequence[int]], group: Optional[Union[Any, List[int]]] = None
 ) -> List[torch.Tensor]:
-<<<<<<< HEAD
     """Helper method to gather tensors of possibly different shapes but with the same number of dimensions
     across processes.
 
-    This function gets the shapes of participating tensors as input so you should know them beforehand. If your tensors
-    are of different number of dimensions or you don't know their shapes beforehand, you could use
-    ``torch.distributed.all_gather_object()``, otherwise this method is quite faster.
-=======
-    """Gather tensors of possibly different shapes but with the same number of dimensions across processes.
-
-    This function gets the shapes of participating tensors as input so you should know them beforehand. If your tensors
-    are of different number of dimensions or you don't know their shapes beforehand, you can use
-    `torch.distributed.all_gather_object()`, otherwise this method is quite faster.
->>>>>>> 7ac690a9
+    This function gets the shapes of participating tensors as input so you should know them beforehand. If your
+    tensors are of different number of dimensions or you don't know their shapes beforehand, you can use
+    ``torch.distributed.all_gather_object``, otherwise this method is quite faster.
 
     Examples:
-
         .. code-block:: python
 
             import ignite.distributed as idist
@@ -395,7 +386,7 @@
 
     Args:
         tensor: tensor to collect across participating processes.
-        shapes: A sequence containing the shape of participating processes' ``tensor``s.
+        shapes: A sequence containing the shape of participating processes' ``tensor`` s.
         group: list of integer or the process group for each backend. If None, the default process group will be used.
 
     Returns:
