import itertools
import socket
from contextlib import contextmanager
from functools import wraps
from typing import Any, Callable, List, Mapping, Optional, Sequence, Tuple, Union

import torch

from ignite.distributed.comp_models import (
    _SerialModel,
    has_hvd_support,
    has_native_dist_support,
    has_xla_support,
    registered_computation_models,
)
from ignite.utils import setup_logger

__all__ = [
    "backend",
    "broadcast",
    "device",
    "available_backends",
    "model_name",
    "get_world_size",
    "get_rank",
    "get_local_rank",
    "get_nproc_per_node",
    "get_node_rank",
    "get_nnodes",
    "spawn",
    "initialize",
    "finalize",
    "show_config",
    "set_local_rank",
    "all_reduce",
    "all_gather",
    "barrier",
    "hostname",
    "has_xla_support",
    "has_native_dist_support",
    "has_hvd_support",
    "sync",
    "registered_computation_models",
    "one_rank_only",
    "new_group",
    "one_rank_first",
]

_model = _SerialModel()

_need_to_sync = True


def sync(temporary: bool = False) -> None:
    """Helper method to force this module to synchronize with current distributed context.
    This method should be used when distributed context is manually created or destroyed.

    Args:
        temporary: If True, distributed model synchronization is done every call of ``idist.get_*`` methods.
            This may have a negative performance impact.
    """
    global _model

    for comp_model_cls in registered_computation_models:
        if comp_model_cls == _SerialModel:
            continue
        model = comp_model_cls.create_from_context()
        if model is not None:
            _set_model(model, temporary=temporary)
            return

    _model = _SerialModel()


def device() -> torch.device:
    """Returns current device according to current distributed configuration.

    - `torch.device("cpu")` if no distributed configuration or torch native gloo distributed configuration
    - `torch.device("cuda:local_rank")` if torch native nccl or horovod distributed configuration
    - `torch.device("xla:index")` if XLA distributed configuration

    Returns:
        torch.device

    .. versionchanged:: 0.4.2
        Added Horovod distributed framework.
    """
    if _need_to_sync and isinstance(_model, _SerialModel):
        sync(temporary=True)

    return _model.device()


def backend() -> Optional[str]:
    """Returns computation model's backend.

    - `None` for no distributed configuration
    - "nccl" or "gloo" or "mpi" for native torch distributed configuration
    - "xla-tpu" for XLA distributed configuration
    - "horovod" for Horovod distributed framework

    Returns:
        str or None

    .. versionchanged:: 0.4.2
        Added Horovod distributed framework.
    """
    if _need_to_sync and isinstance(_model, _SerialModel):
        sync(temporary=True)

    return _model.backend()


def available_backends() -> Tuple[str, ...]:
    """Returns available backends."""
    out: Tuple[str, ...] = ()
    for m in registered_computation_models:
        out += m.available_backends
    return out


def model_name() -> str:
    """Returns distributed configuration name (given by ignite)

    - `serial` for no distributed configuration
    - `native-dist` for native torch distributed configuration
    - `xla-dist` for XLA distributed configuration
    - `horovod-dist` for Horovod distributed framework

    .. versionchanged:: 0.4.2
        `horovod-dist` will be returned for Horovod distributed framework.
    """
    if _need_to_sync and isinstance(_model, _SerialModel):
        sync(temporary=True)

    return _model.name


def get_world_size() -> int:
    """Returns world size of current distributed configuration. Returns 1 if no distributed configuration."""
    if _need_to_sync and isinstance(_model, _SerialModel):
        sync(temporary=True)

    return _model.get_world_size()


def get_rank() -> int:
    """Returns process rank within current distributed configuration. Returns 0 if no distributed configuration."""
    if _need_to_sync and isinstance(_model, _SerialModel):
        sync(temporary=True)

    return _model.get_rank()


def get_local_rank() -> int:
    """Returns local process rank within current distributed configuration.
    Returns 0 if no distributed configuration."""
    if _need_to_sync and isinstance(_model, _SerialModel):
        sync(temporary=True)

    return _model.get_local_rank()


def get_nproc_per_node() -> int:
    """Returns number of processes (or tasks) per node within current distributed configuration.
    Returns 1 if no distributed configuration.
    """
    if _need_to_sync and isinstance(_model, _SerialModel):
        sync(temporary=True)

    return _model.get_nproc_per_node()


def get_nnodes() -> int:
    """Returns number of nodes within current distributed configuration.
    Returns 1 if no distributed configuration.
    """
    if _need_to_sync and isinstance(_model, _SerialModel):
        sync(temporary=True)

    return _model.get_nnodes()


def get_node_rank() -> int:
    """Returns node rank within current distributed configuration.
    Returns 0 if no distributed configuration.
    """
    if _need_to_sync and isinstance(_model, _SerialModel):
        sync(temporary=True)

    return _model.get_node_rank()


def hostname() -> str:
    """Returns host name for current process within current distributed configuration."""
    return socket.gethostname()


def spawn(
    backend: str,
    fn: Callable,
    args: Tuple,
    kwargs_dict: Optional[Mapping] = None,
    nproc_per_node: int = 1,
    **kwargs: Any,
) -> None:
    """Spawns ``nproc_per_node`` processes that run ``fn`` with ``args``/``kwargs_dict`` and initialize
    distributed configuration defined by ``backend``.

    Args:
        backend: backend to use: `nccl`, `gloo`, `xla-tpu`, `horovod`
        fn: function to called as the entrypoint of the spawned process.
            This function must be defined at the top level of a module so it can be pickled and spawned.
            This is a requirement imposed by multiprocessing. The function is called as ``fn(i, *args, **kwargs_dict)``,
            where `i` is the process index and args is the passed through tuple of arguments.
        args: arguments passed to `fn`.
        kwargs_dict: kwargs passed to `fn`.
        nproc_per_node: number of processes to spawn on a single node. Default, 1.
        kwargs: acceptable kwargs according to provided backend:

            - | "nccl" or "gloo" : ``nnodes`` (default, 1), ``node_rank`` (default, 0), ``master_addr``
              | (default, "127.0.0.1"), ``master_port`` (default, 2222), ``init_method`` (default, "env://"),
              | `timeout` to `dist.init_process_group`_ function
              | and kwargs for `mp.start_processes`_ function.

            - | "xla-tpu" : ``nnodes`` (default, 1), ``node_rank`` (default, 0) and kwargs to `xmp.spawn`_ function.

            - | "horovod": ``hosts`` (default, None) and other kwargs to `hvd_run`_ function. Arguments ``nnodes=1``
              | and ``node_rank=0`` are tolerated and ignored, otherwise an exception is raised.

    Examples:
        1) Launch single node multi-GPU training using torch native distributed framework

        .. code-block:: python

            # >>> python main.py

            # main.py

            import ignite.distributed as idist

            def train_fn(local_rank, a, b, c, d=12):
                import torch.distributed as dist
                assert dist.is_available() and dist.is_initialized()
                assert dist.get_world_size() == 4

                device = idist.device()
                assert device == torch.device(f"cuda:{local_rank}")


            idist.spawn("nccl", train_fn, args=(a, b, c), kwargs_dict={"d": 23}, nproc_per_node=4)


        2) Launch multi-node multi-GPU training using torch native distributed framework

        .. code-block:: python

            # >>> (node 0): python main.py --node_rank=0 --nnodes=8 --master_addr=master --master_port=2222
            # >>> (node 1): python main.py --node_rank=1 --nnodes=8 --master_addr=master --master_port=2222
            # >>> ...
            # >>> (node 7): python main.py --node_rank=7 --nnodes=8 --master_addr=master --master_port=2222

            # main.py

            import torch
            import ignite.distributed as idist

            def train_fn(local_rank, nnodes, nproc_per_node):
                import torch.distributed as dist
                assert dist.is_available() and dist.is_initialized()
                assert dist.get_world_size() == nnodes * nproc_per_node

                device = idist.device()
                assert device == torch.device(f"cuda:{local_rank}")

            idist.spawn(
                "nccl",
                train_fn,
                args=(nnodes, nproc_per_node),
                nproc_per_node=nproc_per_node,
                nnodes=nnodes,
                node_rank=node_rank,
                master_addr=master_addr,
                master_port=master_port
            )

        3) Launch single node multi-TPU training (for example on Google Colab) using PyTorch/XLA

        .. code-block:: python

            # >>> python main.py

            # main.py

            import ignite.distributed as idist

            def train_fn(local_rank, a, b, c, d=12):
                import torch_xla.core.xla_model as xm
                assert xm.get_world_size() == 8

                device = idist.device()
                assert "xla" in device.type


            idist.spawn("xla-tpu", train_fn, args=(a, b, c), kwargs_dict={"d": 23}, nproc_per_node=8)

    .. _dist.init_process_group: https://pytorch.org/docs/stable/distributed.html#torch.distributed.init_process_group
    .. _mp.start_processes: https://pytorch.org/docs/stable/multiprocessing.html#torch.multiprocessing.spawn
    .. _xmp.spawn: http://pytorch.org/xla/release/1.6/index.html#torch_xla.distributed.xla_multiprocessing.spawn
    .. _hvd_run: https://horovod.readthedocs.io/en/latest/api.html#module-horovod.run

    .. versionchanged:: 0.4.2
        ``backend`` now accepts `horovod` distributed framework.
    """
    _assert_backend(backend)

    if kwargs_dict is None:
        kwargs_dict = {}

    for comp_model_cls in registered_computation_models:
        if backend not in comp_model_cls.available_backends:
            continue
        comp_model_cls.spawn(
            fn, args=args, kwargs_dict=kwargs_dict, nproc_per_node=nproc_per_node, backend=backend, **kwargs
        )


def all_reduce(
    tensor: Union[torch.Tensor, float], op: str = "SUM", group: Optional[Union[Any, List[int]]] = None
) -> Union[torch.Tensor, float]:
    """Helper method to perform all reduce operation.

    Args:
        tensor: tensor or number to collect across participating processes.
        op: reduction operation, "SUM" by default. Possible values: "SUM", "PRODUCT", "MIN", "MAX", "AND", "OR".
            Horovod backend supports only "SUM", "AVERAGE", "ADASUM", "MIN", "MAX", "PRODUCT".
        group: list of integer or the process group for each backend. If None, the default process group will be used.

    Returns:
        torch.Tensor or number

    .. versionchanged:: 0.4.11
        added ``group``
    """
    if _need_to_sync and isinstance(_model, _SerialModel):
        sync(temporary=True)

    if isinstance(group, list) and all(isinstance(item, int) for item in group):
        group = _model.new_group(group)

    return _model.all_reduce(tensor, op, group=group)


def all_gather_tensors_with_shapes(
    tensor: torch.Tensor, shapes: Sequence[Sequence[int]], group: Optional[Union[Any, List[int]]] = None
) -> List[torch.Tensor]:
    if _need_to_sync and isinstance(_model, _SerialModel):
        sync(temporary=True)

    if isinstance(group, list) and all(isinstance(item, int) for item in group):
        group = _model.new_group(group)

    if isinstance(_model, _SerialModel) or (group is not None and _model.get_rank() not in group):
        return [tensor]

    max_shape = torch.tensor(shapes).amax(dim=0)
    padding_sizes = (max_shape - torch.tensor(tensor.shape)).tolist()
    padded_tensor = torch.nn.functional.pad(
        tensor, tuple(itertools.chain.from_iterable(map(lambda dim_size: (0, dim_size), reversed(padding_sizes))))
    )
    all_padded_tensors: torch.Tensor = _model.all_gather(padded_tensor, group=group)  # .split(max_shape[0], dim=0)
    return [
        all_padded_tensors[
            [
                slice(rank * max_shape[0] if dim == 0 else 0, rank * max_shape[0] + dim_size if dim == 0 else dim_size)
                for dim, dim_size in enumerate(shape)
            ]
        ]
        for rank, shape in enumerate(shapes)
    ]


def all_gather(
    tensor: Union[torch.Tensor, float, str], group: Optional[Union[Any, List[int]]] = None
) -> Union[torch.Tensor, float, List[float], List[str]]:
    """Helper method to perform all gather operation.

    Args:
<<<<<<< HEAD
        tensor: tensor or number or str to collect across participating processes. If tensor, it should have
            the same shape across processes.
        group: list of integer or the process group for each backend. If None, the default process group will be used.

    Returns:
        If input is a tensor, returns a torch.Tensor of shape ``(world_size * tensor.shape[0], tensor.shape[1], ...)``
        If input is a number, a torch.Tensor of shape ``(world_size, )`` is returned and finally a list of strings
        is returned if input is a string.
=======
        tensor: tensor or number or str to collect across participating processes. If tensor, it should have the
            same shape across processes.
        group: list of integer or the process group for each backend. If None, the default process group will be used.

    Returns:
        If input is a tensor, returns a torch.Tensor of shape ``(world_size * tensor.shape[0], tensor.shape[1], ...)``.
        If input is a number, a torch.Tensor of shape ``(world_size, )`` is returned and finally a list of strings
        is returned if input is a string. If current process does not belong to `group`, the very ``tensor`` is
        returned.
>>>>>>> c54117e9

    .. versionchanged:: 0.4.11
        added ``group``
    """
    if _need_to_sync and isinstance(_model, _SerialModel):
        sync(temporary=True)

    if isinstance(group, list) and all(isinstance(item, int) for item in group):
        group = _model.new_group(group)

    return _model.all_gather(tensor, group=group)


def broadcast(
    tensor: Union[torch.Tensor, float, str, None], src: int = 0, safe_mode: bool = False
) -> Union[torch.Tensor, float, str]:
    """Helper method to perform broadcast operation.

    Args:
        tensor: tensor or number or str to broadcast to participating processes.
            Make sure to respect data type of torch tensor input for all processes, otherwise execution will crash.
            Can use None for non-source data with ``safe_mode=True``.
        src: source rank. Default, 0.
        safe_mode: if True, non source input data can be ``None`` or anything (will be discarded), otherwise data type
            of the input ``tensor`` should be respected for all processes. Please, keep in mind, this mode is working
            only for dense tensors as source input if a tensor is provided. It also leads to some additional
            collectives before the broadcast, making it slower than without using this mode. Default, False.

    Returns:
        torch.Tensor or string or number

    Examples:
        .. code-block:: python

            y = None
            if idist.get_rank() == 0:
                t1 = torch.rand(4, 5, 6, device=idist.device())
                s1 = "abc"
                x = 12.3456
                y = torch.rand(1, 2, 3, device=idist.device())
            else:
                t1 = torch.empty(4, 5, 6, device=idist.device())
                s1 = ""
                x = 0.0

            # Broadcast tensor t1 from rank 0 to all processes
            t1 = idist.broadcast(t1, src=0)
            assert isinstance(t1, torch.Tensor)

            # Broadcast string s1 from rank 0 to all processes
            s1 = idist.broadcast(s1, src=0)
            # >>> s1 = "abc"

            # Broadcast float number x from rank 0 to all processes
            x = idist.broadcast(x, src=0)
            # >>> x = 12.3456

            # Broadcast any of those types from rank 0,
            # but other ranks do not define the placeholder
            y = idist.broadcast(y, src=0, safe_mode=True)
            assert isinstance(y, torch.Tensor)

    .. versionadded:: 0.4.2

    .. versionchanged:: 0.4.5
        added ``safe_mode``
    """
    if _need_to_sync and isinstance(_model, _SerialModel):
        sync(temporary=True)

    return _model.broadcast(tensor, src=src, safe_mode=safe_mode)


def barrier() -> None:
    """Helper method to synchronize all processes."""
    if _need_to_sync and isinstance(_model, _SerialModel):
        sync(temporary=True)

    _model.barrier()


def new_group(ranks: List[int], **kwargs: Any) -> Any:
    """Helper method to make group for each backend from ranks.

    Args:
        ranks: subset of ranks to be grouped.
        kwargs: acceptable kwargs according to provided backend:

            - | "nccl" or "gloo" : ``backend (=None)``, ``pg_options (=None)``.

    Examples:
        Launch single node multi-GPU training with ``torchrun`` utility.

        .. code-block:: python

            import ignite.distributed as idist

            ranks = [0, 1]
            group = idist.new_group(ranks)

    .. versionadded:: 0.4.11
    """

    if _need_to_sync and isinstance(_model, _SerialModel):
        sync(temporary=True)

    return _model.new_group(ranks, **kwargs)


def set_local_rank(index: int) -> None:
    """Method to hint the local rank in case if torch native distributed context is created by user
    without using :meth:`~ignite.distributed.utils.initialize` or :meth:`~ignite.distributed.utils.spawn`.

    Args:
        index: local rank or current process index

    Examples:
        User set up torch native distributed process group

        .. code-block:: python

            import ignite.distributed as idist

            def run(local_rank, *args, **kwargs):

                idist.set_local_rank(local_rank)
                # ...
                dist.init_process_group(**dist_info)
                # ...
    """
    from ignite.distributed.comp_models.base import ComputationModel

    ComputationModel._ext_local_rank = index


def _set_model(model: Any, temporary: bool = False) -> None:
    global _model, _need_to_sync
    _model = model
    _need_to_sync = True
    if not isinstance(_model, _SerialModel) and not temporary:
        _need_to_sync = False


def _assert_backend(backend: str) -> None:
    backends = available_backends()
    if backend not in backends:
        raise ValueError(f"Backend should be one of '{backends}'")


def initialize(backend: str, **kwargs: Any) -> None:
    """Initializes distributed configuration according to provided ``backend``

    Args:
        backend: backend: `nccl`, `gloo`, `xla-tpu`, `horovod`.
        kwargs: acceptable kwargs according to provided backend:

            - | "nccl" or "gloo" : ``timeout(=timedelta(minutes=30))``, ``init_method(=None)``,
              | ``rank(=None)``, ``world_size(=None)``.
              | By default, ``init_method`` will be "env://". See more info about parameters: `torch_init`_.

            - | "horovod" : comm(=None), more info: `hvd_init`_.

    Examples:
        Launch single node multi-GPU training with ``torchrun`` utility.

        .. code-block:: python

            # >>> torchrun --nproc_per_node=4 main.py
            # main.py

            import ignite.distributed as idist

            def train_fn(local_rank, a, b, c):
                import torch.distributed as dist
                assert dist.is_available() and dist.is_initialized()
                assert dist.get_world_size() == 4

                device = idist.device()
                assert device == torch.device(f"cuda:{local_rank}")


            backend = "nccl"  # or "gloo" or "horovod" or "xla-tpu"
            idist.initialize(backend)
            # or for torch native distributed on Windows:
            # idist.initialize("nccl", init_method="file://tmp/shared")
            local_rank = idist.get_local_rank()
            train_fn(local_rank, a, b, c)
            idist.finalize()


    .. _torch_init: https://pytorch.org/docs/stable/distributed.html#torch.distributed.init_process_group
    .. _hvd_init: https://horovod.readthedocs.io/en/latest/api.html#module-horovod.torch

    .. versionchanged:: 0.4.2
        ``backend`` now accepts `horovod` distributed framework.

    .. versionchanged:: 0.4.5
        ``kwargs`` now accepts ``init_method``, ``rank``, ``world_size`` for PyTorch native distributed backend.
    """
    if not (has_xla_support or has_native_dist_support or has_hvd_support):
        # nothing to do => serial model
        # maybe warn about this
        return

    _assert_backend(backend)

    for comp_model_cls in registered_computation_models:
        if backend not in comp_model_cls.available_backends:
            continue
        _set_model(comp_model_cls(backend, **kwargs))


def finalize() -> None:
    """Finalizes distributed configuration. For example, in case of native pytorch distributed configuration,
    it calls ``dist.destroy_process_group()``.
    """
    _model.finalize()
    _set_model(_SerialModel())


def show_config() -> None:
    """Helper method to display distributed configuration via ``logging``."""

    # setup parallel logger
    logger = setup_logger(__name__)

    logger.info(f"distributed configuration: {model_name()}")
    logger.info(f"backend: {backend()}")
    logger.info(f"device: {device().type}")
    logger.info(f"hostname: {hostname()}")
    logger.info(f"world size: {get_world_size()}")
    logger.info(f"rank: {get_rank()}")
    logger.info(f"local rank: {get_local_rank()}")
    logger.info(f"num processes per_node: {get_nproc_per_node()}")
    logger.info(f"num nodes: {get_nnodes()}")
    logger.info(f"node rank: {get_node_rank()}")


def one_rank_only(rank: int = 0, with_barrier: bool = False) -> Callable:
    """Decorator to filter handlers wrt a rank number

    Args:
        rank: rank number of the handler (default: 0).
        with_barrier: synchronisation with a barrier (default: False).

    Examples:
        .. code-block:: python

            engine = ...

            @engine.on(...)
            @one_rank_only() # means @one_rank_only(rank=0)
            def some_handler(_):
                ...

            @engine.on(...)
            @one_rank_only(rank=1)
            def some_handler(_):
                ...
    """

    def _one_rank_only(func: Callable) -> Callable:
        @wraps(func)
        def wrapper(*args: Any, **kwargs: Any) -> Optional[Any]:
            ret = None
            if get_rank() == rank:
                ret = func(*args, **kwargs)
            if with_barrier:
                barrier()
            return ret

        return wrapper

    return _one_rank_only


@contextmanager
def one_rank_first(rank: int = 0, local: bool = False) -> Any:
    """Context manager that ensures a specific rank runs first before others in a distributed
    environment.

    Args:
        rank: rank of the process that should execute the code
            block inside the context manager first. Default, 0.
        local: flag to specify local rank or global rank.
            If True ``rank`` argument will define a local rank to run first.
            Default, False

    Examples:
        .. code-block:: python

            def download_dataset():
                ...

            with idist.one_rank_first():
                ds = download_dataset()

            dp = ds[0]

    .. versionadded:: 0.5.0
    """

    current_rank = get_local_rank() if local else get_rank()
    size = get_nproc_per_node() if local else get_world_size()

    if rank >= size or rank < 0:
        raise ValueError(f"rank should be between 0 and {size - 1}, but given {rank}")

    if current_rank != rank:
        barrier()

    yield

    if current_rank == rank:
        barrier()<|MERGE_RESOLUTION|>--- conflicted
+++ resolved
@@ -386,16 +386,6 @@
     """Helper method to perform all gather operation.
 
     Args:
-<<<<<<< HEAD
-        tensor: tensor or number or str to collect across participating processes. If tensor, it should have
-            the same shape across processes.
-        group: list of integer or the process group for each backend. If None, the default process group will be used.
-
-    Returns:
-        If input is a tensor, returns a torch.Tensor of shape ``(world_size * tensor.shape[0], tensor.shape[1], ...)``
-        If input is a number, a torch.Tensor of shape ``(world_size, )`` is returned and finally a list of strings
-        is returned if input is a string.
-=======
         tensor: tensor or number or str to collect across participating processes. If tensor, it should have the
             same shape across processes.
         group: list of integer or the process group for each backend. If None, the default process group will be used.
@@ -405,7 +395,6 @@
         If input is a number, a torch.Tensor of shape ``(world_size, )`` is returned and finally a list of strings
         is returned if input is a string. If current process does not belong to `group`, the very ``tensor`` is
         returned.
->>>>>>> c54117e9
 
     .. versionchanged:: 0.4.11
         added ``group``
