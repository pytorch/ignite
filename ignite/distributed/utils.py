--- conflicted
+++ resolved
@@ -4,13 +4,10 @@
 
 import torch
 
-<<<<<<< HEAD
-=======
 import torch.distributed as dist
 
 import ignite.distributed as idist
 
->>>>>>> 40cab69f
 from ignite.distributed.comp_models import (
     _SerialModel,
     has_hvd_support,
