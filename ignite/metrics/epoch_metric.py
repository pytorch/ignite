import warnings
from typing import Callable, Sequence

import torch

from ignite.metrics.metric import Metric

__all__ = [
    'EpochMetric'
]


class EpochMetric(Metric):
    """Class for metrics that should be computed on the entire output history of a model.
    Model's output and targets are restricted to be of shape `(batch_size, n_classes)`. Output
    datatype should be `float32`. Target datatype should be `long`.

    .. warning::

        Current implementation stores all input data (output and target) in as tensors before computing a metric.
        This can potentially lead to a memory error if the input data is larger than available RAM.

    .. warning::

        Current implementation does not work with distributed computations. Results are not gather across all devices
        and computed results are valid for a single device only.

    - `update` must receive output of the form `(y_pred, y)` or `{'y_pred': y_pred, 'y': y}`.

    If target shape is `(batch_size, n_classes)` and `n_classes > 1` than it should be binary: e.g. `[[0, 1, 0, 1], ]`.

    Args:
        compute_fn (callable): a callable with the signature (`torch.tensor`, `torch.tensor`) takes as the input
            `predictions` and `targets` and returns a scalar.
        output_transform (callable, optional): a callable that is used to transform the
            :class:`~ignite.engine.Engine`'s `process_function`'s output into the
            form expected by the metric. This can be useful if, for example, you have a multi-output model and
            you want to compute the metric with respect to one of the outputs.

    """

    def __init__(self, compute_fn: Callable, output_transform: Callable = lambda x: x):

        if not callable(compute_fn):
            raise TypeError("Argument compute_fn should be callable.")

        super(EpochMetric, self).__init__(output_transform=output_transform, device='cpu')
        self.compute_fn = compute_fn

    def reset(self) -> None:
        self._predictions = torch.tensor([], dtype=torch.float32)
        self._targets = torch.tensor([], dtype=torch.long)

    def update(self, output: Sequence[torch.Tensor]) -> None:
        y_pred, y = output

        if y_pred.ndimension() not in (1, 2):
            raise ValueError("Predictions should be of shape (batch_size, n_classes) or (batch_size, ).")

        if y.ndimension() not in (1, 2):
            raise ValueError("Targets should be of shape (batch_size, n_classes) or (batch_size, ).")

        if y.ndimension() == 2:
            if not torch.equal(y ** 2, y):
                raise ValueError("Targets should be binary (0 or 1).")

        if y_pred.ndimension() == 2 and y_pred.shape[1] == 1:
            y_pred = y_pred.squeeze(dim=-1)

        if y.ndimension() == 2 and y.shape[1] == 1:
            y = y.squeeze(dim=-1)

        y_pred = y_pred.to(self._predictions)
        y = y.to(self._targets)

        self._predictions = torch.cat([self._predictions, y_pred], dim=0)
        self._targets = torch.cat([self._targets, y], dim=0)

        # Check once the signature and execution of compute_fn
        if self._predictions.shape == y_pred.shape:
            try:
                self.compute_fn(self._predictions, self._targets)
            except Exception as e:
                warnings.warn("Probably, there can be a problem with `compute_fn`:\n {}.".format(e),
                              EpochMetricWarning)

<<<<<<< HEAD
    def compute(self) -> None:
        return self.compute_fn(self._predictions, self._targets)
=======
    def compute(self):
        return self.compute_fn(self._predictions, self._targets)


class EpochMetricWarning(UserWarning):
    pass
>>>>>>> 2f4d603d
<|MERGE_RESOLUTION|>--- conflicted
+++ resolved
@@ -84,14 +84,9 @@
                 warnings.warn("Probably, there can be a problem with `compute_fn`:\n {}.".format(e),
                               EpochMetricWarning)
 
-<<<<<<< HEAD
     def compute(self) -> None:
-        return self.compute_fn(self._predictions, self._targets)
-=======
-    def compute(self):
         return self.compute_fn(self._predictions, self._targets)
 
 
 class EpochMetricWarning(UserWarning):
-    pass
->>>>>>> 2f4d603d
+    pass