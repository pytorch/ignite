--- conflicted
+++ resolved
@@ -150,17 +150,10 @@
                 _prediction_tensor = cast(torch.Tensor, idist.all_gather(_prediction_tensor))
                 _target_tensor = cast(torch.Tensor, idist.all_gather(_target_tensor))
 
-<<<<<<< HEAD
-        if ws > 1:
-            # All gather across all processes
-            _prediction_tensor = cast(torch.Tensor, idist.all_gather(_prediction_tensor))
-            _target_tensor = cast(torch.Tensor, idist.all_gather(_target_tensor))
-=======
             self._result = 0.0
             if idist.get_rank() == 0:
                 # Run compute_fn on zero rank only
                 self._result = self.compute_fn(_prediction_tensor, _target_tensor)
->>>>>>> 5d8d6bf4
 
             if ws > 1:
                 # broadcast result to all processes
