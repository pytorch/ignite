--- conflicted
+++ resolved
@@ -45,24 +45,15 @@
             y_pred = torch.round(y_pred)
             return y_pred, y
         binary_accuracy = Precision(output_transform=thresholded_output_transform)
-<<<<<<< HEAD
 
     In multilabel cases, average parameter should be True. However, if user would like to compute F1 metric, for
     example, average parameter should be False. This can be done as shown below:
 
-=======
-    In multilabel cases, average parameter should be True. If the user is trying to metrics to calculate F1 for
-    example, average paramter should be False. This can be done as shown below:
-    .. warning::
-        If average is False, current implementation stores all input data (output and target) in as tensors before
-        computing a metric. This can potentially lead to a memory error if the input data is larger than available RAM.
->>>>>>> cc269929
     .. code-block:: python
         precision = Precision(average=False, is_multilabel=True)
         recall = Recall(average=False, is_multilabel=True)
         F1 = precision * recall * 2 / (precision + recall + 1e-20)
         F1 = MetricsLambda(lambda t: torch.mean(t).item(), F1)
-<<<<<<< HEAD
 
     .. warning::
 
@@ -70,8 +61,6 @@
         as tensors before computing a metric. This can potentially lead to a memory error if the input data is larger
         than available RAM.
 
-=======
->>>>>>> cc269929
     Args:
         output_transform (callable, optional): a callable that is used to transform the
             :class:`~ignite.engine.Engine`'s `process_function`'s output into the
