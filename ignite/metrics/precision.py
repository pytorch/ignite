--- conflicted
+++ resolved
@@ -8,124 +8,41 @@
 from ignite._utils import to_onehot
 
 
-<<<<<<< HEAD
-class Precision(Metric):
-    """
-    Calculates precision.
-    - `is_multilabel`, True for multilabel cases and False for binary or multiclass cases.
-    - | `threshold_function` is only needed for multilabel cases. Default is `torch.round(x)`. It is used to convert
-      | `y_pred` to 0's and 1's.
-    - `update` must receive output of the form `(y_pred, y)`.
-    - | For binary or multiclass cases, `y_pred` must be in the following shape (batch_size, num_categories, ...) or
-      | (batch_size, ...) and `y` must be in the following shape (batch_size, ...).
-    - For multilabel cases, `y` and `y_pred` must have same shape of (batch_size, num_categories, ...).
-    For binary or multiclass cases, if `average` is True, returns the unweighted average across all classes.
-    Otherwise, returns a tensor with the precision for each class.
-    For multilabel cases `average` is True and returns the unweighted average across all samples.
-    """
-    def __init__(self, output_transform=lambda x: x, is_multilabel=False, average=False, threshold_function=None):
+class _BasePrecisionRecall(_BaseClassification):
+
+    def __init__(self, output_transform=lambda x: x, average=False, is_multilabel=False):
         self._average = average
         if is_multilabel:
-            if threshold_function is None:
-                self._threshold = torch.round
-            else:
-                if callable(threshold_function):
-                    self._threshold = threshold_function
-                else:
-                    raise ValueError("threshold_function must be a callable function.")
             if not self._average:
-                warnings.warn('average should be True for multilabel cases. Precision._average updated'
-                              ' to True. Average is calculated across samples, instead of classes.', UserWarning)
+                warnings.warn("average should be True for multilabel cases. Precision._average updated"
+                              " to True. Average is calculated across samples, instead of classes.", UserWarning)
                 self._average = True
-            self.update = self._update_multilabel
+            self.reset = self._reset_multilabel
+            self._collect_positives = self._collect_positives_multilabel
         else:
-            self.update = self._update_multiclass
-        super(Precision, self).__init__(output_transform=output_transform)
-        self._is_binary = None
+            self.reset = self._reset_multiclass
+            self._collect_positives = self._collect_positives_multiclass
+        super(_BasePrecisionRecall, self).__init__(output_transform=output_transform, is_multilabel=is_multilabel)
 
-    def reset(self):
-        self._all_positives = None
+    def _reset_multilabel(self):
         self._true_positives = None
-        self._is_binary = None
+        self._positives = None
 
-    def update(self, output):
-        pass
-
-    def compute(self):
-        if self._all_positives is None:
-            raise NotComputableError('Precision must have at least one example before it can be computed')
-
-        result = self._true_positives / self._all_positives
-        result[result != result] = 0.0
-        if self._average:
-            return result.mean().item()
-        else:
-            return result
-
-    def _update_multilabel(self, output):
-        y_pred, y = output
-        dtype = y_pred.type()
-        axis = 1
-
-        if not (y.shape == y_pred.shape and y.ndimension() > 1 and y.shape[1] != 1):
-            raise ValueError("y and y_pred must have same shape of (batch_size, num_categories, ...).")
-
-        if y_pred.ndimension() > 2:
-            num_classes = y_pred.size(1)
-            y_pred = torch.transpose(y_pred, 1, 0).contiguous().view(num_classes, -1).transpose(1, 0)
-            y = torch.transpose(y, 1, 0).contiguous().view(num_classes, -1).transpose(1, 0)
-
-        y_pred = self._threshold(y_pred)
-
-        if not torch.equal(y_pred, y_pred ** 2):
-            raise ValueError("threshold_function must convert y_pred to 0's and 1's only.")
-
-        if not torch.equal(y, y ** 2):
-            raise ValueError("For binary and multilabel cases, y must contain 0's and 1's only.")
-
-        y_pred = y_pred.type(dtype)
-        y = y.type(dtype)
-
-        correct = y * y_pred
-        all_positives = y_pred.sum(dim=axis)
-
-        if correct.sum() == 0:
-            true_positives = torch.zeros_like(all_positives)
-        else:
-            true_positives = correct.sum(dim=axis)
-        if self._all_positives is None:
-            self._all_positives = all_positives
-            self._true_positives = true_positives
-        else:
-            self._all_positives = torch.cat([self._all_positives, all_positives])
-            self._true_positives = torch.cat([self._true_positives, true_positives])
-
-    def _update_multiclass(self, output):
-        y_pred, y = output
-        dtype = y_pred.type()
-        axis = 0
-
-        if not (y.ndimension() == y_pred.ndimension() or y.ndimension() + 1 == y_pred.ndimension()):
-            raise ValueError("y must have shape of (batch_size, ...) and y_pred must have "
-                             "shape of (batch_size, num_categories, ...) or (batch_size, ...).")
-
-        if y.ndimension() == 1 or y.shape[1] == 1:
-            # Binary Case, flattens y and num_classes is equal to 1.
-            y = y.squeeze(dim=1).view(-1) if (y.ndimension() > 1) else y.view(-1)
-
-        if y_pred.ndimension() == 1 or y_pred.shape[1] == 1:
-            # Binary Case, flattens y and num_classes is equal to 1.
-            y_pred = y_pred.squeeze(dim=1).view(-1) if (y_pred.ndimension() > 1) else y_pred.view(-1)
-=======
-class _BasePrecisionRecall(_BaseClassification):
-
-    def __init__(self, output_transform=lambda x: x, average=False):
-        self._average = average
-        super(_BasePrecisionRecall, self).__init__(output_transform=output_transform)
-
-    def reset(self):
+    def _reset_multiclass(self):
         self._true_positives = 0
         self._positives = 0
+
+    def _collect_positives_multilabel(self, true_positives, positives):
+        if self._positives is None:
+            self._true_positives = true_positives
+            self._positives = positives
+        else:
+            self._true_positives = torch.cat([self._true_positives, true_positives])
+            self._positives = torch.cat([self._positives, positives])
+
+    def _collect_positives_multiclass(self, true_positives, positives):
+        self._true_positives += true_positives
+        self._positives += positives
 
     def compute(self):
         if not isinstance(self._positives, torch.Tensor):
@@ -139,6 +56,9 @@
         else:
             return result
 
+    def reset(self):
+        pass
+
 
 class Precision(_BasePrecisionRecall):
     """
@@ -146,66 +66,44 @@
     - `update` must receive output of the form `(y_pred, y)`.
     - `y_pred` must be in the following shape (batch_size, num_categories, ...) or (batch_size, ...)
     - `y` must be in the following shape (batch_size, ...)
->>>>>>> 43301368
-
     In binary case, when `y` has 0 or 1 values, the elements of `y_pred` must be between 0 and 1. Precision is
     computed over positive class, assumed to be 1.
-
     Args:
         average (bool, optional): if True, precision is computed as the unweighted average (across all classes
             in multiclass case), otherwise, returns a tensor with the precision (for each class in multiclass case).
+    """
 
-    """
     def update(self, output):
         y_pred, y = self._check_shape(output)
         self._check_type((y_pred, y))
 
-<<<<<<< HEAD
-        if y_pred.ndimension() == y.ndimension():
-            # Maps Binary Case to Categorical Case with 2 classes
-            y_pred = y_pred.unsqueeze(dim=1)
-            y_pred = torch.cat([1.0 - y_pred, y_pred], dim=1)
-            if self._is_binary is None:
-                self._is_binary = True
-            elif not self._is_binary:
-                raise ValueError("A binary y (shape={}) or y_pred (shape={}) values encountered values while previous "
-                                 "values are categorical.".format(y.shape, y_pred.shape))
-=======
         dtype = y_pred.type()
->>>>>>> 43301368
 
         if self._type == "binary":
-            y_pred = torch.round(y_pred).view(-1)
+            y_pred = y_pred.view(-1)
             y = y.view(-1)
+            axis = 0
         elif self._type == "multiclass":
             num_classes = y_pred.size(1)
             y = to_onehot(y.view(-1), num_classes=num_classes)
             indices = torch.max(y_pred, dim=1)[1].view(-1)
             y_pred = to_onehot(indices, num_classes=num_classes)
+            axis = 0
+        elif self._type == "multilabel":
+            if y_pred.ndimension() > 2:
+                num_classes = y_pred.size(1)
+                y_pred = torch.transpose(y_pred, 1, 0).contiguous().view(num_classes, -1).transpose(1, 0)
+                y = torch.transpose(y, 1, 0).contiguous().view(num_classes, -1).transpose(1, 0)
+            axis = 1
 
         y_pred = y_pred.type(dtype)
         y = y.type(dtype)
         correct = y * y_pred
         all_positives = y_pred.sum(dim=axis)
 
-        if self._is_binary:
-            correct = correct[:, 1, ...]
-            all_positives = all_positives[1, ...]
-
         if correct.sum() == 0:
             true_positives = torch.zeros_like(all_positives)
         else:
-<<<<<<< HEAD
             true_positives = correct.sum(dim=axis)
-        if self._all_positives is None:
-            self._all_positives = all_positives
-            self._true_positives = true_positives
-        else:
-            self._all_positives += all_positives
-            self._true_positives += true_positives
-=======
-            true_positives = correct.sum(dim=0)
 
-        self._true_positives += true_positives
-        self._positives += all_positives
->>>>>>> 43301368
+        self._collect_positives(true_positives, all_positives)