import warnings
<<<<<<< HEAD
from typing import Callable, Sequence, Union
=======
from typing import Callable, Optional, Sequence, Union
>>>>>>> c2d0da4a

import torch
import torch.nn.functional as F

from ignite.exceptions import NotComputableError
from ignite.metrics.metric import Metric, reinit__is_reduced, sync_all_reduce

__all__ = ["SSIM"]


class SSIM(Metric):
    """
    Computes Structural Similarity Index Measure

    - ``update`` must receive output of the form ``(y_pred, y)``. They have to be of the same type.
        Valid :class:`torch.dtype` are the following:
        - on CPU: `torch.float32`, `torch.float64`.
        - on CUDA: `torch.float16`, `torch.bfloat16`, `torch.float32`, `torch.float64`.

    Args:
        data_range: Range of the image. Typically, ``1.0`` or ``255``.
        kernel_size: Size of the kernel. Default: (11, 11)
        sigma: Standard deviation of the gaussian kernel.
            Argument is used if ``gaussian=True``. Default: (1.5, 1.5)
        k1: Parameter of SSIM. Default: 0.01
        k2: Parameter of SSIM. Default: 0.03
        gaussian: ``True`` to use gaussian kernel, ``False`` to use uniform kernel
        output_transform: A callable that is used to transform the
            :class:`~ignite.engine.engine.Engine`'s ``process_function``'s output into the
            form expected by the metric.
        device: specifies which device updates are accumulated on. Setting the metric's
            device to be the same as your ``update`` arguments ensures the ``update`` method is non-blocking. By
            default, CPU.

    Examples:
        To use with ``Engine`` and ``process_function``, simply attach the metric instance to the engine.
        The output of the engine's ``process_function`` needs to be in the format of
        ``(y_pred, y)`` or ``{'y_pred': y_pred, 'y': y, ...}``. If not, ``output_tranform`` can be added
        to the metric to transform the output into the form expected by the metric.

        ``y_pred`` and ``y`` can be un-normalized or normalized image tensors. Depending on that, the user might need
        to adjust ``data_range``. ``y_pred`` and ``y`` should have the same shape.

        For more information on how metric works with :class:`~ignite.engine.engine.Engine`, visit :ref:`attach-engine`.

        .. include:: defaults.rst
            :start-after: :orphan:

        .. testcode::

            metric = SSIM(data_range=1.0)
            metric.attach(default_evaluator, 'ssim')
            preds = torch.rand([4, 3, 16, 16])
            target = preds * 0.75
            state = default_evaluator.run([[preds, target]])
            print(state.metrics['ssim'])

        .. testoutput::

            0.9218971...

    .. versionadded:: 0.4.2
    """

    _state_dict_all_req_keys = ("_sum_of_ssim", "_num_examples", "_kernel")

    def __init__(
        self,
        data_range: Union[int, float],
        kernel_size: Union[int, Sequence[int]] = (11, 11),
        sigma: Union[float, Sequence[float]] = (1.5, 1.5),
        k1: float = 0.01,
        k2: float = 0.03,
        gaussian: bool = True,
        output_transform: Callable = lambda x: x,
        device: Union[str, torch.device] = torch.device("cpu"),
    ):
        if isinstance(kernel_size, int):
            self.kernel_size: Sequence[int] = [kernel_size, kernel_size]
        elif isinstance(kernel_size, Sequence):
            self.kernel_size = kernel_size
        else:
            raise ValueError("Argument kernel_size should be either int or a sequence of int.")

        if isinstance(sigma, float):
            self.sigma: Sequence[float] = [sigma, sigma]
        elif isinstance(sigma, Sequence):
            self.sigma = sigma
        else:
            raise ValueError("Argument sigma should be either float or a sequence of float.")

        if any(x % 2 == 0 or x <= 0 for x in self.kernel_size):
            raise ValueError(f"Expected kernel_size to have odd positive number. Got {kernel_size}.")

        if any(y <= 0 for y in self.sigma):
            raise ValueError(f"Expected sigma to have positive number. Got {sigma}.")

        super(SSIM, self).__init__(output_transform=output_transform, device=device)
        self.gaussian = gaussian
        self.data_range = data_range
        self.c1 = (k1 * data_range) ** 2
        self.c2 = (k2 * data_range) ** 2
        self.pad_h = (self.kernel_size[0] - 1) // 2
        self.pad_w = (self.kernel_size[1] - 1) // 2
        self._kernel_2d = self._gaussian_or_uniform_kernel(kernel_size=self.kernel_size, sigma=self.sigma)
        self._kernel: Optional[torch.Tensor] = None

    @reinit__is_reduced
    def reset(self) -> None:
        self._sum_of_ssim = torch.tensor(0.0, dtype=torch.float64, device=self._device)
        self._num_examples = 0

    def _uniform(self, kernel_size: int) -> torch.Tensor:
        kernel = torch.zeros(kernel_size)

        start_uniform_index = max(kernel_size // 2 - 2, 0)
        end_uniform_index = min(kernel_size // 2 + 3, kernel_size)

        min_, max_ = -2.5, 2.5
        kernel[start_uniform_index:end_uniform_index] = 1 / (max_ - min_)

        return kernel.unsqueeze(dim=0)  # (1, kernel_size)

    def _gaussian(self, kernel_size: int, sigma: float) -> torch.Tensor:
        ksize_half = (kernel_size - 1) * 0.5
        kernel = torch.linspace(-ksize_half, ksize_half, steps=kernel_size, device=self._device)
        gauss = torch.exp(-0.5 * (kernel / sigma).pow(2))
        return (gauss / gauss.sum()).unsqueeze(dim=0)  # (1, kernel_size)

    def _gaussian_or_uniform_kernel(self, kernel_size: Sequence[int], sigma: Sequence[float]) -> torch.Tensor:
        if self.gaussian:
            kernel_x = self._gaussian(kernel_size[0], sigma[0])
            kernel_y = self._gaussian(kernel_size[1], sigma[1])
        else:
            kernel_x = self._uniform(kernel_size[0])
            kernel_y = self._uniform(kernel_size[1])

        return torch.matmul(kernel_x.t(), kernel_y)  # (kernel_size, 1) * (1, kernel_size)

    @reinit__is_reduced
    def update(self, output: Sequence[torch.Tensor]) -> None:
        y_pred, y = output[0].detach(), output[1].detach()

        if y_pred.dtype != y.dtype:
            raise TypeError(
                f"Expected y_pred and y to have the same data type. Got y_pred: {y_pred.dtype} and y: {y.dtype}."
            )

        if y_pred.shape != y.shape:
            raise ValueError(
                f"Expected y_pred and y to have the same shape. Got y_pred: {y_pred.shape} and y: {y.shape}."
            )

        if len(y_pred.shape) != 4 or len(y.shape) != 4:
            raise ValueError(
                f"Expected y_pred and y to have BxCxHxW shape. Got y_pred: {y_pred.shape} and y: {y.shape}."
            )

<<<<<<< HEAD
        if y_pred.dtype == torch.uint8 or y.dtype == torch.uint8:
            if self.data_range != 255:
                warnings.warn(
                    "dtypes of the input tensors are torch.uint8 but data range is not set to 255.", RuntimeWarning
                )

            y_pred = y_pred.to(dtype=torch.float32)
            y = y.to(dtype=torch.float32)

        channel = y_pred.size(1)
        if len(self._kernel.shape) < 4:
            self._kernel = self._kernel.expand(channel, 1, -1, -1).to(device=y_pred.device)
=======
        nb_channel = y_pred.size(1)
        if self._kernel is None or self._kernel.shape[0] != nb_channel:
            self._kernel = self._kernel_2d.expand(nb_channel, 1, -1, -1)

        if y_pred.device != self._kernel.device:
            if self._kernel.device == torch.device("cpu"):
                self._kernel = self._kernel.to(device=y_pred.device)

            elif y_pred.device == torch.device("cpu"):
                warnings.warn(
                    "y_pred tensor is on cpu device but previous computation was on another device: "
                    f"{self._kernel.device}. To avoid having a performance hit, please ensure that all "
                    "y and y_pred tensors are on the same device.",
                )
                y_pred = y_pred.to(device=self._kernel.device)
                y = y.to(device=self._kernel.device)
>>>>>>> c2d0da4a

        y_pred = F.pad(y_pred, [self.pad_w, self.pad_w, self.pad_h, self.pad_h], mode="reflect")
        y = F.pad(y, [self.pad_w, self.pad_w, self.pad_h, self.pad_h], mode="reflect")

        if y_pred.dtype != self._kernel.dtype:
            self._kernel = self._kernel.to(dtype=y_pred.dtype)

        input_list = [y_pred, y, y_pred * y_pred, y * y, y_pred * y]
        outputs = F.conv2d(torch.cat(input_list), self._kernel, groups=nb_channel)
        batch_size = y_pred.size(0)
        output_list = [outputs[x * batch_size : (x + 1) * batch_size] for x in range(len(input_list))]

        mu_pred_sq = output_list[0].pow(2)
        mu_target_sq = output_list[1].pow(2)
        mu_pred_target = output_list[0] * output_list[1]

        sigma_pred_sq = output_list[2] - mu_pred_sq
        sigma_target_sq = output_list[3] - mu_target_sq
        sigma_pred_target = output_list[4] - mu_pred_target

        a1 = 2 * mu_pred_target + self.c1
        a2 = 2 * sigma_pred_target + self.c2
        b1 = mu_pred_sq + mu_target_sq + self.c1
        b2 = sigma_pred_sq + sigma_target_sq + self.c2

        ssim_idx = (a1 * a2) / (b1 * b2)
        self._sum_of_ssim += torch.mean(ssim_idx, (1, 2, 3), dtype=torch.float64).sum().to(device=self._device)

        self._num_examples += y.shape[0]

    @sync_all_reduce("_sum_of_ssim", "_num_examples")
    def compute(self) -> float:
        if self._num_examples == 0:
            raise NotComputableError("SSIM must have at least one example before it can be computed.")
        return (self._sum_of_ssim / self._num_examples).item()<|MERGE_RESOLUTION|>--- conflicted
+++ resolved
@@ -1,9 +1,5 @@
 import warnings
-<<<<<<< HEAD
-from typing import Callable, Sequence, Union
-=======
 from typing import Callable, Optional, Sequence, Union
->>>>>>> c2d0da4a
 
 import torch
 import torch.nn.functional as F
@@ -162,7 +158,6 @@
                 f"Expected y_pred and y to have BxCxHxW shape. Got y_pred: {y_pred.shape} and y: {y.shape}."
             )
 
-<<<<<<< HEAD
         if y_pred.dtype == torch.uint8 or y.dtype == torch.uint8:
             if self.data_range != 255:
                 warnings.warn(
@@ -172,10 +167,6 @@
             y_pred = y_pred.to(dtype=torch.float32)
             y = y.to(dtype=torch.float32)
 
-        channel = y_pred.size(1)
-        if len(self._kernel.shape) < 4:
-            self._kernel = self._kernel.expand(channel, 1, -1, -1).to(device=y_pred.device)
-=======
         nb_channel = y_pred.size(1)
         if self._kernel is None or self._kernel.shape[0] != nb_channel:
             self._kernel = self._kernel_2d.expand(nb_channel, 1, -1, -1)
@@ -192,7 +183,6 @@
                 )
                 y_pred = y_pred.to(device=self._kernel.device)
                 y = y.to(device=self._kernel.device)
->>>>>>> c2d0da4a
 
         y_pred = F.pad(y_pred, [self.pad_w, self.pad_w, self.pad_h, self.pad_h], mode="reflect")
         y = F.pad(y, [self.pad_w, self.pad_w, self.pad_h, self.pad_h], mode="reflect")
