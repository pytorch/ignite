--- conflicted
+++ resolved
@@ -110,11 +110,7 @@
     def reset(self) -> None:
         self._sum_of_ssim = torch.tensor(0.0, dtype=torch.float64, device=self._device)
         self._num_examples = 0
-<<<<<<< HEAD
         self._kernel = torch.empty(0)
-        self._kernel_2d = self._gaussian_or_uniform_kernel(kernel_size=self.kernel_size, sigma=self.sigma)
-=======
->>>>>>> 86c2a1df
 
     def _uniform(self, kernel_size: int) -> torch.Tensor:
         kernel = torch.zeros(kernel_size)
