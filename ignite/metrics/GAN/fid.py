--- conflicted
+++ resolved
@@ -5,8 +5,6 @@
 
 from ignite.exceptions import NotComputableError
 from ignite.metrics.metric import Metric, reinit__is_reduced, sync_all_reduce
-
-<<<<<<< HEAD
 
 __all__ = ["FID", "InceptionExtractor"]
 
@@ -21,10 +19,6 @@
 
     def __call__(self, data):
         return self.model(data).detach()
-=======
-__all__ = ["FID"]
->>>>>>> 90f49449
-
 
 class Record:
     r"""Contains mean and covariance records for train and test data.
