--- conflicted
+++ resolved
@@ -1,15 +1,8 @@
 import itertools
-<<<<<<< HEAD
-from typing import Callable, Any, Union
-
-from ignite.metrics.metric import Metric, MetricUsage, EpochWise, reinit__is_reduced
-from ignite.engine import Events, Engine
-=======
-from typing import Any, Callable
+from typing import Any, Callable, Union
 
 from ignite.engine import Engine, Events
-from ignite.metrics.metric import Metric, reinit__is_reduced
->>>>>>> 331f2098
+from ignite.metrics.metric import Metric, MetricUsage, EpochWise, reinit__is_reduced
 
 __all__ = ["MetricsLambda"]
 
