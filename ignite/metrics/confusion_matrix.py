import numbers

import torch

from ignite.metrics import Metric, MetricsLambda
from ignite.exceptions import NotComputableError
<<<<<<< HEAD
from ignite.metrics.metric import sync_all_reduce, reinit_is_reduced
from ignite.utils import to_onehot
=======
>>>>>>> 1856c8e0


class ConfusionMatrix(Metric):
    """Calculates confusion matrix for multi-class data.

    - `update` must receive output of the form `(y_pred, y)`.
    - `y_pred` must contain logits and has the following shape (batch_size, num_categories, ...)
    - `y` should have the following shape (batch_size, ...) and contains ground-truth class indices
        with or without the background class. During the computation, argmax of `y_pred` is taken to determine
        predicted classes.

    Args:
        num_classes (int): number of classes. See notes for more details.
        average (str, optional): confusion matrix values averaging schema: None, "samples", "recall", "precision".
            Default is None. If `average="samples"` then confusion matrix values are normalized by the number of seen
            samples. If `average="recall"` then confusion matrix values are normalized such that diagonal values
            represent class recalls. If `average="precision"` then confusion matrix values are normalized such that
            diagonal values represent class precisions.
        output_transform (callable, optional): a callable that is used to transform the
            :class:`~ignite.engine.Engine`'s `process_function`'s output into the
            form expected by the metric. This can be useful if, for example, you have a multi-output model and
            you want to compute the metric with respect to one of the outputs.
<<<<<<< HEAD
        device (str of torch.device, optional): device specification in case of distributed computation usage.
            In most of the cases, it can be defined as "cuda:local_rank" or "cuda"
            if already set `torch.cuda.set_device(local_rank)`. By default, if a distributed process group is
            initialized and available, device is set to `cuda`.
=======

    Note:
        In case of the targets `y` in `(batch_size, ...)` format, target indices between 0 and `num_classes` only
        contribute to the confusion matrix and others are neglected. For example, if `num_classes=20` and target index
        equal 255 is encountered, then it is filtered out.
>>>>>>> 1856c8e0

    """

    def __init__(self, num_classes, average=None, output_transform=lambda x: x, device=None):
        if average is not None and average not in ("samples", "recall", "precision"):
            raise ValueError("Argument average can None or one of ['samples', 'recall', 'precision']")

        self.num_classes = num_classes
        self._num_examples = 0
        self.average = average
        self.confusion_matrix = None
        super(ConfusionMatrix, self).__init__(output_transform=output_transform, device=device)

    @reinit_is_reduced
    def reset(self):
        self.confusion_matrix = torch.zeros(self.num_classes, self.num_classes,
<<<<<<< HEAD
                                            dtype=torch.float,
                                            device=self._device)
=======
                                            dtype=torch.int64, device='cpu')
>>>>>>> 1856c8e0
        self._num_examples = 0

    def _check_shape(self, output):
        y_pred, y = output

        if y_pred.ndimension() < 2:
            raise ValueError("y_pred must have shape (batch_size, num_categories, ...), "
                             "but given {}".format(y_pred.shape))

        if y_pred.shape[1] != self.num_classes:
            raise ValueError("y_pred does not have correct number of categories: {} vs {}"
                             .format(y_pred.shape[1], self.num_classes))

        if not (y.ndimension() + 1 == y_pred.ndimension()):
            raise ValueError("y_pred must have shape (batch_size, num_categories, ...) and y must have "
                             "shape of (batch_size, ...), "
                             "but given {} vs {}.".format(y.shape, y_pred.shape))

        y_shape = y.shape
        y_pred_shape = y_pred.shape

        if y.ndimension() + 1 == y_pred.ndimension():
            y_pred_shape = (y_pred_shape[0],) + y_pred_shape[2:]

        if y_shape != y_pred_shape:
            raise ValueError("y and y_pred must have compatible shapes.")

<<<<<<< HEAD
        return y_pred, y

    @reinit_is_reduced
=======
>>>>>>> 1856c8e0
    def update(self, output):
        self._check_shape(output)
        y_pred, y = output

<<<<<<< HEAD
        if y_pred.shape != y.shape:
            y_ohe = to_onehot(y.reshape(-1), self.num_classes)
            y_ohe_t = y_ohe.transpose(0, 1)
        else:
            y_ohe_t = y.transpose(0, 1).reshape(y.shape[1], -1)
        y_ohe_t = y_ohe_t.to(self.confusion_matrix)

        indices = torch.argmax(y_pred, dim=1)
        y_pred_ohe = to_onehot(indices.reshape(-1), self.num_classes)
        y_pred_ohe = y_pred_ohe.to(self.confusion_matrix)

        self.confusion_matrix += torch.matmul(y_ohe_t, y_pred_ohe)
        self._num_examples += y_pred.shape[0]
=======
        self._num_examples += y_pred.shape[0]

        # target is (batch_size, ...)
        y_pred = torch.argmax(y_pred, dim=1).flatten()
        y = y.flatten()

        target_mask = (y >= 0) & (y < self.num_classes)
        y = y[target_mask]
        y_pred = y_pred[target_mask]

        indices = self.num_classes * y + y_pred
        m = torch.bincount(indices, minlength=self.num_classes ** 2).reshape(self.num_classes, self.num_classes)
        self.confusion_matrix += m.to(self.confusion_matrix)
>>>>>>> 1856c8e0

    @sync_all_reduce('confusion_matrix', '_num_examples')
    def compute(self):
        if self._num_examples == 0:
            raise NotComputableError('Confusion matrix must have at least one example before it can be computed.')
        if self.average:
            self.confusion_matrix = self.confusion_matrix.float()
            if self.average == "samples":
                return self.confusion_matrix / self._num_examples
            elif self.average == "recall":
                return self.confusion_matrix / (self.confusion_matrix.sum(dim=1) + 1e-15)
            elif self.average == "precision":
                return self.confusion_matrix / (self.confusion_matrix.sum(dim=0) + 1e-15)
        return self.confusion_matrix


def IoU(cm, ignore_index=None):
    """Calculates Intersection over Union

    Args:
        cm (ConfusionMatrix): instance of confusion matrix metric
        ignore_index (int, optional): index to ignore, e.g. background index

    Returns:
        MetricsLambda

    Examples:

    .. code-block:: python

        train_evaluator = ...

        cm = ConfusionMatrix(num_classes=num_classes)
        IoU(cm, ignore_index=0).attach(train_evaluator, 'IoU')

        state = train_evaluator.run(train_dataset)
        # state.metrics['IoU'] -> tensor of shape (num_classes - 1, )

    """
    if not isinstance(cm, ConfusionMatrix):
        raise TypeError("Argument cm should be instance of ConfusionMatrix, but given {}".format(type(cm)))

    if ignore_index is not None:
        if not (isinstance(ignore_index, numbers.Integral) and 0 <= ignore_index < cm.num_classes):
            raise ValueError("ignore_index should be non-negative integer, but given {}".format(ignore_index))

    # Increase floating point precision
    cm = cm.type(torch.float64)
    iou = cm.diag() / (cm.sum(dim=1) + cm.sum(dim=0) - cm.diag() + 1e-15)
    if ignore_index is not None:

        def ignore_index_fn(iou_vector):
            if ignore_index >= len(iou_vector):
                raise ValueError("ignore_index {} is larger than the length of IoU vector {}"
                                 .format(ignore_index, len(iou_vector)))
            indices = list(range(len(iou_vector)))
            indices.remove(ignore_index)
            return iou_vector[indices]

        return MetricsLambda(ignore_index_fn, iou)
    else:
        return iou


def mIoU(cm, ignore_index=None):
    """Calculates mean Intersection over Union

    Args:
        cm (ConfusionMatrix): instance of confusion matrix metric
        ignore_index (int, optional): index to ignore, e.g. background index

    Returns:
        MetricsLambda

    Examples:

    .. code-block:: python

        train_evaluator = ...

        cm = ConfusionMatrix(num_classes=num_classes)
        mIoU(cm, ignore_index=0).attach(train_evaluator, 'mean IoU')

        state = train_evaluator.run(train_dataset)
        # state.metrics['mean IoU'] -> scalar


    """
    return IoU(cm=cm, ignore_index=ignore_index).mean()


def cmAccuracy(cm):
    """
    Calculates accuracy using :class:`~ignite.metrics.ConfusionMatrix` metric.
    Args:
        cm (ConfusionMatrix): instance of confusion matrix metric

    Returns:
        MetricsLambda
    """
    # Increase floating point precision
    cm = cm.type(torch.float64)
    return cm.diag().sum() / (cm.sum() + 1e-15)


def cmPrecision(cm, average=True):
    """
    Calculates precision using :class:`~ignite.metrics.ConfusionMatrix` metric.
    Args:
        cm (ConfusionMatrix): instance of confusion matrix metric
        average (bool, optional): if True metric value is averaged over all classes
    Returns:
        MetricsLambda
    """

    # Increase floating point precision
    cm = cm.type(torch.float64)
    precision = cm.diag() / (cm.sum(dim=0) + 1e-15)
    if average:
        return precision.mean()
    return precision


def cmRecall(cm, average=True):
    """
    Calculates recall using :class:`~ignite.metrics.ConfusionMatrix` metric.
    Args:
        cm (ConfusionMatrix): instance of confusion matrix metric
        average (bool, optional): if True metric value is averaged over all classes
    Returns:
        MetricsLambda
    """

    # Increase floating point precision
    cm = cm.type(torch.float64)
    recall = cm.diag() / (cm.sum(dim=1) + 1e-15)
    if average:
        return recall.mean()
    return recall<|MERGE_RESOLUTION|>--- conflicted
+++ resolved
@@ -4,11 +4,7 @@
 
 from ignite.metrics import Metric, MetricsLambda
 from ignite.exceptions import NotComputableError
-<<<<<<< HEAD
 from ignite.metrics.metric import sync_all_reduce, reinit_is_reduced
-from ignite.utils import to_onehot
-=======
->>>>>>> 1856c8e0
 
 
 class ConfusionMatrix(Metric):
@@ -31,18 +27,10 @@
             :class:`~ignite.engine.Engine`'s `process_function`'s output into the
             form expected by the metric. This can be useful if, for example, you have a multi-output model and
             you want to compute the metric with respect to one of the outputs.
-<<<<<<< HEAD
         device (str of torch.device, optional): device specification in case of distributed computation usage.
             In most of the cases, it can be defined as "cuda:local_rank" or "cuda"
             if already set `torch.cuda.set_device(local_rank)`. By default, if a distributed process group is
             initialized and available, device is set to `cuda`.
-=======
-
-    Note:
-        In case of the targets `y` in `(batch_size, ...)` format, target indices between 0 and `num_classes` only
-        contribute to the confusion matrix and others are neglected. For example, if `num_classes=20` and target index
-        equal 255 is encountered, then it is filtered out.
->>>>>>> 1856c8e0
 
     """
 
@@ -59,12 +47,8 @@
     @reinit_is_reduced
     def reset(self):
         self.confusion_matrix = torch.zeros(self.num_classes, self.num_classes,
-<<<<<<< HEAD
                                             dtype=torch.float,
                                             device=self._device)
-=======
-                                            dtype=torch.int64, device='cpu')
->>>>>>> 1856c8e0
         self._num_examples = 0
 
     def _check_shape(self, output):
@@ -92,31 +76,11 @@
         if y_shape != y_pred_shape:
             raise ValueError("y and y_pred must have compatible shapes.")
 
-<<<<<<< HEAD
-        return y_pred, y
-
     @reinit_is_reduced
-=======
->>>>>>> 1856c8e0
     def update(self, output):
         self._check_shape(output)
         y_pred, y = output
 
-<<<<<<< HEAD
-        if y_pred.shape != y.shape:
-            y_ohe = to_onehot(y.reshape(-1), self.num_classes)
-            y_ohe_t = y_ohe.transpose(0, 1)
-        else:
-            y_ohe_t = y.transpose(0, 1).reshape(y.shape[1], -1)
-        y_ohe_t = y_ohe_t.to(self.confusion_matrix)
-
-        indices = torch.argmax(y_pred, dim=1)
-        y_pred_ohe = to_onehot(indices.reshape(-1), self.num_classes)
-        y_pred_ohe = y_pred_ohe.to(self.confusion_matrix)
-
-        self.confusion_matrix += torch.matmul(y_ohe_t, y_pred_ohe)
-        self._num_examples += y_pred.shape[0]
-=======
         self._num_examples += y_pred.shape[0]
 
         # target is (batch_size, ...)
@@ -130,7 +94,6 @@
         indices = self.num_classes * y + y_pred
         m = torch.bincount(indices, minlength=self.num_classes ** 2).reshape(self.num_classes, self.num_classes)
         self.confusion_matrix += m.to(self.confusion_matrix)
->>>>>>> 1856c8e0
 
     @sync_all_reduce('confusion_matrix', '_num_examples')
     def compute(self):
