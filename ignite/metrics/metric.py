import warnings
from abc import ABCMeta, abstractmethod
from collections.abc import Mapping
from functools import wraps
from typing import TYPE_CHECKING, Any, Callable, Dict, Optional, Tuple, Union

import torch

import ignite.distributed as idist
from ignite.engine import CallableEventWithFilter, Engine, Events

if TYPE_CHECKING:
    from ignite.metrics.metrics_lambda import MetricsLambda

__all__ = ["Metric", "MetricUsage", "EpochWise", "BatchWise", "BatchFiltered"]


class MetricUsage:
    """
    Base class for all usages of metrics.

    A usage of metric defines the events when a metric starts to compute, updates and completes.
    Valid events are from :class:`~ignite.engine.events.Events`.

    Args:
        started: event when the metric starts to compute. This event will be associated to
            :meth:`~ignite.metrics.Metric.started`.
        completed: event when the metric completes. This event will be associated to
            :meth:`~ignite.metrics.Metric.completed`.
        iteration_completed: event when the metric updates. This event will be associated to
            :meth:`~ignite.metrics.Metric.iteration_completed`.
    """

    def __init__(self, started: Events, completed: Events, iteration_completed: CallableEventWithFilter) -> None:
        self.__started = started
        self.__completed = completed
        self.__iteration_completed = iteration_completed

    @property
    def STARTED(self) -> Events:
        return self.__started

    @property
    def COMPLETED(self) -> Events:
        return self.__completed

    @property
    def ITERATION_COMPLETED(self) -> CallableEventWithFilter:
        return self.__iteration_completed


class EpochWise(MetricUsage):
    """
    Epoch-wise usage of Metrics. It's the default and most common usage of metrics.

    Metric's methods are triggered on the following engine events:

    - :meth:`~ignite.metrics.Metric.started` on every ``EPOCH_STARTED`` (See :class:`~ignite.engine.events.Events`).
    - :meth:`~ignite.metrics.Metric.iteration_completed` on every ``ITERATION_COMPLETED``.
    - :meth:`~ignite.metrics.Metric.completed` on every ``EPOCH_COMPLETED``.

    Attributes:
        usage_name (str): usage name string
    """

    usage_name = "epoch_wise"

    def __init__(self) -> None:
        super(EpochWise, self).__init__(
            started=Events.EPOCH_STARTED,
            completed=Events.EPOCH_COMPLETED,
            iteration_completed=Events.ITERATION_COMPLETED,
        )


class BatchWise(MetricUsage):
    """
    Batch-wise usage of Metrics.

    Metric's methods are triggered on the following engine events:

    - :meth:`~ignite.metrics.Metric.started` on every ``ITERATION_STARTED`` (See :class:`~ignite.engine.events.Events`).
    - :meth:`~ignite.metrics.Metric.iteration_completed` on every ``ITERATION_COMPLETED``.
    - :meth:`~ignite.metrics.Metric.completed` on every ``ITERATION_COMPLETED``.

    Attributes:
        usage_name (str): usage name string
    """

    usage_name = "batch_wise"

    def __init__(self) -> None:
        super(BatchWise, self).__init__(
            started=Events.ITERATION_STARTED,
            completed=Events.ITERATION_COMPLETED,
            iteration_completed=Events.ITERATION_COMPLETED,
        )


class BatchFiltered(MetricUsage):
    """
    Batch filtered usage of Metrics. This usage is similar to epoch-wise but update event is filtered.

    Metric's methods are triggered on the following engine events:

    - :meth:`~ignite.metrics.Metric.started` on every ``EPOCH_STARTED`` (See :class:`~ignite.engine.events.Events`).
    - :meth:`~ignite.metrics.Metric.iteration_completed` on filtered ``ITERATION_COMPLETED``.
    - :meth:`~ignite.metrics.Metric.completed` on every ``EPOCH_COMPLETED``.

    Args:
        *args: Positional arguments to setup :attr:`~ignite.engine.events.Events.ITERATION_COMPLETED(*args, **kwargs)`
        **kwargs: Keyword arguments to setup :attr:`~ignite.engine.events.Events.ITERATION_COMPLETED(*args, **kwargs)`
            handled by :meth:`~ignite.metrics.Metric.iteration_completed`.

    """

    def __init__(self, *args: Any, **kwargs: Any) -> None:
        super(BatchFiltered, self).__init__(
            started=Events.EPOCH_STARTED,
            completed=Events.EPOCH_COMPLETED,
            iteration_completed=Events.ITERATION_COMPLETED(*args, **kwargs),
        )


class Metric(metaclass=ABCMeta):
    """
    Base class for all Metrics.

    Args:
        output_transform (callable, optional): a callable that is used to transform the
            :class:`~ignite.engine.engine.Engine`'s ``process_function``'s output into the
            form expected by the metric. This can be useful if, for example, you have a multi-output model and
            you want to compute the metric with respect to one of the outputs.
            By default, metrics require the output as ``(y_pred, y)`` or ``{'y_pred': y_pred, 'y': y}``.
        device (str or torch.device): specifies which device updates are accumulated on. Setting the
            metric's device to be the same as your ``update`` arguments ensures the ``update`` method is
            non-blocking. By default, CPU.

    Attributes:
        required_output_keys (tuple): dictionary defines required keys to be found in ``engine.state.output`` if the
            latter is a dictionary. Default, ``("y_pred", "y")``. This is useful with custom metrics that can require
            other arguments than predictions ``y_pred`` and targets ``y``. See notes below for an example.

    Note:

        Let's implement a custom metric that requires ``y_pred``, ``y`` and ``x`` as input for ``update`` function.
        In the example below we show how to setup standard metric like Accuracy and the custom metric using by an
        ``evaluator`` created with :meth:`~ignite.engine.create_supervised_evaluator` method.

        .. code-block:: python

            # https://discuss.pytorch.org/t/how-access-inputs-in-custom-ignite-metric/91221/5

            import torch
            import torch.nn as nn

            from ignite.metrics import Metric, Accuracy
            from ignite.engine import create_supervised_evaluator

            class CustomMetric(Metric):

                required_output_keys = ("y_pred", "y", "x")

                def __init__(self, *args, **kwargs):
                    super().__init__(*args, **kwargs)

                def update(self, output):
                    y_pred, y, x = output
                    # ...

                def reset(self):
                    # ...
                    pass

                def compute(self):
                    # ...
                    pass

            model = ...

            metrics = {
                "Accuracy": Accuracy(),
                "CustomMetric": CustomMetric()
            }

            evaluator = create_supervised_evaluator(
                model,
                metrics=metrics,
                output_transform=lambda x, y, y_pred: {"x": x, "y": y, "y_pred": y_pred}
            )

            res = evaluator.run(data)

    .. versionchanged:: 0.4.2
        ``required_output_keys`` became public attribute.
    """

    # public class attribute
    required_output_keys = ("y_pred", "y")  # type: Optional[Tuple]
    # for backward compatibility
    _required_output_keys = required_output_keys

    def __init__(
        self, output_transform: Callable = lambda x: x, device: Union[str, torch.device] = torch.device("cpu"),
    ):
        self._output_transform = output_transform

        # Check device if distributed is initialized:
        if idist.get_world_size() > 1:

            # check if reset and update methods are decorated. Compute may not be decorated
            if not (hasattr(self.reset, "_decorated") and hasattr(self.update, "_decorated")):
                warnings.warn(
                    f"{self.__class__.__name__} class does not support distributed setting. "
                    "Computed result is not collected across all computing devices",
                    RuntimeWarning,
                )

        # Some metrics have a large performance regression when run on XLA devices, so for now, we disallow it.
        if torch.device(device).type == "xla":
            raise ValueError("Cannot create metric on an XLA device. Use device='cpu' instead.")

        self._device = torch.device(device)
        self._is_reduced = False
        self.reset()

    @abstractmethod
    def reset(self) -> None:
        """
        Resets the metric to it's initial state.

        By default, this is called at the start of each epoch.
        """
        pass

    @abstractmethod
    def update(self, output: Any) -> None:
        """
        Updates the metric's state using the passed batch output.

        By default, this is called once for each batch.

        Args:
            output: the is the output from the engine's process function.
        """
        pass

    @abstractmethod
    def compute(self) -> Any:
        """
        Computes the metric based on it's accumulated state.

        By default, this is called at the end of each epoch.

        Returns:
            Any: | the actual quantity of interest. However, if a :class:`~collections.abc.Mapping` is returned,
                 it will be (shallow) flattened into `engine.state.metrics` when
                 :func:`~ignite.metrics.Metric.completed` is called.

        Raises:
            NotComputableError: raised when the metric cannot be computed.
        """
        pass

    def started(self, engine: Engine) -> None:
        """Helper method to start data gathering for metric's computation. It is automatically attached to the
        `engine` with :meth:`~ignite.metrics.Metric.attach`.

        Args:
            engine (Engine): the engine to which the metric must be attached
        """
        self.reset()

    @torch.no_grad()
    def iteration_completed(self, engine: Engine) -> None:
        """Helper method to update metric's computation. It is automatically attached to the
        `engine` with :meth:`~ignite.metrics.Metric.attach`.

        Args:
            engine (Engine): the engine to which the metric must be attached
        """

        output = self._output_transform(engine.state.output)
        if isinstance(output, Mapping):
            if self.required_output_keys is None:
                raise TypeError(
                    f"Transformed engine output for {self.__class__.__name__} metric should be a tuple/list, "
                    f"but given {type(output)}"
                )
            if not all([k in output for k in self.required_output_keys]):
                raise ValueError(
                    "When transformed engine's output is a mapping, "
                    f"it should contain {self.required_output_keys} keys, but given {list(output.keys())}"
                )
            output = tuple(output[k] for k in self.required_output_keys)
        self.update(output)

    def completed(self, engine: Engine, name: str) -> None:
        """Helper method to compute metric's value and put into the engine. It is automatically attached to the
        `engine` with :meth:`~ignite.metrics.Metric.attach`.

        Args:
            engine (Engine): the engine to which the metric must be attached
            name (str): the name of the metric used as key in dict `engine.state.metrics`

<<<<<<< HEAD
        .. versionchanged:: 0.5.0
            Added ``name`` argument.
=======
        .. versionchanged:: 0.4.3
            Added dict in metrics results.
>>>>>>> 0ea6de5f
        """
        result = self.compute()
        if isinstance(result, Mapping):
            if name in result.keys():
                raise ValueError(f"Argument name '{name}' is conflicting with mapping keys: {list(result.keys())}")

            for key, value in result.items():
                engine.state.metrics[key] = value
            engine.state.metrics[name] = result
        else:
            if isinstance(result, torch.Tensor) and len(result.size()) == 0:
                result = result.item()

            engine.state.metrics[name] = result

    def _check_usage(self, usage: Union[str, MetricUsage]) -> MetricUsage:
        if isinstance(usage, str):
            if usage == EpochWise.usage_name:
                usage = EpochWise()
            elif usage == BatchWise.usage_name:
                usage = BatchWise()
            else:
                raise ValueError(f"usage should be 'EpochWise.usage_name' or 'BatchWise.usage_name', get {usage}")
        if not isinstance(usage, MetricUsage):
            raise TypeError(f"Unhandled usage type {type(usage)}")
        return usage

    def attach(self, engine: Engine, name: str, usage: Union[str, MetricUsage] = EpochWise()) -> None:
        """
        Attaches current metric to provided engine. On the end of engine's run, `engine.state.metrics` dictionary will
        contain computed metric's value under provided name.

        Args:
            engine (Engine): the engine to which the metric must be attached
            name (str): the name of the metric to attach
            usage (str or MetricUsage, optional): the usage of the metric. Valid string values should be
                :attr:`ignite.metrics.EpochWise.usage_name` (default) or
                :attr:`ignite.metrics.BatchWise.usage_name`.

        Example:

        .. code-block:: python

            metric = ...
            metric.attach(engine, "mymetric")

            assert "mymetric" in engine.run(data).metrics

            assert metric.is_attached(engine)

        Example with usage:

        .. code-block:: python

            metric = ...
            metric.attach(engine, "mymetric", usage=BatchWise.usage_name)

            assert "mymetric" in engine.run(data).metrics

            assert metric.is_attached(engine, usage=BatchWise.usage_name)
        """
        usage = self._check_usage(usage)
        if not engine.has_event_handler(self.started, usage.STARTED):
            engine.add_event_handler(usage.STARTED, self.started)
        if not engine.has_event_handler(self.iteration_completed, usage.ITERATION_COMPLETED):
            engine.add_event_handler(usage.ITERATION_COMPLETED, self.iteration_completed)
        engine.add_event_handler(usage.COMPLETED, self.completed, name)

    def detach(self, engine: Engine, usage: Union[str, MetricUsage] = EpochWise()) -> None:
        """
        Detaches current metric from the engine and no metric's computation is done during the run.
        This method in conjunction with :meth:`~ignite.metrics.Metric.attach` can be useful if several
        metrics need to be computed with different periods. For example, one metric is computed every training epoch
        and another metric (e.g. more expensive one) is done every n-th training epoch.

        Args:
            engine (Engine): the engine from which the metric must be detached
            usage (str or MetricUsage, optional): the usage of the metric. Valid string values should be
                'epoch_wise' (default) or 'batch_wise'.

        Example:

        .. code-block:: python

            metric = ...
            engine = ...
            metric.detach(engine)

            assert "mymetric" not in engine.run(data).metrics

            assert not metric.is_attached(engine)

        Example with usage:

        .. code-block:: python

            metric = ...
            engine = ...
            metric.detach(engine, usage="batch_wise")

            assert "mymetric" not in engine.run(data).metrics

            assert not metric.is_attached(engine, usage="batch_wise")
        """
        usage = self._check_usage(usage)
        if engine.has_event_handler(self.completed, usage.COMPLETED):
            engine.remove_event_handler(self.completed, usage.COMPLETED)
        if engine.has_event_handler(self.started, usage.STARTED):
            engine.remove_event_handler(self.started, usage.STARTED)
        if engine.has_event_handler(self.iteration_completed, usage.ITERATION_COMPLETED):
            engine.remove_event_handler(self.iteration_completed, usage.ITERATION_COMPLETED)

    def is_attached(self, engine: Engine, usage: Union[str, MetricUsage] = EpochWise()) -> bool:
        """
        Checks if current metric is attached to provided engine. If attached, metric's computed
        value is written to `engine.state.metrics` dictionary.

        Args:
            engine (Engine): the engine checked from which the metric should be attached
            usage (str or MetricUsage, optional): the usage of the metric. Valid string values should be
                'epoch_wise' (default) or 'batch_wise'.
        """
        usage = self._check_usage(usage)
        return engine.has_event_handler(self.completed, usage.COMPLETED)

    def __add__(self, other: Any) -> "MetricsLambda":
        from ignite.metrics.metrics_lambda import MetricsLambda

        return MetricsLambda(lambda x, y: x + y, self, other)

    def __radd__(self, other: Any) -> "MetricsLambda":
        from ignite.metrics.metrics_lambda import MetricsLambda

        return MetricsLambda(lambda x, y: x + y, other, self)

    def __sub__(self, other: Any) -> "MetricsLambda":
        from ignite.metrics.metrics_lambda import MetricsLambda

        return MetricsLambda(lambda x, y: x - y, self, other)

    def __rsub__(self, other: Any) -> "MetricsLambda":
        from ignite.metrics.metrics_lambda import MetricsLambda

        return MetricsLambda(lambda x, y: x - y, other, self)

    def __mul__(self, other: Any) -> "MetricsLambda":
        from ignite.metrics.metrics_lambda import MetricsLambda

        return MetricsLambda(lambda x, y: x * y, self, other)

    def __rmul__(self, other: Any) -> "MetricsLambda":
        from ignite.metrics.metrics_lambda import MetricsLambda

        return MetricsLambda(lambda x, y: x * y, other, self)

    def __pow__(self, other: Any) -> "MetricsLambda":
        from ignite.metrics.metrics_lambda import MetricsLambda

        return MetricsLambda(lambda x, y: x ** y, self, other)

    def __rpow__(self, other: Any) -> "MetricsLambda":
        from ignite.metrics.metrics_lambda import MetricsLambda

        return MetricsLambda(lambda x, y: x ** y, other, self)

    def __mod__(self, other: Any) -> "MetricsLambda":
        from ignite.metrics.metrics_lambda import MetricsLambda

        return MetricsLambda(lambda x, y: x % y, self, other)

    def __div__(self, other: Any) -> "MetricsLambda":
        from ignite.metrics.metrics_lambda import MetricsLambda

        return MetricsLambda(lambda x, y: x.__div__(y), self, other)

    def __rdiv__(self, other: Any) -> "MetricsLambda":
        from ignite.metrics.metrics_lambda import MetricsLambda

        return MetricsLambda(lambda x, y: x.__div__(y), other, self)

    def __truediv__(self, other: Any) -> "MetricsLambda":
        from ignite.metrics.metrics_lambda import MetricsLambda

        return MetricsLambda(lambda x, y: x.__truediv__(y), self, other)

    def __rtruediv__(self, other: Any) -> "MetricsLambda":
        from ignite.metrics.metrics_lambda import MetricsLambda

        return MetricsLambda(lambda x, y: x.__truediv__(y), other, self)

    def __floordiv__(self, other: Any) -> "MetricsLambda":
        from ignite.metrics.metrics_lambda import MetricsLambda

        return MetricsLambda(lambda x, y: x // y, self, other)

    def __getattr__(self, attr: str) -> Callable:
        from ignite.metrics.metrics_lambda import MetricsLambda

        def fn(x: Metric, *args: Any, **kwargs: Any) -> Any:
            return getattr(x, attr)(*args, **kwargs)

        def wrapper(*args: Any, **kwargs: Any) -> "MetricsLambda":
            return MetricsLambda(fn, self, *args, **kwargs)

        return wrapper

    def __getitem__(self, index: Any) -> "MetricsLambda":
        from ignite.metrics.metrics_lambda import MetricsLambda

        return MetricsLambda(lambda x: x[index], self)

    def __getstate__(self) -> Dict:
        return self.__dict__

    def __setstate__(self, d: Dict) -> None:
        self.__dict__.update(d)


def sync_all_reduce(*attrs: Any) -> Callable:
    """Helper decorator for distributed configuration to collect instance attribute value
    across all participating processes.

    See :doc:`metrics` on how to use it.

    Args:
        *attrs: attribute names of decorated class

    """

    def wrapper(func: Callable) -> Callable:
        @wraps(func)
        def another_wrapper(self: Metric, *args: Any, **kwargs: Any) -> Callable:
            if not isinstance(self, Metric):
                raise RuntimeError(
                    "Decorator sync_all_reduce should be used on ignite.metric.Metric class methods only"
                )
            ws = idist.get_world_size()
            if len(attrs) > 0 and not self._is_reduced:
                if ws > 1:
                    for attr in attrs:
                        t = getattr(self, attr, None)
                        if t is not None:
                            t = idist.all_reduce(t)
                            self._is_reduced = True
                            setattr(self, attr, t)
                else:
                    self._is_reduced = True

            return func(self, *args, **kwargs)

        return another_wrapper

    setattr(wrapper, "_decorated", True)
    return wrapper


def reinit__is_reduced(func: Callable) -> Callable:
    """Helper decorator for distributed configuration.

    See :doc:`metrics` on how to use it.

    """

    @wraps(func)
    def wrapper(self: Metric, *args: Any, **kwargs: Any) -> None:
        func(self, *args, **kwargs)
        self._is_reduced = False

    setattr(wrapper, "_decorated", True)
    return wrapper<|MERGE_RESOLUTION|>--- conflicted
+++ resolved
@@ -303,13 +303,8 @@
             engine (Engine): the engine to which the metric must be attached
             name (str): the name of the metric used as key in dict `engine.state.metrics`
 
-<<<<<<< HEAD
-        .. versionchanged:: 0.5.0
-            Added ``name`` argument.
-=======
         .. versionchanged:: 0.4.3
             Added dict in metrics results.
->>>>>>> 0ea6de5f
         """
         result = self.compute()
         if isinstance(result, Mapping):
