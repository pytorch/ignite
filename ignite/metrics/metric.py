import numbers
from abc import ABCMeta, abstractmethod
from functools import wraps
import warnings

try:
    from collections.abc import Sequence
except ImportError:  # Python 2.7 compatibility
    from collections import Sequence

import torch
import torch.distributed as dist

from ignite._six import with_metaclass
from ignite.engine import Events


class Metric(with_metaclass(ABCMeta, object)):
    """
    Base class for all Metrics.

    Args:
        output_transform (callable, optional): a callable that is used to transform the
            :class:`~ignite.engine.Engine`'s `process_function`'s output into the
            form expected by the metric. This can be useful if, for example, you have a multi-output model and
            you want to compute the metric with respect to one of the outputs.
<<<<<<< HEAD
        started_event (<enum Events>): event from which on the metric should be calculated
        iteration_completed_event (<enum Events>): event at which intermediate metric calculations (`self.update()`)
            are executed from current model outputs, e.g. for a mean loss metric this would refer to adding
            the current model loss output after each iteration to a summed loss and increasing to count of losses added.
        completed_event (<enum Events>): event at which the metric value us calculated and written to
            `engine.state.metrics[metric_name]`. E.g. for mean loss metric calculation the summed output losses
            of each iterations is devided by the number of iterations and outputed to `trainer.state.metrics['loss'].
    """

    def __init__(self, output_transform=lambda x: x, started_event=Events.EPOCH_STARTED,
                 iteration_completed_event=Events.ITERATION_COMPLETED, completed_event=Events.EPOCH_COMPLETED):
        self._output_transform = output_transform
        self.started_event = started_event
        self.iteration_completed_event = iteration_completed_event
        self.completed_event = completed_event
=======
        device (str of torch.device, optional): device specification in case of distributed computation usage.
            In most of the cases, it can be defined as "cuda:local_rank" or "cuda"
            if already set `torch.cuda.set_device(local_rank)`. By default, if a distributed process group is
            initialized and available, device is set to `cuda`.

    """

    def __init__(self, output_transform=lambda x: x, device=None):
        self._output_transform = output_transform

        # Check device if distributed is initialized:
        if dist.is_available() and dist.is_initialized():

            # check if reset and update methods are decorated. Compute may not be decorated
            if not (hasattr(self.reset, "_decorated") and hasattr(self.update, "_decorated")):
                warnings.warn("{} class does not support distributed setting. Computed result is not collected "
                              "across all computing devices".format(self.__class__.__name__),
                              RuntimeWarning)
            if device is None:
                device = "cuda"
            device = torch.device(device)
        self._device = device
        self._is_reduced = False
>>>>>>> a7c6e1e7
        self.reset()

    @abstractmethod
    def reset(self):
        """
        Resets the metric to it's initial state.

        This is called at the start of each epoch.
        """
        pass

    @abstractmethod
    def update(self, output):
        """
        Updates the metric's state using the passed batch output.

        This is called once for each batch.

        Args:
            output: the is the output from the engine's process function.
        """
        pass

    @abstractmethod
    def compute(self):
        """
        Computes the metric based on it's accumulated state.

        This is called at the end of each epoch.

        Returns:
            Any: the actual quantity of interest.

        Raises:
            NotComputableError: raised when the metric cannot be computed.
        """
        pass

    def _sync_all_reduce(self, tensor):
        if not (dist.is_available() and dist.is_initialized()):
            # Nothing to reduce
            return tensor

        tensor_to_number = False
        if isinstance(tensor, numbers.Number):
            tensor = torch.tensor(tensor, device=self._device)
            tensor_to_number = True

        if isinstance(tensor, torch.Tensor):
            # check if the tensor is at specified device
            if tensor.device != self._device:
                tensor = tensor.to(self._device)
        else:
            raise TypeError("Unhandled input type {}".format(type(tensor)))

        # synchronize and reduce
        dist.barrier()
        dist.all_reduce(tensor)

        if tensor_to_number:
            return tensor.item()
        return tensor

    def started(self, engine):
        self.reset()

    @torch.no_grad()
    def iteration_completed(self, engine):
        output = self._output_transform(engine.state.output)
        self.update(output)

    def completed(self, engine, name):
        result = self.compute()
        if torch.is_tensor(result) and len(result.shape) == 0:
            result = result.item()
        engine.state.metrics[name] = result

    def attach(self, engine, name):
        if not engine.has_event_handler(self.started, self.started_event):
            engine.add_event_handler(self.started_event, self.started)
        if not engine.has_event_handler(self.iteration_completed, self.iteration_completed_event):
            engine.add_event_handler(self.iteration_completed_event, self.iteration_completed)
        # `self.completed()` is always executed at the end, so it should be added to `engine` at the end
        engine.add_event_handler(self.completed_event, self.completed, name)

    def __add__(self, other):
        from ignite.metrics import MetricsLambda
        return MetricsLambda(lambda x, y: x + y, self, other)

    def __radd__(self, other):
        from ignite.metrics import MetricsLambda
        return MetricsLambda(lambda x, y: x + y, other, self)

    def __sub__(self, other):
        from ignite.metrics import MetricsLambda
        return MetricsLambda(lambda x, y: x - y, self, other)

    def __rsub__(self, other):
        from ignite.metrics import MetricsLambda
        return MetricsLambda(lambda x, y: x - y, other, self)

    def __mul__(self, other):
        from ignite.metrics import MetricsLambda
        return MetricsLambda(lambda x, y: x * y, self, other)

    def __rmul__(self, other):
        from ignite.metrics import MetricsLambda
        return MetricsLambda(lambda x, y: x * y, other, self)

    def __pow__(self, other):
        from ignite.metrics import MetricsLambda
        return MetricsLambda(lambda x, y: x ** y, self, other)

    def __rpow__(self, other):
        from ignite.metrics import MetricsLambda
        return MetricsLambda(lambda x, y: x ** y, other, self)

    def __mod__(self, other):
        from ignite.metrics import MetricsLambda
        return MetricsLambda(lambda x, y: x % y, self, other)

    def __div__(self, other):
        from ignite.metrics import MetricsLambda
        return MetricsLambda(lambda x, y: x.__div__(y), self, other)

    def __rdiv__(self, other):
        from ignite.metrics import MetricsLambda
        return MetricsLambda(lambda x, y: x.__div__(y), other, self)

    def __truediv__(self, other):
        from ignite.metrics import MetricsLambda
        return MetricsLambda(lambda x, y: x.__truediv__(y), self, other)

    def __rtruediv__(self, other):
        from ignite.metrics import MetricsLambda
        return MetricsLambda(lambda x, y: x.__truediv__(y), other, self)

    def __floordiv__(self, other):
        from ignite.metrics import MetricsLambda
        return MetricsLambda(lambda x, y: x // y, self, other)

    def __getattr__(self, attr):
        from ignite.metrics import MetricsLambda

        def fn(x, *args, **kwargs):
            return getattr(x, attr)(*args, **kwargs)

        def wrapper(*args, **kwargs):
            return MetricsLambda(fn, self, *args, **kwargs)
        return wrapper

    def __getitem__(self, index):
        from ignite.metrics import MetricsLambda
        return MetricsLambda(lambda x: x[index], self)


def sync_all_reduce(*attrs):

    def wrapper(func):

        @wraps(func)
        def another_wrapper(self, *args, **kwargs):
            if not isinstance(self, Metric):
                raise RuntimeError("Decorator sync_all_reduce should be used on "
                                   "ignite.metric.Metric class methods only")

            if len(attrs) > 0 and not self._is_reduced:
                for attr in attrs:
                    t = getattr(self, attr, None)
                    if t is not None:
                        t = self._sync_all_reduce(t)
                        self._is_reduced = True
                        setattr(self, attr, t)

            return func(self, *args, **kwargs)

        return another_wrapper

    wrapper._decorated = True
    return wrapper


def reinit__is_reduced(func):

    @wraps(func)
    def wrapper(self, *args, **kwargs):
        func(self, *args, **kwargs)
        self._is_reduced = False

    wrapper._decorated = True
    return wrapper<|MERGE_RESOLUTION|>--- conflicted
+++ resolved
@@ -24,32 +24,28 @@
             :class:`~ignite.engine.Engine`'s `process_function`'s output into the
             form expected by the metric. This can be useful if, for example, you have a multi-output model and
             you want to compute the metric with respect to one of the outputs.
-<<<<<<< HEAD
-        started_event (<enum Events>): event from which on the metric should be calculated
+        device (str of torch.device, optional): device specification in case of distributed computation usage.
+            In most of the cases, it can be defined as "cuda:local_rank" or "cuda"
+            if already set `torch.cuda.set_device(local_rank)`. By default, if a distributed process group is
+            initialized and available, device is set to `cuda`.
+        started_event (<enum Events>): event from which the metric should start the calculation.
         iteration_completed_event (<enum Events>): event at which intermediate metric calculations (`self.update()`)
             are executed from current model outputs, e.g. for a mean loss metric this would refer to adding
             the current model loss output after each iteration to a summed loss and increasing to count of losses added.
-        completed_event (<enum Events>): event at which the metric value us calculated and written to
-            `engine.state.metrics[metric_name]`. E.g. for mean loss metric calculation the summed output losses
-            of each iterations is devided by the number of iterations and outputed to `trainer.state.metrics['loss'].
+        completed_event (<enum Events>): event at which the metric value is calculated and written to
+            `engine.state.metrics[metric_name]`. For example, for mean loss metric calculation the summed output losses
+            of each iterations is divided by the number of iterations and written to `trainer.state.metrics['loss']`.
+
     """
 
-    def __init__(self, output_transform=lambda x: x, started_event=Events.EPOCH_STARTED,
-                 iteration_completed_event=Events.ITERATION_COMPLETED, completed_event=Events.EPOCH_COMPLETED):
+    def __init__(self, output_transform=lambda x: x, device=None, 
+                 started_event=Events.EPOCH_STARTED,
+                 iteration_completed_event=Events.ITERATION_COMPLETED, 
+                 completed_event=Events.EPOCH_COMPLETED):
         self._output_transform = output_transform
         self.started_event = started_event
         self.iteration_completed_event = iteration_completed_event
         self.completed_event = completed_event
-=======
-        device (str of torch.device, optional): device specification in case of distributed computation usage.
-            In most of the cases, it can be defined as "cuda:local_rank" or "cuda"
-            if already set `torch.cuda.set_device(local_rank)`. By default, if a distributed process group is
-            initialized and available, device is set to `cuda`.
-
-    """
-
-    def __init__(self, output_transform=lambda x: x, device=None):
-        self._output_transform = output_transform
 
         # Check device if distributed is initialized:
         if dist.is_available() and dist.is_initialized():
@@ -64,7 +60,6 @@
             device = torch.device(device)
         self._device = device
         self._is_reduced = False
->>>>>>> a7c6e1e7
         self.reset()
 
     @abstractmethod
