--- conflicted
+++ resolved
@@ -70,10 +70,11 @@
         engine.state.metrics[name] = self.compute()
 
     def attach(self, engine, name):
-<<<<<<< HEAD
-        engine.add_event_handler(Events.EPOCH_STARTED, self.started)
-        engine.add_event_handler(Events.ITERATION_COMPLETED, self.iteration_completed)
         engine.add_event_handler(Events.EPOCH_COMPLETED, self.completed, name)
+        if not engine.has_event_handler(self.started, Events.EPOCH_STARTED):
+            engine.add_event_handler(Events.EPOCH_STARTED, self.started)
+        if not engine.has_event_handler(self.iteration_completed, Events.ITERATION_COMPLETED):
+            engine.add_event_handler(Events.ITERATION_COMPLETED, self.iteration_completed)
 
     def __add__(self, other):
         from ignite.metrics import MetricsLambda
@@ -105,11 +106,4 @@
 
     def __floordiv__(self, other):
         from ignite.metrics import MetricsLambda
-        return MetricsLambda(lambda x, y: x // y, self, other)
-=======
-        engine.add_event_handler(Events.EPOCH_COMPLETED, self.completed, name)
-        if not engine.has_event_handler(self.started, Events.EPOCH_STARTED):
-            engine.add_event_handler(Events.EPOCH_STARTED, self.started)
-        if not engine.has_event_handler(self.iteration_completed, Events.ITERATION_COMPLETED):
-            engine.add_event_handler(Events.ITERATION_COMPLETED, self.iteration_completed)
->>>>>>> 62bdb801
+        return MetricsLambda(lambda x, y: x // y, self, other)