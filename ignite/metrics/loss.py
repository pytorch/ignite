--- conflicted
+++ resolved
@@ -32,22 +32,16 @@
         self._num_examples = 0
 
     def update(self, output):
-<<<<<<< HEAD
-        y_pred, y = output
-        average_loss = self._loss_fn(y_pred, y)
-
-        if len(average_loss.shape) != 0:
-            raise ValueError('`loss_fn` did not return the average loss')
-
-=======
         if len(output) == 2:
             y_pred, y = output
             kwargs = {}
         else:
             y_pred, y, kwargs = output
         average_loss = self._loss_fn(y_pred, y, **kwargs)
-        assert len(average_loss.shape) == 0, '`loss_fn` did not return the average loss'
->>>>>>> 9241237c
+
+        if len(average_loss.shape) != 0:
+            raise ValueError('`loss_fn` did not return the average loss')
+
         self._sum += average_loss.item() * y.shape[0]
         self._num_examples += y.shape[0]
 
