from typing import Sequence, Union, Optional, Callable, Dict, Any, Tuple
import torch

from ignite.engine.engine import Engine
from ignite.engine.events import State, Events, EventEnum
from ignite.utils import convert_tensor
from ignite.metrics import Metric

<<<<<<< HEAD
__all__ = [
    'create_supervised_trainer',
    'create_supervised_evaluator',
    'Engine',
    'Events',
    'EventEnum'
]
=======
__all__ = ["create_supervised_trainer", "create_supervised_evaluator", "Engine", "Events"]
>>>>>>> dda1632c


def _prepare_batch(
    batch: Sequence[torch.Tensor], device: Optional[Union[str, torch.device]] = None, non_blocking: bool = False
):
    """Prepare batch for training: pass to a device with options.

    """
    x, y = batch
    return (
        convert_tensor(x, device=device, non_blocking=non_blocking),
        convert_tensor(y, device=device, non_blocking=non_blocking),
    )


def create_supervised_trainer(
    model: torch.nn.Module,
    optimizer: torch.optim.Optimizer,
    loss_fn: Union[Callable, torch.nn.Module],
    device: Optional[Union[str, torch.device]] = None,
    non_blocking: bool = False,
    prepare_batch: Callable = _prepare_batch,
    output_transform: Callable = lambda x, y, y_pred, loss: loss.item(),
) -> Engine:
    """
    Factory function for creating a trainer for supervised models.

    Args:
        model (`torch.nn.Module`): the model to train.
        optimizer (`torch.optim.Optimizer`): the optimizer to use.
        loss_fn (torch.nn loss function): the loss function to use.
        device (str, optional): device type specification (default: None).
            Applies to both model and batches.
        non_blocking (bool, optional): if True and this copy is between CPU and GPU, the copy may occur asynchronously
            with respect to the host. For other cases, this argument has no effect.
        prepare_batch (callable, optional): function that receives `batch`, `device`, `non_blocking` and outputs
            tuple of tensors `(batch_x, batch_y)`.
        output_transform (callable, optional): function that receives 'x', 'y', 'y_pred', 'loss' and returns value
            to be assigned to engine's state.output after each iteration. Default is returning `loss.item()`.

    Note: `engine.state.output` for this engine is defind by `output_transform` parameter and is the loss
        of the processed batch by default.

    Returns:
        Engine: a trainer engine with supervised update function.
    """
    if device:
        model.to(device)

    def _update(engine: Engine, batch: Sequence[torch.Tensor]) -> Union[Any, Tuple[torch.Tensor]]:
        model.train()
        optimizer.zero_grad()
        x, y = prepare_batch(batch, device=device, non_blocking=non_blocking)
        y_pred = model(x)
        loss = loss_fn(y_pred, y)
        loss.backward()
        optimizer.step()
        return output_transform(x, y, y_pred, loss)

    return Engine(_update)


def create_supervised_evaluator(
    model: torch.nn.Module,
    metrics: Optional[Dict[str, Metric]] = None,
    device: Optional[Union[str, torch.device]] = None,
    non_blocking: bool = False,
    prepare_batch: Callable = _prepare_batch,
    output_transform: Callable = lambda x, y, y_pred: (y_pred, y,),
) -> Engine:
    """
    Factory function for creating an evaluator for supervised models.

    Args:
        model (`torch.nn.Module`): the model to train.
        metrics (dict of str - :class:`~ignite.metrics.Metric`): a map of metric names to Metrics.
        device (str, optional): device type specification (default: None).
            Applies to both model and batches.
        non_blocking (bool, optional): if True and this copy is between CPU and GPU, the copy may occur asynchronously
            with respect to the host. For other cases, this argument has no effect.
        prepare_batch (callable, optional): function that receives `batch`, `device`, `non_blocking` and outputs
            tuple of tensors `(batch_x, batch_y)`.
        output_transform (callable, optional): function that receives 'x', 'y', 'y_pred' and returns value
            to be assigned to engine's state.output after each iteration. Default is returning `(y_pred, y,)` which fits
            output expected by metrics. If you change it you should use `output_transform` in metrics.

    Note: `engine.state.output` for this engine is defind by `output_transform` parameter and is
        a tuple of `(batch_pred, batch_y)` by default.

    Returns:
        Engine: an evaluator engine with supervised inference function.
    """
    metrics = metrics or {}

    if device:
        model.to(device)

    def _inference(engine: Engine, batch: Sequence[torch.Tensor]) -> Union[Any, Tuple[torch.Tensor]]:
        model.eval()
        with torch.no_grad():
            x, y = prepare_batch(batch, device=device, non_blocking=non_blocking)
            y_pred = model(x)
            return output_transform(x, y, y_pred)

    engine = Engine(_inference)

    for name, metric in metrics.items():
        metric.attach(engine, name)

    return engine<|MERGE_RESOLUTION|>--- conflicted
+++ resolved
@@ -2,21 +2,19 @@
 import torch
 
 from ignite.engine.engine import Engine
-from ignite.engine.events import State, Events, EventEnum
+from ignite.engine.events import State, Events, EventEnum, CallableEventWithFilter
 from ignite.utils import convert_tensor
 from ignite.metrics import Metric
 
-<<<<<<< HEAD
 __all__ = [
     'create_supervised_trainer',
     'create_supervised_evaluator',
     'Engine',
     'Events',
-    'EventEnum'
+    'EventEnum',
+    'CallableEventWithFilter'
 ]
-=======
-__all__ = ["create_supervised_trainer", "create_supervised_evaluator", "Engine", "Events"]
->>>>>>> dda1632c
+
 
 
 def _prepare_batch(
