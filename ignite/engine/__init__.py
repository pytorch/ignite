--- conflicted
+++ resolved
@@ -48,11 +48,7 @@
     device: Optional[Union[str, torch.device]] = None,
     non_blocking: bool = False,
     prepare_batch: Callable = _prepare_batch,
-<<<<<<< HEAD
     model_transform:Callable[[torch.Tensor], torch.Tensor] = lambda output : output,
-=======
-    model_transform: Callable[torch.Tensor, torch.Tensor] = lambda output: output,
->>>>>>> 35b5f726
     output_transform: Callable[[Any, Any, Any, torch.Tensor], Any] = lambda x, y, y_pred, loss: loss.item(),
     gradient_accumulation_steps: int = 1,
 ) -> Callable:
@@ -126,11 +122,7 @@
     device: Optional[Union[str, torch.device]] = None,
     non_blocking: bool = False,
     prepare_batch: Callable = _prepare_batch,
-<<<<<<< HEAD
     model_transform:Callable[[torch.Tensor], torch.Tensor] = lambda output : output,
-=======
-    model_transform: Callable[torch.Tensor, torch.Tensor] = lambda output: output,
->>>>>>> 35b5f726
     output_transform: Callable[[Any, Any, Any, torch.Tensor], Any] = lambda x, y, y_pred, loss: loss.item(),
     scaler: Optional["torch.cuda.amp.GradScaler"] = None,
     gradient_accumulation_steps: int = 1,
@@ -220,11 +212,7 @@
     device: Optional[Union[str, torch.device]] = None,
     non_blocking: bool = False,
     prepare_batch: Callable = _prepare_batch,
-<<<<<<< HEAD
     model_transform:Callable[[torch.Tensor], torch.Tensor] = lambda output : output,
-=======
-    model_transform: Callable[torch.Tensor, torch.Tensor] = lambda output: output,
->>>>>>> 35b5f726
     output_transform: Callable[[Any, Any, Any, torch.Tensor], Any] = lambda x, y, y_pred, loss: loss.item(),
     gradient_accumulation_steps: int = 1,
 ) -> Callable:
@@ -305,11 +293,7 @@
     device: Optional[Union[str, torch.device]] = None,
     non_blocking: bool = False,
     prepare_batch: Callable = _prepare_batch,
-<<<<<<< HEAD
     model_transform:Callable[[torch.Tensor], torch.Tensor] = lambda output : output,
-=======
-    model_transform: Callable[torch.Tensor, torch.Tensor] = lambda output: output,
->>>>>>> 35b5f726
     output_transform: Callable[[Any, Any, Any, torch.Tensor], Any] = lambda x, y, y_pred, loss: loss.item(),
     gradient_accumulation_steps: int = 1,
 ) -> Callable:
@@ -416,11 +400,7 @@
     device: Optional[Union[str, torch.device]] = None,
     non_blocking: bool = False,
     prepare_batch: Callable = _prepare_batch,
-<<<<<<< HEAD
     model_transform:Callable[[torch.Tensor], torch.Tensor] = lambda output : output,
-=======
-    model_transform: Callable[torch.Tensor, torch.Tensor] = lambda output: output,
->>>>>>> 35b5f726
     output_transform: Callable[[Any, Any, Any, torch.Tensor], Any] = lambda x, y, y_pred, loss: loss.item(),
     deterministic: bool = False,
     amp_mode: Optional[str] = None,
@@ -603,11 +583,7 @@
     device: Optional[Union[str, torch.device]] = None,
     non_blocking: bool = False,
     prepare_batch: Callable = _prepare_batch,
-<<<<<<< HEAD
     model_transform:Callable[[torch.Tensor], torch.Tensor] = lambda output : output,
-=======
-    model_transform: Callable[torch.Tensor, torch.Tensor] = lambda output: output,
->>>>>>> 35b5f726
     output_transform: Callable[[Any, Any, Any], Any] = lambda x, y, y_pred: (y_pred, y),
 ) -> Callable:
     """
@@ -659,11 +635,7 @@
     device: Optional[Union[str, torch.device]] = None,
     non_blocking: bool = False,
     prepare_batch: Callable = _prepare_batch,
-<<<<<<< HEAD
     model_transform:Callable[[torch.Tensor], torch.Tensor] = lambda output : output,
-=======
-    model_transform: Callable[torch.Tensor, torch.Tensor] = lambda output: output,
->>>>>>> 35b5f726
     output_transform: Callable[[Any, Any, Any], Any] = lambda x, y, y_pred: (y_pred, y),
 ) -> Callable:
     """
@@ -721,11 +693,7 @@
     device: Optional[Union[str, torch.device]] = None,
     non_blocking: bool = False,
     prepare_batch: Callable = _prepare_batch,
-<<<<<<< HEAD
     model_transform:Callable[[torch.Tensor], torch.Tensor] = lambda output : output,
-=======
-    model_transform: Callable[torch.Tensor, torch.Tensor] = lambda output: output,
->>>>>>> 35b5f726
     output_transform: Callable[[Any, Any, Any], Any] = lambda x, y, y_pred: (y_pred, y),
     amp_mode: Optional[str] = None,
 ) -> Engine:
