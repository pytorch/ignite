--- conflicted
+++ resolved
@@ -95,11 +95,9 @@
     .. versionchanged:: 0.4.11
         Added `model_transform` to transform model's output
     .. versionchanged:: 0.4.13
-<<<<<<< HEAD
+        Added `model_fn` to customize model's application on the sample
+    .. versionchanged:: 0.4.14
         Added support for ``mps`` device
-=======
-        Added `model_fn` to customize model's application on the sample
->>>>>>> 4dc4e04b
     """
 
     if gradient_accumulation_steps <= 0:
@@ -552,11 +550,9 @@
     .. versionchanged:: 0.4.11
         Added ``model_transform`` to transform model's output
     .. versionchanged:: 0.4.13
-<<<<<<< HEAD
+        Added `model_fn` to customize model's application on the sample
+    .. versionchanged:: 0.4.14
         Added support for ``mps`` device
-=======
-        Added `model_fn` to customize model's application on the sample
->>>>>>> 4dc4e04b
     """
 
     device_type = device.type if isinstance(device, torch.device) else device
@@ -802,11 +798,9 @@
     .. versionchanged:: 0.4.12
         Added ``model_transform`` to transform model's output
     .. versionchanged:: 0.4.13
-<<<<<<< HEAD
+        Added `model_fn` to customize model's application on the sample
+    .. versionchanged:: 0.4.14
         Added support for ``mps`` device
-=======
-        Added `model_fn` to customize model's application on the sample
->>>>>>> 4dc4e04b
     """
     device_type = device.type if isinstance(device, torch.device) else device
     on_tpu = "xla" in device_type if device_type is not None else False
