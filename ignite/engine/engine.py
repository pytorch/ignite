--- conflicted
+++ resolved
@@ -443,13 +443,8 @@
         else:
             raise e
 
-<<<<<<< HEAD
     def run(self, data, max_epochs=1, epoch_length=None):
-        """Runs the process_function over the passed data.
-=======
-    def run(self, data, max_epochs=1):
         """Runs the `process_function` over the passed data.
->>>>>>> f5aad5f6
 
         Args:
             data (Iterable): Collection of batches allowing repeated iteration (e.g., list or `DataLoader`).
