import functools
import logging
import math
import time
import warnings
import weakref
from collections import defaultdict, OrderedDict
from collections.abc import Mapping
from typing import Any, Callable, Dict, Iterable, Iterator, List, Optional, Tuple, Union

from torch.utils.data import DataLoader

from ignite.base import Serializable
from ignite.engine.events import CallableEventWithFilter, EventEnum, Events, EventsList, RemovableEventHandle, State
from ignite.engine.utils import _check_signature, _to_hours_mins_secs

__all__ = ["Engine"]


class Engine(Serializable):
    """Runs a given ``process_function`` over each batch of a dataset, emitting events as it goes.

    Args:
        process_function: A function receiving a handle to the engine and the current batch
            in each iteration, and returns data to be stored in the engine's state.

    Attributes:
        state: object that is used to pass internal and user-defined state between event handlers.
            It is created with the engine and its attributes (e.g. ``state.iteration``, ``state.epoch`` etc) are reset
            on every :meth:`~ignite.engine.engine.Engine.run`.
        last_event_name: last event name triggered by the engine.

    Examples:
        Create a basic trainer

        .. code-block:: python

            def update_model(engine, batch):
                inputs, targets = batch
                optimizer.zero_grad()
                outputs = model(inputs)
                loss = criterion(outputs, targets)
                loss.backward()
                optimizer.step()
                return loss.item()

            trainer = Engine(update_model)

            @trainer.on(Events.ITERATION_COMPLETED(every=100))
            def log_training(engine):
                batch_loss = engine.state.output
                lr = optimizer.param_groups[0]['lr']
                e = engine.state.epoch
                n = engine.state.max_epochs
                i = engine.state.iteration
                print(f"Epoch {e}/{n} : {i} - batch loss: {batch_loss}, lr: {lr}")

            trainer.run(data_loader, max_epochs=5)

            > Epoch 1/5 : 100 - batch loss: 0.10874069479016124, lr: 0.01
            > ...
            > Epoch 2/5 : 1700 - batch loss: 0.4217900575859437, lr: 0.01

        Create a basic evaluator to compute metrics

        .. code-block:: python

            from ignite.metrics import Accuracy

            def predict_on_batch(engine, batch)
                model.eval()
                with torch.no_grad():
                    x, y = prepare_batch(batch, device=device, non_blocking=non_blocking)
                    y_pred = model(x)

                return y_pred, y

            evaluator = Engine(predict_on_batch)
            Accuracy().attach(evaluator, "val_acc")
            evaluator.run(val_dataloader)

        Compute image mean/std on training dataset

        .. code-block:: python

            from ignite.metrics import Average

            def compute_mean_std(engine, batch):
                b, c, *_ = batch['image'].shape
                data = batch['image'].reshape(b, c, -1).to(dtype=torch.float64)
                mean = torch.mean(data, dim=-1).sum(dim=0)
                mean2 = torch.mean(data ** 2, dim=-1).sum(dim=0)
                return {"mean": mean, "mean^2": mean2}

            compute_engine = Engine(compute_mean_std)
            img_mean = Average(output_transform=lambda output: output['mean'])
            img_mean.attach(compute_engine, 'mean')
            img_mean2 = Average(output_transform=lambda output: output['mean^2'])
            img_mean2.attach(compute_engine, 'mean2')
            state = compute_engine.run(train_loader)
            state.metrics['std'] = torch.sqrt(state.metrics['mean2'] - state.metrics['mean'] ** 2)
            mean = state.metrics['mean'].tolist()
            std = state.metrics['std'].tolist()

        Resume engine's run from a state. User can load a `state_dict` and run engine starting from loaded state :

        .. code-block:: python

            # Restore from an epoch
            state_dict = {"epoch": 3, "max_epochs": 100, "epoch_length": len(data_loader)}
            # or an iteration
            # state_dict = {"iteration": 500, "max_epochs": 100, "epoch_length": len(data_loader)}

            trainer = Engine(...)
            trainer.load_state_dict(state_dict)
            trainer.run(data)

    """

    _state_dict_all_req_keys = ("epoch_length", "max_epochs")
    _state_dict_one_of_opt_keys = ("iteration", "epoch")

    def __init__(self, process_function: Callable[["Engine", Any], Any]):
        self._event_handlers = defaultdict(list)  # type: Dict[Any, List]
        self.logger = logging.getLogger(__name__ + "." + self.__class__.__name__)
        self._process_function = process_function
        self.last_event_name = None  # type: Optional[Events]
        self.should_terminate = False
        self.should_terminate_single_epoch = False
        self.state = State()
        self._state_dict_user_keys = []  # type: List[str]
        self._allowed_events = []  # type: List[EventEnum]

        self._dataloader_iter = None  # type: Optional[Iterator[Any]]
        self._init_iter = []  # type: List[int]

        self.register_events(*Events)

        if self._process_function is None:
            raise ValueError("Engine must be given a processing function in order to run.")

        _check_signature(process_function, "process_function", self, None)

    def register_events(
        self, *event_names: Union[List[str], List[EventEnum]], event_to_attr: Optional[dict] = None
    ) -> None:
        """Add events that can be fired.

        Registering an event will let the user trigger these events at any point.
        This opens the door to make the :meth:`~ignite.engine.engine.Engine.run` loop even more
        configurable.

        By default, the events from :class:`~ignite.engine.events.Events` are registered.

        Args:
            event_names: Defines the name of the event being supported. New events can be a str
                or an object derived from :class:`~ignite.engine.events.EventEnum`. See example below.
            event_to_attr: A dictionary to map an event to a state attribute.

        Examples:
            .. code-block:: python

                from ignite.engine import Engine, Events, EventEnum

                class CustomEvents(EventEnum):
                    FOO_EVENT = "foo_event"
                    BAR_EVENT = "bar_event"

                def process_function(e, batch):
                    # ...
                    trainer.fire_event("bwd_event")
                    loss.backward()
                    # ...
                    trainer.fire_event("opt_event")
                    optimizer.step()

                trainer = Engine(process_function)
                trainer.register_events(*CustomEvents)
                trainer.register_events("bwd_event", "opt_event")

                @trainer.on(Events.EPOCH_COMPLETED)
                def trigger_custom_event():
                    if required(...):
                        trainer.fire_event(CustomEvents.FOO_EVENT)
                    else:
                        trainer.fire_event(CustomEvents.BAR_EVENT)

                @trainer.on(CustomEvents.FOO_EVENT)
                def do_foo_op():
                    # ...

                @trainer.on(CustomEvents.BAR_EVENT)
                def do_bar_op():
                    # ...

            Example with State Attribute:

            .. code-block:: python

                from enum import Enum
                from ignite.engine import Engine, EventEnum

                class TBPTT_Events(EventEnum):
                    TIME_ITERATION_STARTED = "time_iteration_started"
                    TIME_ITERATION_COMPLETED = "time_iteration_completed"

                TBPTT_event_to_attr = {
                    TBPTT_Events.TIME_ITERATION_STARTED: 'time_iteration',
                    TBPTT_Events.TIME_ITERATION_COMPLETED: 'time_iteration'
                }

                engine = Engine(process_function)
                engine.register_events(*TBPTT_Events, event_to_attr=TBPTT_event_to_attr)
                engine.run(data)
                # engine.state contains an attribute time_iteration, which can be accessed
                # using engine.state.time_iteration
        """
        if not (event_to_attr is None or isinstance(event_to_attr, dict)):
            raise ValueError(f"Expected event_to_attr to be dictionary. Got {type(event_to_attr)}.")

        for index, e in enumerate(event_names):
            if not isinstance(e, (str, EventEnum)):
                raise TypeError(f"Value at {index} of event_names should be a str or EventEnum, but given {e}")
            self._allowed_events.append(e)
            if event_to_attr and e in event_to_attr:
                State.event_to_attr[e] = event_to_attr[e]
        # we need to update state attributes associated with new custom events
        self.state._update_attrs()

    def _handler_wrapper(self, handler: Callable, event_name: Any, event_filter: Callable) -> Callable:
        # signature of the following wrapper will be inspected during registering to check if engine is necessary
        # we have to build a wrapper with relevant signature : solution is functools.wraps
        @functools.wraps(handler)
        def wrapper(*args: Any, **kwargs: Any) -> Any:
            event = self.state.get_event_attrib_value(event_name)
            if event_filter(self, event):
                return handler(*args, **kwargs)

        # setup input handler as parent to make has_event_handler work
        setattr(wrapper, "_parent", weakref.ref(handler))
        return wrapper

    def _assert_allowed_event(self, event_name: Any) -> None:
        if event_name not in self._allowed_events:
            self.logger.error(f"attempt to add event handler to an invalid event {event_name}")
            raise ValueError(f"Event {event_name} is not a valid event for this {self.__class__.__name__}.")

    def add_event_handler(self, event_name: Any, handler: Callable, *args: Any, **kwargs: Any) -> RemovableEventHandle:
        """Add an event handler to be executed when the specified event is fired.

        Args:
            event_name: An event or a list of events to attach the handler. Valid events are
                from :class:`~ignite.engine.events.Events` or any ``event_name`` added by
                :meth:`~ignite.engine.engine.Engine.register_events`.
            handler: the callable event handler that should be invoked. No restrictions on its signature.
                The first argument can be optionally `engine`, the :class:`~ignite.engine.engine.Engine` object,
                handler is bound to.
            args: optional args to be passed to ``handler``.
            kwargs: optional keyword args to be passed to ``handler``.

        Returns:
            :class:`~ignite.engine.events.RemovableEventHandle`, which can be used to remove the handler.

        Note:
            Note that other arguments can be passed to the handler in addition to the `*args` and  `**kwargs`
            passed here, for example during :attr:`~ignite.engine.events.Events.EXCEPTION_RAISED`.

        Examples:
            .. code-block:: python

                engine = Engine(process_function)

                def print_epoch(engine):
                    print(f"Epoch: {engine.state.epoch}")

                engine.add_event_handler(Events.EPOCH_COMPLETED, print_epoch)

                events_list = Events.EPOCH_COMPLETED | Events.COMPLETED

                def execute_something():
                    # do some thing not related to engine
                    pass

                engine.add_event_handler(events_list, execute_something)

        Note:
            Since v0.3.0, Events become more flexible and allow to pass an event filter to the Engine.
            See :class:`~ignite.engine.events.Events` for more details.

        """
        if isinstance(event_name, EventsList):
            for e in event_name:
                self.add_event_handler(e, handler, *args, **kwargs)
            return RemovableEventHandle(event_name, handler, self)
        if isinstance(event_name, CallableEventWithFilter) and event_name.filter is not None:
            event_filter = event_name.filter
            handler = self._handler_wrapper(handler, event_name, event_filter)

        self._assert_allowed_event(event_name)

        event_args = ()  # type: Tuple[Any, ...]
        if event_name == Events.EXCEPTION_RAISED:
            event_args += (Exception(),)
        elif event_name == Events.TERMINATE_SINGLE_EPOCH:
            event_args += (0,)

        try:
            _check_signature(handler, "handler", self, *(event_args + args), **kwargs)
            self._event_handlers[event_name].append((handler, (self,) + args, kwargs))
        except ValueError:
            _check_signature(handler, "handler", *(event_args + args), **kwargs)
            self._event_handlers[event_name].append((handler, args, kwargs))
        self.logger.debug(f"added handler for event {event_name}")

        return RemovableEventHandle(event_name, handler, self)

    def has_event_handler(self, handler: Callable, event_name: Optional[Any] = None) -> bool:
        """Check if the specified event has the specified handler.

        Args:
            handler: the callable event handler.
            event_name: The event the handler attached to. Set this
                to ``None`` to search all events.
        """
        if event_name is not None:
            if event_name not in self._event_handlers:
                return False
            events = [event_name]  # type: Union[List[Any], Dict[Any, List]]
        else:
            events = self._event_handlers
        for e in events:
            for h, _, _ in self._event_handlers[e]:
                if self._compare_handlers(handler, h):
                    return True
        return False

    @staticmethod
    def _compare_handlers(user_handler: Callable, registered_handler: Callable) -> bool:
        if hasattr(registered_handler, "_parent"):
            registered_handler = registered_handler._parent()  # type: ignore[attr-defined]
        return registered_handler == user_handler

    def remove_event_handler(self, handler: Callable, event_name: Any) -> None:
        """Remove event handler `handler` from registered handlers of the engine

        Args:
            handler: the callable event handler that should be removed
            event_name: The event the handler attached to.

        """
        if event_name not in self._event_handlers:
            raise ValueError(f"Input event name '{event_name}' does not exist")

        new_event_handlers = [
            (h, args, kwargs)
            for h, args, kwargs in self._event_handlers[event_name]
            if not self._compare_handlers(handler, h)
        ]
        if len(new_event_handlers) == len(self._event_handlers[event_name]):
            raise ValueError(f"Input handler '{handler}' is not found among registered event handlers")
        self._event_handlers[event_name] = new_event_handlers

    def on(self, event_name: Any, *args: Any, **kwargs: Any) -> Callable:
        """Decorator shortcut for add_event_handler.

        Args:
            event_name: An event to attach the handler to. Valid events are from :class:`~ignite.engine.events.Events`
                or any ``event_name`` added by :meth:`~ignite.engine.engine.Engine.register_events`.
            args: optional args to be passed to `handler`.
            kwargs: optional keyword args to be passed to `handler`.

        Examples:
            .. code-block:: python

                engine = Engine(process_function)

                @engine.on(Events.EPOCH_COMPLETED)
                def print_epoch():
                    print(f"Epoch: {engine.state.epoch}")

                @engine.on(Events.EPOCH_COMPLETED | Events.COMPLETED)
                def execute_something():
                    # do some thing not related to engine
                    pass
        """

        def decorator(f: Callable) -> Callable:
            self.add_event_handler(event_name, f, *args, **kwargs)
            return f

        return decorator

    def _fire_event(self, event_name: Any, *event_args: Any, **event_kwargs: Any) -> None:
        """Execute all the handlers associated with given event.

        This method executes all handlers associated with the event
        `event_name`. Optional positional and keyword arguments can be used to
        pass arguments to **all** handlers added with this event. These
        arguments updates arguments passed using :meth:`~ignite.engine.engine.Engine.add_event_handler`.

        Args:
            event_name: event for which the handlers should be executed. Valid
                events are from :class:`~ignite.engine.events.Events` or any `event_name` added by
                :meth:`~ignite.engine.engine.Engine.register_events`.
            *event_args: optional args to be passed to all handlers.
            **event_kwargs: optional keyword args to be passed to all handlers.

        """
        self.logger.debug(f"firing handlers for event {event_name}")
        self.last_event_name = event_name
        for func, args, kwargs in self._event_handlers[event_name]:
            kwargs.update(event_kwargs)
            first, others = ((args[0],), args[1:]) if (args and args[0] == self) else ((), args)
            func(*first, *(event_args + others), **kwargs)

    def fire_event(self, event_name: Any) -> None:
        """Execute all the handlers associated with given event.

        This method executes all handlers associated with the event
        `event_name`. This is the method used in :meth:`~ignite.engine.engine.Engine.run` to call the
        core events found in :class:`~ignite.engine.events.Events`.

        Custom events can be fired if they have been registered before with
        :meth:`~ignite.engine.engine.Engine.register_events`. The engine `state` attribute should be used
        to exchange "dynamic" data among `process_function` and handlers.

        This method is called automatically for core events. If no custom
        events are used in the engine, there is no need for the user to call
        the method.

        Args:
            event_name: event for which the handlers should be executed. Valid
                events are from :class:`~ignite.engine.events.Events` or any `event_name` added by
                :meth:`~ignite.engine.engine.Engine.register_events`.

        """
        self._assert_allowed_event(event_name)
        return self._fire_event(event_name)

    def terminate(self) -> None:
        """Sends terminate signal to the engine, so that it terminates completely the run after
        the current iteration."""
        self.logger.info("Terminate signaled. Engine will stop after current iteration is finished.")
        self.should_terminate = True

    def terminate_epoch(self) -> None:
        """Sends terminate signal to the engine, so that it terminates the current epoch
        after the current iteration."""
        self.logger.info(
            "Terminate current epoch is signaled. "
            "Current epoch iteration will stop after current iteration is finished."
        )
        self.should_terminate_single_epoch = True

    def _handle_exception(self, e: BaseException) -> None:
        if Events.EXCEPTION_RAISED in self._event_handlers:
            self._fire_event(Events.EXCEPTION_RAISED, e)
        else:
            raise e

    @property
    def state_dict_user_keys(self) -> List:
        return self._state_dict_user_keys

    def state_dict(self) -> OrderedDict:
        """Returns a dictionary containing engine's state: "epoch_length", "max_epochs" and "iteration" and
        other state values defined by `engine.state_dict_user_keys`

        .. code-block:: python

            engine = Engine(...)
            engine.state_dict_user_keys.append("alpha")
            engine.state_dict_user_keys.append("beta")
            ...

            @engine.on(Events.STARTED)
            def init_user_value(_):
                 engine.state.alpha = 0.1
                 engine.state.beta = 1.0

            @engine.on(Events.COMPLETED)
            def save_engine(_):
                state_dict = engine.state_dict()
                assert "alpha" in state_dict and "beta" in state_dict
                torch.save(state_dict, "/tmp/engine.pt")

        Returns:
            OrderedDict:
                a dictionary containing engine's state

        """
        keys = self._state_dict_all_req_keys + (self._state_dict_one_of_opt_keys[0],)  # type: Tuple[str, ...]
        keys += tuple(self._state_dict_user_keys)
        return OrderedDict([(k, getattr(self.state, k)) for k in keys])

    def load_state_dict(self, state_dict: Mapping) -> None:
        """Setups engine from `state_dict`.

        State dictionary should contain keys: `iteration` or `epoch`, `max_epochs` and `epoch_length`.
        If `engine.state_dict_user_keys` contains keys, they should be also present in the state dictionary.
        Iteration and epoch values are 0-based: the first iteration or epoch is zero.

        This method does not remove any custom attributes added by user.

        Args:
            state_dict: a dict with parameters

        .. code-block:: python

            # Restore from the 4rd epoch
            state_dict = {"epoch": 3, "max_epochs": 100, "epoch_length": len(data_loader)}
            # or 500th iteration
            # state_dict = {"iteration": 499, "max_epochs": 100, "epoch_length": len(data_loader)}

            trainer = Engine(...)
            trainer.load_state_dict(state_dict)
            trainer.run(data)

        """
        super(Engine, self).load_state_dict(state_dict)

        for k in self._state_dict_user_keys:
            if k not in state_dict:
                raise ValueError(
                    f"Required user state attribute '{k}' is absent in provided state_dict '{state_dict.keys()}'"
                )
        self.state.max_epochs = state_dict["max_epochs"]
        self.state.epoch_length = state_dict["epoch_length"]
        for k in self._state_dict_user_keys:
            setattr(self.state, k, state_dict[k])

        if "iteration" in state_dict:
            self.state.iteration = state_dict["iteration"]
            self.state.epoch = 0
            if self.state.epoch_length is not None:
                self.state.epoch = self.state.iteration // self.state.epoch_length
        elif "epoch" in state_dict:
            self.state.epoch = state_dict["epoch"]
            if self.state.epoch_length is None:
                raise ValueError(
                    "If epoch is provided in the state dict, epoch_length should not be None. "
                    f"Input state_dict: {state_dict}"
                )
            self.state.iteration = self.state.epoch_length * self.state.epoch

    @staticmethod
    def _is_done(state: State) -> bool:
        is_done_iters = state.max_iters is not None and state.iteration >= state.max_iters
        is_done_count = (
            state.epoch_length is not None
            and state.max_epochs is not None
            and state.iteration >= state.epoch_length * state.max_epochs
        )
        is_done_epochs = state.max_epochs is not None and state.epoch >= state.max_epochs
        return is_done_iters or is_done_count or is_done_epochs

    def set_data(self, data: Union[Iterable, DataLoader]) -> None:
        """Method to set data. After calling the method the next batch passed to `processing_function` is
        from newly provided data. Please, note that epoch length is not modified.

        Args:
            data: Collection of batches allowing repeated iteration (e.g., list or `DataLoader`).

        Examples:
            User can switch data provider during the training:

            .. code-block:: python

                data1 = ...
                data2 = ...

                switch_iteration = 5000

                def train_step(e, batch):
                    # when iteration <= switch_iteration
                    # batch is from data1
                    # when iteration > switch_iteration
                    # batch is from data2
                    ...

                trainer = Engine(train_step)

                @trainer.on(Events.ITERATION_COMPLETED(once=switch_iteration))
                def switch_dataloader():
                    trainer.set_data(data2)

                trainer.run(data1, max_epochs=100)

        """
        self.state.dataloader = data
        self._dataloader_iter = iter(self.state.dataloader)

    def run(
        self,
        data: Optional[Iterable] = None,
        max_epochs: Optional[int] = None,
        max_iters: Optional[int] = None,
        epoch_length: Optional[int] = None,
    ) -> State:
        """Runs the ``process_function`` over the passed data.

        Engine has a state and the following logic is applied in this function:

        - At the first call, new state is defined by `max_epochs`, `max_iters`, `epoch_length`, if provided.
          A timer for total and per-epoch time is initialized when Events.STARTED is handled.
        - If state is already defined such that there are iterations to run until `max_epochs` and no input arguments
          provided, state is kept and used in the function.
        - If state is defined and engine is "done" (no iterations to run until `max_epochs`), a new state is defined.
        - If state is defined, engine is NOT "done", then input arguments if provided override defined state.

        Args:
            data: Collection of batches allowing repeated iteration (e.g., list or `DataLoader`). If not provided, then
                ``epoch_length`` is required and ``batch`` argument of ``process_function`` will be ``None``.
            max_epochs: Max epochs to run for (default: None).
                If a new state should be created (first run or run again from ended engine), it's default value is 1.
                If run is resuming from a state, provided `max_epochs` will be taken into account and should be larger
                than `engine.state.max_epochs`.
            epoch_length: Number of iterations to count as one epoch. By default, it can be set as
                `len(data)`. If `data` is an iterator and `epoch_length` is not set, then it will be automatically
                determined as the iteration on which data iterator raises `StopIteration`.
                This argument should not change if run is resuming from a state.
            max_iters: Number of iterations to run for.
                `max_iters` and `max_epochs` are mutually exclusive; only one of the two arguments should be provided.

        Returns:
            State: output state.

        Note:
            User can dynamically preprocess input batch at :attr:`~ignite.engine.events.Events.ITERATION_STARTED` and
            store output batch in `engine.state.batch`. Latter is passed as usually to `process_function` as argument:

            .. code-block:: python

                trainer = ...

                @trainer.on(Events.ITERATION_STARTED)
                def switch_batch(engine):
                    engine.state.batch = preprocess_batch(engine.state.batch)

            Restart the training from the beginning. User can reset `max_epochs = None`:

            .. code-block:: python

                # ...
                trainer.run(train_loader, max_epochs=5)

                # Reset model weights etc. and restart the training
                trainer.state.max_epochs = None
                trainer.run(train_loader, max_epochs=2)

        """
        if data is not None and not isinstance(data, Iterable):
            raise TypeError("Argument data should be iterable")

        if self.state.max_epochs is not None:
            # Check and apply overridden parameters
            if max_epochs is not None:
                if max_epochs < self.state.epoch:
                    raise ValueError(
                        "Argument max_epochs should be larger than the start epoch "
                        f"defined in the state: {max_epochs} vs {self.state.epoch}. "
                        "Please, set engine.state.max_epochs = None "
                        "before calling engine.run() in order to restart the training from the beginning."
                    )
                self.state.max_epochs = max_epochs
            if epoch_length is not None:
                if epoch_length != self.state.epoch_length:
                    raise ValueError(
                        "Argument epoch_length should be same as in the state, "
                        f"but given {epoch_length} vs {self.state.epoch_length}"
                    )

        if self.state.max_epochs is None or self._is_done(self.state):
            # Create new state
            if epoch_length is None:
                if data is None:
                    raise ValueError("epoch_length should be provided if data is None")

                epoch_length = self._get_data_length(data)
                if epoch_length is not None and epoch_length < 1:
                    raise ValueError("Input data has zero size. Please provide non-empty data")

            if max_iters is None:
                if max_epochs is None:
                    max_epochs = 1
            else:
                if max_epochs is not None:
                    raise ValueError(
                        "Arguments max_iters and max_epochs are mutually exclusive."
                        "Please provide only max_epochs or max_iters."
                    )
                if epoch_length is not None:
                    max_epochs = math.ceil(max_iters / epoch_length)

            self.state.iteration = 0
            self.state.epoch = 0
            self.state.max_epochs = max_epochs
            self.state.max_iters = max_iters
            self.state.epoch_length = epoch_length
            self.logger.info(f"Engine run starting with max_epochs={max_epochs}.")
        else:
            self.logger.info(
                f"Engine run resuming from iteration {self.state.iteration}, "
                f"epoch {self.state.epoch} until {self.state.max_epochs} epochs"
            )
            if self.state.epoch_length is None and data is None:
                raise ValueError("epoch_length should be provided if data is None")

        self.state.dataloader = data
        return self._internal_run()

    @staticmethod
    def _init_timers(state: State) -> None:
        state.times[Events.EPOCH_COMPLETED.name] = 0.0
        state.times[Events.COMPLETED.name] = 0.0

    def _get_data_length(self, data: Iterable) -> Optional[int]:
        try:
            if hasattr(data, "__len__"):
                return len(data)  # type: ignore[arg-type]
        except TypeError:
            # _InfiniteConstantSampler can raise a TypeError on DataLoader length of a IterableDataset
            pass
        return None

    def _setup_dataloader_iter(self) -> None:
        if self.state.dataloader is None:
            if self.state.epoch_length is None:
                raise RuntimeError(
                    "Internal error, self.state.epoch_length is None. "
                    "Please, file an issue if you encounter this error."
                )
            self._dataloader_iter = _get_none_data_iter(self.state.epoch_length)
        else:
            self._dataloader_iter = iter(self.state.dataloader)

    def _setup_engine(self) -> None:
        self._setup_dataloader_iter()
        iteration = self.state.iteration

        # Below we define initial counter value for _run_once_on_dataset to measure a single epoch
        if self.state.epoch_length is not None:
            iteration %= self.state.epoch_length
        self._init_iter.append(iteration)

    def _internal_run(self) -> State:
        self.should_terminate = self.should_terminate_single_epoch = False
        self._init_timers(self.state)
        try:
            try:
                start_time = time.time()
                self._fire_event(Events.STARTED)
                self._maybe_terminate()

                while not self._is_done(self.state) and not self.should_terminate:
                    self.state.epoch += 1
                    handlers_start_time = time.time()
                    self._fire_event(Events.EPOCH_STARTED)
                    epoch_time_taken = time.time() - handlers_start_time
                    self._maybe_terminate()

                    if self._dataloader_iter is None:
                        self._setup_engine()

                    epoch_time_taken += self._run_once_on_dataset()

                    # time is available for handlers but must be updated after fire
                    self.state.times[Events.EPOCH_COMPLETED.name] = epoch_time_taken

                    handlers_start_time = time.time()
                    self._fire_event(Events.EPOCH_COMPLETED)
<<<<<<< HEAD
                    epoch_time_taken += time.time() - handlers_start_time
                    # update time wrt handlers
                    self.state.times[Events.EPOCH_COMPLETED.name] = epoch_time_taken
                    self._maybe_terminate()

                    hours, mins, secs = _to_hours_mins_secs(epoch_time_taken)
                    self.logger.info(
                        f"Epoch[{self.state.epoch}] Complete. Time taken: {hours:02d}:{mins:02d}:{secs:02d}"
                    )

            except _EngineTerminateException:
                self._fire_event(Events.TERMINATE)
=======
                time_taken += time.time() - handlers_start_time
                # update time wrt handlers
                self.state.times[Events.EPOCH_COMPLETED.name] = time_taken
                hours, mins, secs = _to_hours_mins_secs(time_taken)
                self.logger.info(f"Epoch[{self.state.epoch}] Complete. Time taken: {hours:02d}:{mins:02d}:{secs:06.3f}")
                if self.should_terminate:
                    break
>>>>>>> d0d86649

            time_taken = time.time() - start_time
            # time is available for handlers but must be updated after fire
            self.state.times[Events.COMPLETED.name] = time_taken
            handlers_start_time = time.time()
            self._fire_event(Events.COMPLETED)
            time_taken += time.time() - handlers_start_time
            # update time wrt handlers
            self.state.times[Events.COMPLETED.name] = time_taken
            hours, mins, secs = _to_hours_mins_secs(time_taken)
            self.logger.info(f"Engine run complete. Time taken: {hours:02d}:{mins:02d}:{secs:06.3f}")

        except BaseException as e:
            self._dataloader_iter = None
            self.logger.error(f"Engine run is terminating due to exception: {e}")
            self._handle_exception(e)

        self._dataloader_iter = None
        return self.state

    def _maybe_terminate(self) -> None:
        if self.should_terminate:
            raise _EngineTerminateException()

        if self.should_terminate_single_epoch:
            raise _EngineTerminateSingleEpochException()

    def _run_once_on_dataset(self) -> float:
        start_time = time.time()

        # We need to setup iter_counter > 0 if we resume from an iteration
        iter_counter = self._init_iter.pop() if len(self._init_iter) > 0 else 0
        should_exit = False
        try:
            if self._dataloader_iter is None:
                raise RuntimeError(
                    "Internal error, self._dataloader_iter is None. "
                    "Please, file an issue if you encounter this error."
                )

            while True:
                self.state.batch = self.state.output = None
                try:
                    # Avoid Events.GET_BATCH_STARTED triggered twice when data iter is restarted
                    if self.last_event_name != Events.DATALOADER_STOP_ITERATION:
                        self._fire_event(Events.GET_BATCH_STARTED)
                        self._maybe_terminate()

                    self.state.batch = next(self._dataloader_iter)
                    self._fire_event(Events.GET_BATCH_COMPLETED)
                    self._maybe_terminate()

                    iter_counter += 1
                    should_exit = False
                except StopIteration:
                    # Define self.state.epoch_length if it is not yet set
                    if self.state.epoch_length is None:
                        # Define epoch length and stop the epoch
                        self.state.epoch_length = iter_counter
                        if self.state.max_iters is not None:
                            self.state.max_epochs = math.ceil(self.state.max_iters / self.state.epoch_length)
                        break

                    # Should exit while loop if we can not iterate
                    if should_exit:
                        if not self._is_done(self.state):
                            total_iters = (
                                self.state.epoch_length * self.state.max_epochs
                                if self.state.max_epochs is not None
                                else self.state.max_iters
                            )

                            warnings.warn(
                                "Data iterator can not provide data anymore but required total number of "
                                "iterations to run is not reached. "
                                f"Current iteration: {self.state.iteration} vs Total iterations to run : {total_iters}"
                            )
                        break

                    self._fire_event(Events.DATALOADER_STOP_ITERATION)
                    self._maybe_terminate()

                    self._setup_dataloader_iter()
                    should_exit = True

                    continue

                self.state.iteration += 1
                self._fire_event(Events.ITERATION_STARTED)
                self._maybe_terminate()

                self.state.output = self._process_function(self, self.state.batch)
                self._fire_event(Events.ITERATION_COMPLETED)
                self._maybe_terminate()

                if self.state.epoch_length is not None and iter_counter == self.state.epoch_length:
                    break

                if self.state.max_iters is not None and self.state.iteration == self.state.max_iters:
                    self.should_terminate = True
                    raise _EngineTerminateException()

        except _EngineTerminateSingleEpochException:
            self._fire_event(Events.TERMINATE_SINGLE_EPOCH, iter_counter=iter_counter)
            self.should_terminate_single_epoch = False
            self._setup_dataloader_iter()

        except _EngineTerminateException as e:
            # we need to reraise this exception such that it is not handled
            # as a general exception by the code below
            raise e

        except Exception as e:
            self.logger.error(f"Current run is terminating due to exception: {e}")
            self._handle_exception(e)

        return time.time() - start_time


def _get_none_data_iter(size: int) -> Iterator:
    # Sized iterator for data as None
    for _ in range(size):
        yield None


class _EngineTerminateSingleEpochException(Exception):
    """
    Exception associated with Terminate Single Epoch event
    """

    pass


class _EngineTerminateException(Exception):
    """
    Exception associated with Terminate event
    """

    pass<|MERGE_RESOLUTION|>--- conflicted
+++ resolved
@@ -769,7 +769,6 @@
 
                     handlers_start_time = time.time()
                     self._fire_event(Events.EPOCH_COMPLETED)
-<<<<<<< HEAD
                     epoch_time_taken += time.time() - handlers_start_time
                     # update time wrt handlers
                     self.state.times[Events.EPOCH_COMPLETED.name] = epoch_time_taken
@@ -777,20 +776,11 @@
 
                     hours, mins, secs = _to_hours_mins_secs(epoch_time_taken)
                     self.logger.info(
-                        f"Epoch[{self.state.epoch}] Complete. Time taken: {hours:02d}:{mins:02d}:{secs:02d}"
+                        f"Epoch[{self.state.epoch}] Complete. Time taken: {hours:02d}:{mins:02d}:{secs:06.3f}"
                     )
 
             except _EngineTerminateException:
                 self._fire_event(Events.TERMINATE)
-=======
-                time_taken += time.time() - handlers_start_time
-                # update time wrt handlers
-                self.state.times[Events.EPOCH_COMPLETED.name] = time_taken
-                hours, mins, secs = _to_hours_mins_secs(time_taken)
-                self.logger.info(f"Epoch[{self.state.epoch}] Complete. Time taken: {hours:02d}:{mins:02d}:{secs:06.3f}")
-                if self.should_terminate:
-                    break
->>>>>>> d0d86649
 
             time_taken = time.time() - start_time
             # time is available for handlers but must be updated after fire
