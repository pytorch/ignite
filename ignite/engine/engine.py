--- conflicted
+++ resolved
@@ -557,7 +557,7 @@
             self.state.iteration = self.state.epoch_length * self.state.epoch
 
     @staticmethod
-    def _is_done(state: State) -> bool:
+        def _is_done(state: State) -> bool:
         is_done_iters = state.max_iters and state.iteration == state.max_iters
         is_done_epochs = state.max_epochs and state.epoch == state.max_epochs
         is_done_count = state.epoch_length and state.iteration == state.epoch_length * state.max_epochs
@@ -627,15 +627,8 @@
                 `len(data)`. If `data` is an iterator and `epoch_length` is not set, then it will be automatically
                 determined as the iteration on which data iterator raises `StopIteration`.
                 This argument should not change if run is resuming from a state.
-<<<<<<< HEAD
             max_iters (int, optional): Number of iterations to run for.
                 `max_iters` and `max_epochs` are mutually exclusive; only one of the two arguments should be provided.
-=======
-            max_iters (int, optional): Max Number of iterations to run for.
-                `max_iters` and `max_epochs` are mutually exclusive; only one of the two arguments should be provided.
-            seed (int, optional): Deprecated argument. Please, use `torch.manual_seed` or
-                :meth:`~ignite.utils.manual_seed`.
->>>>>>> b40a8933
 
         Returns:
             State: output state.
