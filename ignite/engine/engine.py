import inspect
import logging
import time
from collections import defaultdict, OrderedDict
from collections.abc import Mapping
import weakref
import random
import warnings

import torch

from ignite.engine.events import Events, State, EventWithFilter, RemovableEventHandle
from ignite.engine.utils import ReproducibleBatchSampler, _update_dataloader, _check_signature
from ignite._utils import _to_hours_mins_secs

__all__ = [
    'Engine',
    'Events',
    'State'
]


class Engine:
    """Runs a given `process_function` over each batch of a dataset, emitting events as it goes.

    Args:
        process_function (callable): A function receiving a handle to the engine and the current batch
            in each iteration, and returns data to be stored in the engine's state.

    Attributes:
        state (State): object that is used to pass internal and user-defined state between event handlers.
            It is created and reset on every :meth:`~ignite.engine.Engine.run`.
        last_event_name (Events): last event name triggered by the engine.

    Examples:

        Create a basic trainer

        .. code-block:: python

            def update_model(engine, batch):
                inputs, targets = batch
                optimizer.zero_grad()
                outputs = model(inputs)
                loss = criterion(outputs, targets)
                loss.backward()
                optimizer.step()
                return loss.item()

            trainer = Engine(update_model)

            @trainer.on(Events.ITERATION_COMPLETED(every=100))
            def log_training(engine):
                batch_loss = engine.state.output
                lr = optimizer.param_groups[0]['lr']
                e = engine.state.epoch
                n = engine.state.max_epochs
                i = engine.state.iteration
                print("Epoch {}/{} : {} - batch loss: {}, lr: {}".format(e, n, i, batch_loss, lr))

            trainer.run(data_loader, max_epochs=5)

            > Epoch 1/5 : 100 - batch loss: 0.10874069479016124, lr: 0.01
            > ...
            > Epoch 2/5 : 1700 - batch loss: 0.4217900575859437, lr: 0.01

        Create a basic evaluator to compute metrics

        .. code-block:: python

            from ignite.metrics import Accuracy

            def predict_on_batch(engine, batch)
                model.eval()
                with torch.no_grad():
                    x, y = prepare_batch(batch, device=device, non_blocking=non_blocking)
                    y_pred = model(x)

                return y_pred, y

            evaluator = Engine(predict_on_batch)
            Accuracy().attach(evaluator, "val_acc")
            evaluator.run(val_dataloader)

        Compute image mean/std on training dataset

        .. code-block:: python

            from ignite.metrics import Average

            def compute_mean_std(engine, batch):
                b, c, *_ = batch['image'].shape
                data = batch['image'].reshape(b, c, -1).to(dtype=torch.float64)
                mean = torch.mean(data, dim=-1).sum(dim=0)
                mean2 = torch.mean(data ** 2, dim=-1).sum(dim=0)
                return {"mean": mean, "mean^2": mean2}

            compute_engine = Engine(compute_mean_std)
            img_mean = Average(output_transform=lambda output: output['mean'])
            img_mean.attach(compute_engine, 'mean')
            img_mean2 = Average(output_transform=lambda output: output['mean^2'])
            img_mean2.attach(compute_engine, 'mean2')
            state = compute_engine.run(train_loader)
            state.metrics['std'] = torch.sqrt(state.metrics['mean2'] - state.metrics['mean'] ** 2)
            mean = state.metrics['mean'].tolist()
            std = state.metrics['std'].tolist()

        Resume engine's run from a state. User can load a `state_dict` and run engine starting from loaded state :

        .. code-block:: python

            # Restore from an epoch
            state_dict = {"seed": 0, "epoch": 3, "max_epochs": 100, "epoch_length": len(data_loader)}
            # or an iteration
            # state_dict = {"seed": 0, "iteration": 500, "max_epochs": 100, "epoch_length": len(data_loader)}

            trainer = Engine(...)
            trainer.load_state_dict(state_dict)
            trainer.run(data)

    """

    _state_dict_all_req_keys = ("seed", "epoch_length", "max_epochs")
    _state_dict_one_of_opt_keys = ("iteration", "epoch")

    def __init__(self, process_function):
        self._event_handlers = defaultdict(list)
        self.logger = logging.getLogger(__name__ + "." + self.__class__.__name__)
        self._process_function = process_function
        self.last_event_name = None
        self.should_terminate = False
        self.should_terminate_single_epoch = False
        self.state = None
        self._allowed_events = []

        self._dataloader_iter = None
        self._init_iter = []

        self.register_events(*Events)

        if self._process_function is None:
            raise ValueError("Engine must be given a processing function in order to run.")

        _check_signature(self, process_function, 'process_function', None)

    def register_events(self, *event_names, **kwargs):
        """Add events that can be fired.

        Registering an event will let the user fire these events at any point.
        This opens the door to make the :meth:`~ignite.engine.Engine.run` loop even more
        configurable.

        By default, the events from :class:`~ignite.engine.Events` are registered.

        Args:
            *event_names: An object (ideally a string or int) to define the
                name of the event being supported.
            event_to_attr (dict, optional): A dictionary to map an event to a state attribute.

        Example usage:

        .. code-block:: python

            from enum import Enum
            from ignite.engine import Engine

            class CustomEvents(CallableEvents, Enum):
                FOO_EVENT = "foo_event"
                BAR_EVENT = "bar_event"

            engine = Engine(process_function)
            engine.register_events(*CustomEvents)


        Example with State Attribute:

        .. code-block:: python

            from enum import Enum
            from ignite.engine.engine import Engine, CallableEvents

            class TBPTT_Events(CallableEvents, Enum):
                TIME_ITERATION_STARTED = "time_iteration_started"
                TIME_ITERATION_COMPLETED = "time_iteration_completed"

            TBPTT_event_to_attr = {
                TBPTT_Events.TIME_ITERATION_STARTED: 'time_iteration',
                TBPTT_Events.TIME_ITERATION_COMPLETED: 'time_iteration'
            }

            engine = Engine(process_function)
            engine.register_events(*TBPTT_Events, event_to_attr=TBPTT_event_to_attr)
            engine.run(data)
            # engine.state contains an attribute time_iteration, which can be accessed using engine.state.time_iteration
        """
        # for python2 compatibility:
        event_to_attr = kwargs.get('event_to_attr', None)
        if event_to_attr is not None:
            if not isinstance(event_to_attr, dict):
                raise ValueError('Expected event_to_attr to be dictionary. Got {}.'.format(type(event_to_attr)))

        for e in event_names:
            self._allowed_events.append(e)
            if event_to_attr and e in event_to_attr:
                State.event_to_attr[e] = event_to_attr[e]

    @staticmethod
    def _handler_wrapper(handler, event_name, event_filter):

        def wrapper(engine, *args, **kwargs):
            event = engine.state.get_event_attrib_value(event_name)
            if event_filter(engine, event):
                return handler(engine, *args, **kwargs)

        # setup input handler as parent to make has_event_handler work
        wrapper._parent = weakref.ref(handler)
        return wrapper

    def add_event_handler(self, event_name, handler, *args, **kwargs):
        """Add an event handler to be executed when the specified event is fired.

        Args:
            event_name: An event to attach the handler to. Valid events are from :class:`~ignite.engine.Events`
                or any `event_name` added by :meth:`~ignite.engine.Engine.register_events`.
            handler (callable): the callable event handler that should be invoked
            *args: optional args to be passed to `handler`.
            **kwargs: optional keyword args to be passed to `handler`.

        Note:
            The handler function's first argument will be `self`, the :class:`~ignite.engine.Engine` object it
            was bound to.

            Note that other arguments can be passed to the handler in addition to the `*args` and  `**kwargs`
            passed here, for example during :attr:`~ignite.engine.Events.EXCEPTION_RAISED`.

        Returns:
            :class:`~ignite.engine.RemovableEventHandler`, which can be used to remove the handler.

        Example usage:

        .. code-block:: python

            engine = Engine(process_function)

            def print_epoch(engine):
                print("Epoch: {}".format(engine.state.epoch))

            engine.add_event_handler(Events.EPOCH_COMPLETED, print_epoch)


        Note:
            Since v0.3.0, Events become more flexible and allow to pass an event filter to the Engine.
            See :class:`~ignite.engine.Events` for more details.

        """
        if isinstance(event_name, EventWithFilter):
            event_name, event_filter = event_name.event, event_name.filter
            handler = Engine._handler_wrapper(handler, event_name, event_filter)

        if event_name not in self._allowed_events:
            self.logger.error("attempt to add event handler to an invalid event %s.", event_name)
            raise ValueError("Event {} is not a valid event for this Engine.".format(event_name))

        event_args = (Exception(), ) if event_name == Events.EXCEPTION_RAISED else ()
        _check_signature(self, handler, 'handler', *(event_args + args), **kwargs)

        self._event_handlers[event_name].append((handler, args, kwargs))
        self.logger.debug("added handler for event %s.", event_name)

        return RemovableEventHandle(event_name, handler, self)

    @staticmethod
    def _assert_non_callable_event(event_name):
        if isinstance(event_name, EventWithFilter):
            raise TypeError("Argument event_name should not be a callable event, "
                            "please use event without any event filtering")

    def has_event_handler(self, handler, event_name=None):
        """Check if the specified event has the specified handler.

        Args:
            handler (callable): the callable event handler.
            event_name: The event the handler attached to. Set this
                to ``None`` to search all events.
        """
        if event_name is not None:
            self._assert_non_callable_event(event_name)

            if event_name not in self._event_handlers:
                return False
            events = [event_name]
        else:
            events = self._event_handlers
        for e in events:
            for h, _, _ in self._event_handlers[e]:
                if self._compare_handlers(handler, h):
                    return True
        return False

    @staticmethod
    def _compare_handlers(user_handler, registered_handler):
        if hasattr(registered_handler, "_parent"):
            registered_handler = registered_handler._parent()
        return registered_handler == user_handler

    def remove_event_handler(self, handler, event_name):
        """Remove event handler `handler` from registered handlers of the engine

        Args:
            handler (callable): the callable event handler that should be removed
            event_name: The event the handler attached to.

        """
        self._assert_non_callable_event(event_name)
        if event_name not in self._event_handlers:
            raise ValueError("Input event name '{}' does not exist".format(event_name))

        new_event_handlers = [(h, args, kwargs) for h, args, kwargs in self._event_handlers[event_name]
                              if not self._compare_handlers(handler, h)]
        if len(new_event_handlers) == len(self._event_handlers[event_name]):
            raise ValueError("Input handler '{}' is not found among registered event handlers".format(handler))
        self._event_handlers[event_name] = new_event_handlers

    def on(self, event_name, *args, **kwargs):
        """Decorator shortcut for add_event_handler.

        Args:
            event_name: An event to attach the handler to. Valid events are from :class:`~ignite.engine.Events` or
                any `event_name` added by :meth:`~ignite.engine.Engine.register_events`.
            *args: optional args to be passed to `handler`.
            **kwargs: optional keyword args to be passed to `handler`.

        """
        def decorator(f):
            self.add_event_handler(event_name, f, *args, **kwargs)
            return f
        return decorator

    def _fire_event(self, event_name, *event_args, **event_kwargs):
        """Execute all the handlers associated with given event.

        This method executes all handlers associated with the event
        `event_name`. Optional positional and keyword arguments can be used to
        pass arguments to **all** handlers added with this event. These
        arguments updates arguments passed using :meth:`~ignite.engine.Engine.add_event_handler`.

        Args:
            event_name: event for which the handlers should be executed. Valid
                events are from :class:`~ignite.engine.Events` or any `event_name` added by
                :meth:`~ignite.engine.Engine.register_events`.
            *event_args: optional args to be passed to all handlers.
            **event_kwargs: optional keyword args to be passed to all handlers.

        """
        if event_name in self._allowed_events:
            self.logger.debug("firing handlers for event %s ", event_name)
            self.last_event_name = event_name
            for func, args, kwargs in self._event_handlers[event_name]:
                kwargs.update(event_kwargs)
                func(self, *(event_args + args), **kwargs)

    def fire_event(self, event_name):
        """Execute all the handlers associated with given event.

        This method executes all handlers associated with the event
        `event_name`. This is the method used in :meth:`~ignite.engine.Engine.run` to call the
        core events found in :class:`~ignite.engine.Events`.

        Custom events can be fired if they have been registered before with
        :meth:`~ignite.engine.Engine.register_events`. The engine `state` attribute should be used
        to exchange "dynamic" data among `process_function` and handlers.

        This method is called automatically for core events. If no custom
        events are used in the engine, there is no need for the user to call
        the method.

        Args:
            event_name: event for which the handlers should be executed. Valid
                events are from :class:`~ignite.engine.Events` or any `event_name` added by
                :meth:`~ignite.engine.Engine.register_events`.

        """
        return self._fire_event(event_name)

    def terminate(self):
        """Sends terminate signal to the engine, so that it terminates completely the run after the current iteration.
        """
        self.logger.info("Terminate signaled. Engine will stop after current iteration is finished.")
        self.should_terminate = True

    def terminate_epoch(self):
        """Sends terminate signal to the engine, so that it terminates the current epoch after the current iteration.
        """
        self.logger.info("Terminate current epoch is signaled. "
                         "Current epoch iteration will stop after current iteration is finished.")
        self.should_terminate_single_epoch = True

    def _run_once_on_dataset(self):
        start_time = time.time()

        # We need to setup iter_counter > 0 if we resume from an iteration
        iter_counter = self._init_iter.pop() if len(self._init_iter) > 0 else 0
        should_exit = False
        try:
            while True:
                try:
                    self._fire_event(Events.GET_BATCH_STARTED)
                    batch = next(self._dataloader_iter)
                    self._fire_event(Events.GET_BATCH_COMPLETED)
                    iter_counter += 1
                    should_exit = False
                except StopIteration:
                    if self._dataloader_len is None:
                        if iter_counter > 0:
                            self._dataloader_len = iter_counter
                        else:
                            # this can happen when data is finite iterator and epoch_length is equal to its size
                            self._dataloader_len = self.state.iteration

                    # Should exit while loop if we can not iterate
                    if should_exit:
                        if not self._is_done(self.state):
                            warnings.warn("Data iterator can not provide data anymore but required total number of "
                                          "iterations to run is not reached. "
                                          "Current iteration: {} vs Total iterations to run : {}"
                                          .format(self.state.iteration,
                                                  self.state.epoch_length * self.state.max_epochs))
                        break

                    # set seed on restart of data iterator
                    self.setup_seed()
                    self._dataloader_iter = iter(self.state.dataloader)

                    should_exit = True

                    continue

                self.state.batch = batch
                self.state.iteration += 1
                self._fire_event(Events.ITERATION_STARTED)
                self.state.output = self._process_function(self, self.state.batch)
                self._fire_event(Events.ITERATION_COMPLETED)

                # TODO: remove refs on batch to avoid high mem consumption ? -> need verification
                # self.state.batch = batch = None

                if self.should_terminate or self.should_terminate_single_epoch:
                    self.should_terminate_single_epoch = False
                    self._manual_seed(self.state.seed, self.state.iteration // iter_counter)
                    self._dataloader_iter = iter(self.state.dataloader)
                    break

                if iter_counter == self.state.epoch_length:
                    break

        except BaseException as e:
            self.logger.error("Current run is terminating due to exception: %s.", str(e))
            self._handle_exception(e)

        time_taken = time.time() - start_time
        hours, mins, secs = _to_hours_mins_secs(time_taken)

        return hours, mins, secs

    def _handle_exception(self, e):
        if Events.EXCEPTION_RAISED in self._event_handlers:
            self._fire_event(Events.EXCEPTION_RAISED, e)
        else:
            raise e

    def state_dict(self):
        """Returns a dictionary containing engine's state: "seed", "epoch_length", "max_epochs" and "iteration"

        Returns:
            dict:
                a dictionary containing engine's state

        """
        if self.state is None:
            return OrderedDict()
        keys = self._state_dict_all_req_keys + (self._state_dict_one_of_opt_keys[0], )
        return OrderedDict([(k, getattr(self.state, k)) for k in keys])

    def load_state_dict(self, state_dict):
        """Setups engine from `state_dict`.

        State dictionary should contain keys: `iteration` or `epoch` and `max_epochs`, `epoch_length` and
        `seed`. Iteration and epoch values are 0-based: the first iteration or epoch is zero.

        Args:
            state_dict (Mapping): a dict with parameters


        .. code-block:: python

            # Restore from an epoch
            state_dict = {"seed": 0, "epoch": 3, "max_epochs": 100, "epoch_length": len(data_loader)}
            # or an iteration
            # state_dict = {"seed": 0, "iteration": 500, "max_epochs": 100, "epoch_length": len(data_loader)}

            trainer = Engine(...)
            trainer.load_state_dict(state_dict)
            trainer.run(data)

        """
        if not isinstance(state_dict, Mapping):
            raise TypeError("Argument state_dict should be a dictionary, but given {}".format(type(state_dict)))

        for k in self._state_dict_all_req_keys:
            if k not in state_dict:
                raise ValueError("Required state attribute '{}' is absent in provided state_dict '{}'"
                                 .format(k, state_dict.keys()))

        opts = [k in state_dict for k in self._state_dict_one_of_opt_keys]
        if (not any(opts)) or (all(opts)):
            raise ValueError("state_dict should contain only one of '{}' keys".format(self._state_dict_one_of_opt_keys))

        self.state = State(seed=state_dict['seed'], max_epochs=state_dict['max_epochs'],
                           epoch_length=state_dict['epoch_length'], metrics={})

        if "iteration" in state_dict:
            self.state.iteration = state_dict['iteration']
            self.state.epoch = self.state.iteration // self.state.epoch_length
        elif "epoch" in state_dict:
            self.state.epoch = state_dict['epoch']
            self.state.iteration = self.state.epoch_length * self.state.epoch

    @staticmethod
    def _is_done(state):
        return state.iteration == state.epoch_length * state.max_epochs

    def run(self, data, max_epochs=None, epoch_length=None, seed=None):
        """Runs the `process_function` over the passed data.

        Engine has a state and the following logic is applied in this function:

        - At the first call, new state is defined by `max_epochs`, `epoch_length`, `seed` if provided.
        - If state is already defined such that there are iterations to run until `max_epochs` and no input arguments
            provided, state is kept and used in the function.
        - If state is defined and engine is "done" (no iterations to run until `max_epochs`), a new state is defined.
        - If state is defined, engine is NOT "done", then input arguments if provided override defined state.

        Args:
            data (Iterable): Collection of batches allowing repeated iteration (e.g., list or `DataLoader`).
            max_epochs (int, optional): Max epochs to run for (default: None).
                If a new state should be created (first run or run again from ended engine), it's default value is 1.
                This argument should be `None` if run is resuming from a state.
            epoch_length (int, optional): Number of iterations to count as one epoch. By default, it can be set as
                `len(data)`. If `data` is an iterator and `epoch_length` is not set, an error is raised.
                This argument should be `None` if run is resuming from a state.
            seed (int, optional): Seed to setup at each epoch for reproducible runs.
                This argument should be `None` if run is resuming from a state.

        Returns:
            State: output state.

        Note:
            User can dynamically preprocess input batch at :attr:`~ignite.engine.Events.ITERATION_STARTED` and store
            output batch in `engine.state.batch`. Latter is passed as usually to `process_function` as argument:

            .. code-block:: python

                trainer = ...

                @trainer.on(Events.ITERATION_STARTED)
                def switch_batch(engine):
                    engine.state.batch = preprocess_batch(engine.state.batch)

        Note:
            In order to perform a reproducible run, if input `data` is `torch.utils.data.DataLoader`, its batch sampler
            is replaced by a batch sampler (:class:`~ignite.engine.engine.ReproducibleBatchSampler`) such that random
            sampling indices are reproducible by prefetching them before data iteration.

        """

        if self.state is None or self._is_done(self.state):
            # Create new state
            if max_epochs is None:
                max_epochs = 1
            if seed is None:
                seed = 12
            if epoch_length is None:
                if hasattr(data, "__len__"):
                    epoch_length = len(data)
                    if epoch_length < 1:
                        raise ValueError("Input data has zero size. Please provide non-empty data")
                else:
                    raise ValueError("Argument `epoch_length` should be defined if `data` is an iterator")
            self.state = State(seed=seed, iteration=0, epoch=0, max_epochs=max_epochs, epoch_length=epoch_length)
            self.logger.info("Engine run starting with max_epochs={}.".format(max_epochs))
        else:
            # Keep actual state and override it if input args provided
            if max_epochs is not None:
                self.state.max_epochs = max_epochs
            if seed is not None:
                self.state.seed = seed
            if epoch_length is not None:
                self.state.epoch_length = epoch_length
            self.logger.info("Engine run resuming from iteration {}, epoch {} until {} epochs"
                             .format(self.state.iteration, self.state.epoch, self.state.max_epochs))

        self.state.dataloader = data
        return self._internal_run()

    def _setup_engine(self):

        try:
            self._dataloader_len = len(self.state.dataloader) if hasattr(self.state.dataloader, "__len__") else None
        except TypeError:
            # _InfiniteConstantSampler can raise a TypeError on DataLoader length of a IterableDataset
            self._dataloader_len = None

        # setup seed here, as iter(data) can start prefetching
        self.setup_seed()

        # if input data is torch dataloader we replace batch sampler by a batch sampler
        # such that its random sampling indices are reproducible by prefetching them before data iteration
        if isinstance(self.state.dataloader, torch.utils.data.DataLoader):
            _dataloader_kind = self.state.dataloader._dataset_kind
            if _dataloader_kind == torch.utils.data.dataloader._DatasetKind.Map:
                if (self._dataloader_len is not None) and hasattr(self.state.dataloader.sampler, "epoch"):
                    if self._dataloader_len != self.state.epoch_length:
                        warnings.warn("When defined engine's epoch length is different of input dataloader length, "
                                      "distributed sampler indices can not be setup in a reproducible manner")

                batch_sampler = self.state.dataloader.batch_sampler
                if not isinstance(batch_sampler, ReproducibleBatchSampler):
                    self.state.dataloader = _update_dataloader(self.state.dataloader,
                                                               ReproducibleBatchSampler(batch_sampler))

        iteration = self.state.iteration
        self._dataloader_iter = self._from_iteration(self.state.dataloader, iteration)

        # Below we define initial counter value for _run_once_on_dataset to measure a single epoch
        if self.state.epoch_length is not None:
            iteration %= self.state.epoch_length
        self._init_iter.append(iteration)

    @staticmethod
    def _from_iteration(data, iteration):
        if isinstance(data, torch.utils.data.DataLoader):
            try:
                # following is unsafe for IterableDatasets
                iteration %= len(data.batch_sampler)
                if iteration > 0:
                    # batch sampler is ReproducibleBatchSampler
                    data.batch_sampler.start_iteration = iteration
            except TypeError:
                # Probably we can do nothing with DataLoader built upon IterableDatasets
                pass
            data_iter = iter(data)
        else:
            if hasattr(data, "__len__"):
                iteration %= len(data)
            data_iter = iter(data)
            counter = 0
            while counter < iteration:
                try:
                    next(data_iter)
                    counter += 1
                except StopIteration:
                    data_iter = iter(data)

        return data_iter

    @staticmethod
    def _manual_seed(seed, epoch):
        random.seed(seed + epoch)
        torch.manual_seed(seed + epoch)
        try:
            import numpy as np
            np.random.seed(seed + epoch)
        except ImportError:
            pass

    def setup_seed(self):
        # seed value should be related to input data iterator length -> iteration at data iterator restart
        # - seed can not be epoch because during a single epoch we can have multiple `_dataloader_len`
        # - seed can not be iteration because when resuming from iteration we need to set the seed from the start of the
        #   dataloader and then rewind to required iteration
        le = self._dataloader_len if self._dataloader_len is not None else 1
        self._manual_seed(self.state.seed, self.state.iteration // le)

    def _internal_run(self):
        self.should_terminate = self.should_terminate_single_epoch = False
        try:
            start_time = time.time()
            self._fire_event(Events.STARTED)
            while self.state.epoch < self.state.max_epochs and not self.should_terminate:
                self.state.epoch += 1
                self._fire_event(Events.EPOCH_STARTED)

                if self._dataloader_iter is None:
                    self._setup_engine()

                hours, mins, secs = self._run_once_on_dataset()

                self.logger.info("Epoch[%s] Complete. Time taken: %02d:%02d:%02d", self.state.epoch, hours, mins, secs)
                if self.should_terminate:
                    break
                self._fire_event(Events.EPOCH_COMPLETED)

            self._fire_event(Events.COMPLETED)
            time_taken = time.time() - start_time
            hours, mins, secs = _to_hours_mins_secs(time_taken)
            self.logger.info("Engine run complete. Time taken %02d:%02d:%02d" % (hours, mins, secs))

        except BaseException as e:
            self._dataloader_iter = self._dataloader_len = None
            self.logger.error("Engine run is terminating due to exception: %s.", str(e))
            self._handle_exception(e)

        self._dataloader_iter = self._dataloader_len = None
<<<<<<< HEAD
        return self.state
=======
        return self.state


def _update_dataloader(dataloader, new_batch_sampler):
    params_keys = [k for k in dataloader.__dict__.keys() if not k.startswith("_")]
    for k in ['batch_size', 'sampler', 'drop_last', 'batch_sampler', 'dataset_kind']:
        if k in params_keys:
            params_keys.remove(k)
    params = {k: getattr(dataloader, k) for k in params_keys}
    params['batch_sampler'] = new_batch_sampler
    return type(dataloader)(**params)


class ReproducibleBatchSampler(torch.utils.data.sampler.BatchSampler):
    """Reproducible batch sampler. Internally, this class iterates and stores indices of the input batch sampler.

    Args:
        batch_sampler (torch.utils.data.sampler.BatchSampler): batch sampler same as used with
            `torch.utils.data.DataLoader`
        start_iteration (int, optional): optional start iteration
    """
    def __init__(self, batch_sampler, start_iteration=None):
        if not isinstance(batch_sampler, torch.utils.data.sampler.BatchSampler):
            raise TypeError("Argument batch_sampler should be torch.utils.data.sampler.BatchSampler")

        self.batch_indices = None
        self.batch_sampler = batch_sampler
        self.start_iteration = start_iteration
        self.sampler = self.batch_sampler.sampler

    def setup_batch_indices(self):
        self.batch_indices = []
        for batch in self.batch_sampler:
            self.batch_indices.append(batch)

        if self.start_iteration is not None:
            self.batch_indices = self.batch_indices[self.start_iteration:]
            self.start_iteration = None

    def __iter__(self):
        if self.batch_indices is None:
            self.setup_batch_indices()
        for batch in self.batch_indices:
            yield batch

        self.batch_indices = None

    def __len__(self):
        return len(self.batch_sampler)
>>>>>>> 646f4b0d
<|MERGE_RESOLUTION|>--- conflicted
+++ resolved
@@ -711,56 +711,4 @@
             self._handle_exception(e)
 
         self._dataloader_iter = self._dataloader_len = None
-<<<<<<< HEAD
-        return self.state
-=======
-        return self.state
-
-
-def _update_dataloader(dataloader, new_batch_sampler):
-    params_keys = [k for k in dataloader.__dict__.keys() if not k.startswith("_")]
-    for k in ['batch_size', 'sampler', 'drop_last', 'batch_sampler', 'dataset_kind']:
-        if k in params_keys:
-            params_keys.remove(k)
-    params = {k: getattr(dataloader, k) for k in params_keys}
-    params['batch_sampler'] = new_batch_sampler
-    return type(dataloader)(**params)
-
-
-class ReproducibleBatchSampler(torch.utils.data.sampler.BatchSampler):
-    """Reproducible batch sampler. Internally, this class iterates and stores indices of the input batch sampler.
-
-    Args:
-        batch_sampler (torch.utils.data.sampler.BatchSampler): batch sampler same as used with
-            `torch.utils.data.DataLoader`
-        start_iteration (int, optional): optional start iteration
-    """
-    def __init__(self, batch_sampler, start_iteration=None):
-        if not isinstance(batch_sampler, torch.utils.data.sampler.BatchSampler):
-            raise TypeError("Argument batch_sampler should be torch.utils.data.sampler.BatchSampler")
-
-        self.batch_indices = None
-        self.batch_sampler = batch_sampler
-        self.start_iteration = start_iteration
-        self.sampler = self.batch_sampler.sampler
-
-    def setup_batch_indices(self):
-        self.batch_indices = []
-        for batch in self.batch_sampler:
-            self.batch_indices.append(batch)
-
-        if self.start_iteration is not None:
-            self.batch_indices = self.batch_indices[self.start_iteration:]
-            self.start_iteration = None
-
-    def __iter__(self):
-        if self.batch_indices is None:
-            self.setup_batch_indices()
-        for batch in self.batch_indices:
-            yield batch
-
-        self.batch_indices = None
-
-    def __len__(self):
-        return len(self.batch_sampler)
->>>>>>> 646f4b0d
+        return self.state