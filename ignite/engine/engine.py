import logging
import time
from collections import defaultdict, OrderedDict
from collections.abc import Mapping
import weakref
import warnings
import functools
from typing import Optional, Callable, Iterable, Any, Tuple, List

from ignite.engine.events import Events, State, CallableEventWithFilter, RemovableEventHandle, EventsList
from ignite.engine.utils import _check_signature
from ignite._utils import _to_hours_mins_secs

__all__ = ["Engine"]


class Engine:
    """Runs a given `process_function` over each batch of a dataset, emitting events as it goes.

    Args:
        process_function (callable): A function receiving a handle to the engine and the current batch
            in each iteration, and returns data to be stored in the engine's state.

    Attributes:
        state (State): object that is used to pass internal and user-defined state between event handlers.
            It is created and reset on every :meth:`~ignite.engine.Engine.run`.
        last_event_name (Events): last event name triggered by the engine.

    Examples:

        Create a basic trainer

        .. code-block:: python

            def update_model(engine, batch):
                inputs, targets = batch
                optimizer.zero_grad()
                outputs = model(inputs)
                loss = criterion(outputs, targets)
                loss.backward()
                optimizer.step()
                return loss.item()

            trainer = Engine(update_model)

            @trainer.on(Events.ITERATION_COMPLETED(every=100))
            def log_training(engine):
                batch_loss = engine.state.output
                lr = optimizer.param_groups[0]['lr']
                e = engine.state.epoch
                n = engine.state.max_epochs
                i = engine.state.iteration
                print("Epoch {}/{} : {} - batch loss: {}, lr: {}".format(e, n, i, batch_loss, lr))

            trainer.run(data_loader, max_epochs=5)

            > Epoch 1/5 : 100 - batch loss: 0.10874069479016124, lr: 0.01
            > ...
            > Epoch 2/5 : 1700 - batch loss: 0.4217900575859437, lr: 0.01

        Create a basic evaluator to compute metrics

        .. code-block:: python

            from ignite.metrics import Accuracy

            def predict_on_batch(engine, batch)
                model.eval()
                with torch.no_grad():
                    x, y = prepare_batch(batch, device=device, non_blocking=non_blocking)
                    y_pred = model(x)

                return y_pred, y

            evaluator = Engine(predict_on_batch)
            Accuracy().attach(evaluator, "val_acc")
            evaluator.run(val_dataloader)

        Compute image mean/std on training dataset

        .. code-block:: python

            from ignite.metrics import Average

            def compute_mean_std(engine, batch):
                b, c, *_ = batch['image'].shape
                data = batch['image'].reshape(b, c, -1).to(dtype=torch.float64)
                mean = torch.mean(data, dim=-1).sum(dim=0)
                mean2 = torch.mean(data ** 2, dim=-1).sum(dim=0)
                return {"mean": mean, "mean^2": mean2}

            compute_engine = Engine(compute_mean_std)
            img_mean = Average(output_transform=lambda output: output['mean'])
            img_mean.attach(compute_engine, 'mean')
            img_mean2 = Average(output_transform=lambda output: output['mean^2'])
            img_mean2.attach(compute_engine, 'mean2')
            state = compute_engine.run(train_loader)
            state.metrics['std'] = torch.sqrt(state.metrics['mean2'] - state.metrics['mean'] ** 2)
            mean = state.metrics['mean'].tolist()
            std = state.metrics['std'].tolist()

        Resume engine's run from a state. User can load a `state_dict` and run engine starting from loaded state :

        .. code-block:: python

            # Restore from an epoch
            state_dict = {"epoch": 3, "max_epochs": 100, "epoch_length": len(data_loader)}
            # or an iteration
            # state_dict = {"iteration": 500, "max_epochs": 100, "epoch_length": len(data_loader)}

            trainer = Engine(...)
            trainer.load_state_dict(state_dict)
            trainer.run(data)

    """

    _state_dict_all_req_keys = ("epoch_length", "max_epochs")
    _state_dict_one_of_opt_keys = ("iteration", "epoch")

    def __init__(self, process_function: Callable):
        self._event_handlers = defaultdict(list)
        self.logger = logging.getLogger(__name__ + "." + self.__class__.__name__)
        self._process_function = process_function
        self.last_event_name = None
        self.should_terminate = False
        self.should_terminate_single_epoch = False
        self.state = None
        self._state_dict_user_keys = []
        self._allowed_events = []

        self._dataloader_iter = None
        self._init_iter = []

        self.register_events(*Events)

        if self._process_function is None:
            raise ValueError("Engine must be given a processing function in order to run.")

        _check_signature(process_function, "process_function", self, None)

    def register_events(self, *event_names: Any, event_to_attr: Optional[dict] = None) -> None:
        """Add events that can be fired.

        Registering an event will let the user fire these events at any point.
        This opens the door to make the :meth:`~ignite.engine.Engine.run` loop even more
        configurable.

        By default, the events from :class:`~ignite.engine.Events` are registered.

        Args:
            *event_names: An object (ideally a string or int) to define the
                name of the event being supported.
            event_to_attr (dict, optional): A dictionary to map an event to a state attribute.

        Example usage:

        .. code-block:: python

            from ignite.engine import Engine, EventEnum

            class CustomEvents(EventEnum):
                FOO_EVENT = "foo_event"
                BAR_EVENT = "bar_event"

            engine = Engine(process_function)
            engine.register_events(*CustomEvents)


        Example with State Attribute:

        .. code-block:: python

            from enum import Enum
            from ignite.engine import Engine, EventEnum

            class TBPTT_Events(EventEnum):
                TIME_ITERATION_STARTED = "time_iteration_started"
                TIME_ITERATION_COMPLETED = "time_iteration_completed"

            TBPTT_event_to_attr = {
                TBPTT_Events.TIME_ITERATION_STARTED: 'time_iteration',
                TBPTT_Events.TIME_ITERATION_COMPLETED: 'time_iteration'
            }

            engine = Engine(process_function)
            engine.register_events(*TBPTT_Events, event_to_attr=TBPTT_event_to_attr)
            engine.run(data)
            # engine.state contains an attribute time_iteration, which can be accessed using engine.state.time_iteration
        """
        if not (event_to_attr is None or isinstance(event_to_attr, dict)):
            raise ValueError("Expected event_to_attr to be dictionary. Got {}.".format(type(event_to_attr)))

        for e in event_names:
            self._allowed_events.append(e)
            if event_to_attr and e in event_to_attr:
                State.event_to_attr[e] = event_to_attr[e]

    def _handler_wrapper(self, handler: Callable, event_name: Any, event_filter: Callable) -> Callable:
        # signature of the following wrapper will be inspected during registering to check if engine is necessary
        # we have to build a wrapper with relevant signature : solution is functools.wrapsgit s
        @functools.wraps(handler)
        def wrapper(*args, **kwargs) -> Any:
            event = self.state.get_event_attrib_value(event_name)
            if event_filter(self, event):
                return handler(*args, **kwargs)

        # setup input handler as parent to make has_event_handler work
        wrapper._parent = weakref.ref(handler)
        return wrapper

    def add_event_handler(self, event_name: Any, handler: Callable, *args, **kwargs):
        """Add an event handler to be executed when the specified event is fired.

        Args:
            event_name: An event or a list of events to attach the handler. Valid events are
                from :class:`~ignite.engine.Events` or any `event_name` added by
                :meth:`~ignite.engine.Engine.register_events`.
            handler (callable): the callable event handler that should be invoked. No restrictions on its signature.
                The first argument can be optionally `engine`, the :class:`~ignite.engine.Engine` object, handler is
                bound to.
            *args: optional args to be passed to `handler`.
            **kwargs: optional keyword args to be passed to `handler`.

        Note:
            Note that other arguments can be passed to the handler in addition to the `*args` and  `**kwargs`
            passed here, for example during :attr:`~ignite.engine.Events.EXCEPTION_RAISED`.

        Returns:
            :class:`~ignite.engine.RemovableEventHandle`, which can be used to remove the handler.

        Example usage:

        .. code-block:: python

            engine = Engine(process_function)

            def print_epoch(engine):
                print("Epoch: {}".format(engine.state.epoch))

            engine.add_event_handler(Events.EPOCH_COMPLETED, print_epoch)

            events_list = Events.EPOCH_COMPLETED | Events.COMPLETED

            def execute_something():
                # do some thing not related to engine
                pass

            engine.add_event_handler(events_list, execute_something)

        Note:
            Since v0.3.0, Events become more flexible and allow to pass an event filter to the Engine.
            See :class:`~ignite.engine.Events` for more details.

        """
        if isinstance(event_name, EventsList):
            for e in event_name:
                self.add_event_handler(e, handler, *args, **kwargs)
            return RemovableEventHandle(event_name, handler, self)
        if (
            isinstance(event_name, CallableEventWithFilter)
            and event_name.filter != CallableEventWithFilter.default_event_filter
        ):
            event_filter = event_name.filter
            handler = self._handler_wrapper(handler, event_name, event_filter)

        if event_name not in self._allowed_events:
            self.logger.error("attempt to add event handler to an invalid event %s.", event_name)
            raise ValueError("Event {} is not a valid event for this Engine.".format(event_name))

        event_args = (Exception(),) if event_name == Events.EXCEPTION_RAISED else ()
        try:
            _check_signature(handler, "handler", self, *(event_args + args), **kwargs)
            self._event_handlers[event_name].append((handler, (self,) + args, kwargs))
        except ValueError:
            _check_signature(handler, "handler", *(event_args + args), **kwargs)
            self._event_handlers[event_name].append((handler, args, kwargs))
        self.logger.debug("added handler for event %s.", event_name)

        return RemovableEventHandle(event_name, handler, self)

    @staticmethod
    def _assert_non_filtered_event(event_name: Any):
        if (
            isinstance(event_name, CallableEventWithFilter)
            and event_name.filter != CallableEventWithFilter.default_event_filter
        ):
            raise TypeError(
                "Argument event_name should not be a filtered event, " "please use event without any event filtering"
            )

    def has_event_handler(self, handler: Callable, event_name: Optional[Any] = None):
        """Check if the specified event has the specified handler.

        Args:
            handler (callable): the callable event handler.
            event_name: The event the handler attached to. Set this
                to ``None`` to search all events.
        """
        if event_name is not None:
            self._assert_non_filtered_event(event_name)

            if event_name not in self._event_handlers:
                return False
            events = [event_name]
        else:
            events = self._event_handlers
        for e in events:
            for h, _, _ in self._event_handlers[e]:
                if self._compare_handlers(handler, h):
                    return True
        return False

    @staticmethod
    def _compare_handlers(user_handler: Callable, registered_handler: Callable) -> bool:
        if hasattr(registered_handler, "_parent"):
            registered_handler = registered_handler._parent()
        return registered_handler == user_handler

    def remove_event_handler(self, handler: Callable, event_name: Any):
        """Remove event handler `handler` from registered handlers of the engine

        Args:
            handler (callable): the callable event handler that should be removed
            event_name: The event the handler attached to.

        """
        self._assert_non_filtered_event(event_name)
        if event_name not in self._event_handlers:
            raise ValueError("Input event name '{}' does not exist".format(event_name))

        new_event_handlers = [
            (h, args, kwargs)
            for h, args, kwargs in self._event_handlers[event_name]
            if not self._compare_handlers(handler, h)
        ]
        if len(new_event_handlers) == len(self._event_handlers[event_name]):
            raise ValueError("Input handler '{}' is not found among registered event handlers".format(handler))
        self._event_handlers[event_name] = new_event_handlers

    def on(self, event_name, *args, **kwargs):
        """Decorator shortcut for add_event_handler.

        Args:
            event_name: An event to attach the handler to. Valid events are from :class:`~ignite.engine.Events` or
                any `event_name` added by :meth:`~ignite.engine.Engine.register_events`.
            *args: optional args to be passed to `handler`.
            **kwargs: optional keyword args to be passed to `handler`.

        Example usage:

        .. code-block:: python

            engine = Engine(process_function)

            @engine.on(Events.EPOCH_COMPLETED)
            def print_epoch():
                print("Epoch: {}".format(engine.state.epoch))

            @engine.on(Events.EPOCH_COMPLETED | Events.COMPLETED)
            def execute_something():
                # do some thing not related to engine
                pass
        """

        def decorator(f: Callable) -> Callable:
            self.add_event_handler(event_name, f, *args, **kwargs)
            return f

        return decorator

    def _fire_event(self, event_name: Any, *event_args, **event_kwargs) -> None:
        """Execute all the handlers associated with given event.

        This method executes all handlers associated with the event
        `event_name`. Optional positional and keyword arguments can be used to
        pass arguments to **all** handlers added with this event. These
        arguments updates arguments passed using :meth:`~ignite.engine.Engine.add_event_handler`.

        Args:
            event_name: event for which the handlers should be executed. Valid
                events are from :class:`~ignite.engine.Events` or any `event_name` added by
                :meth:`~ignite.engine.Engine.register_events`.
            *event_args: optional args to be passed to all handlers.
            **event_kwargs: optional keyword args to be passed to all handlers.

        """
        if event_name in self._allowed_events:
            self.logger.debug("firing handlers for event %s ", event_name)
            self.last_event_name = event_name
            for func, args, kwargs in self._event_handlers[event_name]:
                kwargs.update(event_kwargs)
                first, others = ((args[0],), args[1:]) if (args and args[0] == self) else ((), args)
                func(*first, *(event_args + others), **kwargs)

    def fire_event(self, event_name: Any) -> None:
        """Execute all the handlers associated with given event.

        This method executes all handlers associated with the event
        `event_name`. This is the method used in :meth:`~ignite.engine.Engine.run` to call the
        core events found in :class:`~ignite.engine.Events`.

        Custom events can be fired if they have been registered before with
        :meth:`~ignite.engine.Engine.register_events`. The engine `state` attribute should be used
        to exchange "dynamic" data among `process_function` and handlers.

        This method is called automatically for core events. If no custom
        events are used in the engine, there is no need for the user to call
        the method.

        Args:
            event_name: event for which the handlers should be executed. Valid
                events are from :class:`~ignite.engine.Events` or any `event_name` added by
                :meth:`~ignite.engine.Engine.register_events`.

        """
        return self._fire_event(event_name)

    def terminate(self) -> None:
        """Sends terminate signal to the engine, so that it terminates completely the run after the current iteration.
        """
        self.logger.info("Terminate signaled. Engine will stop after current iteration is finished.")
        self.should_terminate = True

    def terminate_epoch(self) -> None:
        """Sends terminate signal to the engine, so that it terminates the current epoch after the current iteration.
        """
        self.logger.info(
            "Terminate current epoch is signaled. "
            "Current epoch iteration will stop after current iteration is finished."
        )
        self.should_terminate_single_epoch = True

<<<<<<< HEAD
=======
    def _run_once_on_dataset(self) -> float:
        start_time = time.time()

        # We need to setup iter_counter > 0 if we resume from an iteration
        iter_counter = self._init_iter.pop() if len(self._init_iter) > 0 else 0
        should_exit = False
        try:
            while True:
                try:
                    self._fire_event(Events.GET_BATCH_STARTED)
                    batch = next(self._dataloader_iter)
                    self._fire_event(Events.GET_BATCH_COMPLETED)
                    iter_counter += 1
                    should_exit = False
                except StopIteration:
                    if self._dataloader_len is None:
                        if iter_counter > 0:
                            self._dataloader_len = iter_counter
                        else:
                            # this can happen when data is finite iterator and epoch_length is equal to its size
                            self._dataloader_len = self.state.iteration

                    # Should exit while loop if we can not iterate
                    if should_exit:
                        if not self._is_done(self.state):
                            warnings.warn(
                                "Data iterator can not provide data anymore but required total number of "
                                "iterations to run is not reached. "
                                "Current iteration: {} vs Total iterations to run : {}".format(
                                    self.state.iteration, self.state.epoch_length * self.state.max_epochs
                                )
                            )
                        break

                    # set seed on restart of data iterator
                    self.setup_seed()
                    self._dataloader_iter = iter(self.state.dataloader)

                    should_exit = True

                    continue

                self.state.batch = batch
                self.state.iteration += 1
                self._fire_event(Events.ITERATION_STARTED)
                self.state.output = self._process_function(self, self.state.batch)
                self._fire_event(Events.ITERATION_COMPLETED)

                # TODO: remove refs on batch to avoid high mem consumption ? -> need verification
                # self.state.batch = batch = None

                if self.should_terminate or self.should_terminate_single_epoch:
                    self.should_terminate_single_epoch = False
                    self._manual_seed(self.state.seed, self.state.iteration // iter_counter)
                    self._dataloader_iter = iter(self.state.dataloader)
                    break

                if iter_counter == self.state.epoch_length:
                    break

        except BaseException as e:
            self.logger.error("Current run is terminating due to exception: %s.", str(e))
            self._handle_exception(e)

        return time.time() - start_time

>>>>>>> ad9480d5
    def _handle_exception(self, e: Exception) -> None:
        if Events.EXCEPTION_RAISED in self._event_handlers:
            self._fire_event(Events.EXCEPTION_RAISED, e)
        else:
            raise e

    @property
    def state_dict_user_keys(self) -> List:
        return self._state_dict_user_keys

    def state_dict(self) -> OrderedDict:
        """Returns a dictionary containing engine's state: "seed", "epoch_length", "max_epochs" and "iteration" and
        other state values defined by `engine.state_dict_user_keys`

        .. code-block:: python

            engine = Engine(...)
            engine.state_dict_user_keys.append("alpha")
            engine.state_dict_user_keys.append("beta")
            ...

            @engine.on(Events.STARTED)
            def init_user_value(_):
                 engine.state.alpha = 0.1
                 engine.state.beta = 1.0

            @engine.on(Events.COMPLETED)
            def save_engine(_):
                state_dict = engine.state_dict()
                assert "alpha" in state_dict and "beta" in state_dict
                torch.save(state_dict, "/tmp/engine.pt")

        Returns:
            OrderedDict:
                a dictionary containing engine's state

        """
        if self.state is None:
            return OrderedDict()
        keys = self._state_dict_all_req_keys + (self._state_dict_one_of_opt_keys[0],)
        keys += tuple(self._state_dict_user_keys)
        return OrderedDict([(k, getattr(self.state, k)) for k in keys])

    def load_state_dict(self, state_dict: Mapping) -> None:
        """Setups engine from `state_dict`.

        State dictionary should contain keys: `iteration` or `epoch` and `max_epochs`, `epoch_length` and
        `seed`. If `engine.state_dict_user_keys` contains keys, they should be also present in the state dictionary.
        Iteration and epoch values are 0-based: the first iteration or epoch is zero.

        Args:
            state_dict (Mapping): a dict with parameters

        .. code-block:: python

            # Restore from the 4rd epoch
            state_dict = {"epoch": 3, "max_epochs": 100, "epoch_length": len(data_loader)}
            # or 500th iteration
            # state_dict = {"iteration": 499, "max_epochs": 100, "epoch_length": len(data_loader)}

            trainer = Engine(...)
            trainer.load_state_dict(state_dict)
            trainer.run(data)

        """
        if not isinstance(state_dict, Mapping):
            raise TypeError("Argument state_dict should be a dictionary, but given {}".format(type(state_dict)))

        for k in self._state_dict_all_req_keys:
            if k not in state_dict:
                raise ValueError(
                    "Required state attribute '{}' is absent in provided state_dict '{}'".format(k, state_dict.keys())
                )
        for k in self._state_dict_user_keys:
            if k not in state_dict:
                raise ValueError(
                    "Required user state attribute '{}' is absent in provided state_dict '{}'".format(
                        k, state_dict.keys()
                    )
                )

        opts = [k in state_dict for k in self._state_dict_one_of_opt_keys]
        if (not any(opts)) or (all(opts)):
            raise ValueError("state_dict should contain only one of '{}' keys".format(self._state_dict_one_of_opt_keys))

        self.state = State(max_epochs=state_dict["max_epochs"], epoch_length=state_dict["epoch_length"], metrics={},)
        for k in self._state_dict_user_keys:
            setattr(self.state, k, state_dict[k])

        if "iteration" in state_dict:
            self.state.iteration = state_dict["iteration"]
            self.state.epoch = self.state.iteration // self.state.epoch_length
        elif "epoch" in state_dict:
            self.state.epoch = state_dict["epoch"]
            self.state.iteration = self.state.epoch_length * self.state.epoch

    @staticmethod
    def _is_done(state: State) -> bool:
        return state.iteration == state.epoch_length * state.max_epochs

    def run(
        self,
        data: Iterable,
        max_epochs: Optional[int] = None,
        epoch_length: Optional[int] = None,
        seed: Optional[int] = None,
    ) -> State:
        """Runs the `process_function` over the passed data.

        Engine has a state and the following logic is applied in this function:

<<<<<<< HEAD
        - At the first call, new state is defined by `max_epochs`, `epoch_length` if provided.
=======
        - At the first call, new state is defined by `max_epochs`, `epoch_length`, `seed` if provided. A timer for
            total and per-epoch time is initialized when Events.STARTED is handled.
>>>>>>> ad9480d5
        - If state is already defined such that there are iterations to run until `max_epochs` and no input arguments
            provided, state is kept and used in the function.
        - If state is defined and engine is "done" (no iterations to run until `max_epochs`), a new state is defined.
        - If state is defined, engine is NOT "done", then input arguments if provided override defined state.

        Args:
            data (Iterable): Collection of batches allowing repeated iteration (e.g., list or `DataLoader`).
            max_epochs (int, optional): Max epochs to run for (default: None).
                If a new state should be created (first run or run again from ended engine), it's default value is 1.
                This argument should be `None` if run is resuming from a state.
            epoch_length (int, optional): Number of iterations to count as one epoch. By default, it can be set as
                `len(data)`. If `data` is an iterator and `epoch_length` is not set, an error is raised.
                This argument should be `None` if run is resuming from a state.
            seed (int, optional): Deprecated argument. Please, use `torch.manual_seed` or
                :meth:`~ignite.utils.manual_seed`.

        Returns:
            State: output state.

        Note:
            User can dynamically preprocess input batch at :attr:`~ignite.engine.Events.ITERATION_STARTED` and store
            output batch in `engine.state.batch`. Latter is passed as usually to `process_function` as argument:

            .. code-block:: python

                trainer = ...

                @trainer.on(Events.ITERATION_STARTED)
                def switch_batch(engine):
                    engine.state.batch = preprocess_batch(engine.state.batch)

        """
        if seed is not None:
            warnings.warn(
                "Argument seed is deprecated. It will be removed in future releases. "
                "Please, use torch.manual_seed or ignite.utils.manual_seed"
            )

        if self.state is None or self._is_done(self.state):
            # Create new state
            if max_epochs is None:
                max_epochs = 1
            if epoch_length is None:
                if hasattr(data, "__len__"):
                    epoch_length = len(data)
                    if epoch_length < 1:
                        raise ValueError("Input data has zero size. Please provide non-empty data")
                else:
                    raise ValueError("Argument `epoch_length` should be defined if `data` is an iterator")
            self.state = State(iteration=0, epoch=0, max_epochs=max_epochs, epoch_length=epoch_length)
            self.logger.info("Engine run starting with max_epochs={}.".format(max_epochs))
        else:
            # Keep actual state and override it if input args provided
            if max_epochs is not None:
                if max_epochs < self.state.epoch:
                    raise ValueError(
                        "Argument max_epochs should be larger than the start epoch "
                        "defined in the state: {} vs {}".format(max_epochs, self.state.epoch)
                    )
                self.state.max_epochs = max_epochs
            if epoch_length is not None:
                if epoch_length != self.state.epoch_length:
                    raise ValueError(
                        "Argument epoch_length should be same as in the state, given {} vs {}".format(
                            epoch_length, self.state.epoch_length
                        )
                    )
            self.logger.info(
                "Engine run resuming from iteration {}, epoch {} until {} epochs".format(
                    self.state.iteration, self.state.epoch, self.state.max_epochs
                )
            )

        self.state.dataloader = data
        return self._internal_run()

    @staticmethod
    def _init_timers(state: State):
        state.times[Events.EPOCH_COMPLETED.name] = 0.0
        state.times[Events.COMPLETED.name] = 0.0

    def _setup_engine(self) -> None:
        try:
            self._dataloader_len = None
            if hasattr(self.state.dataloader, "__len__"):
                self._dataloader_len = len(self.state.dataloader)
        except TypeError:
            # _InfiniteConstantSampler can raise a TypeError on DataLoader length of a IterableDataset
            self._dataloader_len = None

        iteration = self.state.iteration
        self._dataloader_iter = iter(self.state.dataloader)

        # Below we define initial counter value for _run_once_on_dataset to measure a single epoch
        if self.state.epoch_length is not None:
            iteration %= self.state.epoch_length
        self._init_iter.append(iteration)

    def _internal_run(self) -> State:
        self.should_terminate = self.should_terminate_single_epoch = False
        self._init_timers(self.state)
        try:
            start_time = time.time()
            self._fire_event(Events.STARTED)
            while self.state.epoch < self.state.max_epochs and not self.should_terminate:
                self.state.epoch += 1
                self._fire_event(Events.EPOCH_STARTED)

                if self._dataloader_iter is None:
                    self._setup_engine()

                time_taken = self._run_once_on_dataset()
                self.state.times[Events.EPOCH_COMPLETED.name] = time_taken
                hours, mins, secs = _to_hours_mins_secs(time_taken)
                self.logger.info("Epoch[%s] Complete. Time taken: %02d:%02d:%02d", self.state.epoch, hours, mins, secs)
                if self.should_terminate:
                    self._fire_event(Events.TERMINATE)
                    break
                self._fire_event(Events.EPOCH_COMPLETED)

            time_taken = time.time() - start_time
            hours, mins, secs = _to_hours_mins_secs(time_taken)
            self.state.times[Events.COMPLETED.name] = time_taken
            self._fire_event(Events.COMPLETED)
            self.logger.info("Engine run complete. Time taken %02d:%02d:%02d" % (hours, mins, secs))

        except BaseException as e:
            self._dataloader_iter = self._dataloader_len = None
            self.logger.error("Engine run is terminating due to exception: %s.", str(e))
            self._handle_exception(e)

        self._dataloader_iter = self._dataloader_len = None
        return self.state

    def _run_once_on_dataset(self) -> Tuple[int, int, int]:
        start_time = time.time()

        # We need to setup iter_counter > 0 if we resume from an iteration
        iter_counter = self._init_iter.pop() if len(self._init_iter) > 0 else 0
        should_exit = False
        try:
            while True:
                try:
                    # Avoid Events.GET_BATCH_STARTED triggered twice when data iter is restarted
                    if self.last_event_name != Events.DATALOADER_STOP_ITERATION:
                        self._fire_event(Events.GET_BATCH_STARTED)
                    self.state.batch = next(self._dataloader_iter)
                    self._fire_event(Events.GET_BATCH_COMPLETED)
                    iter_counter += 1
                    should_exit = False
                except StopIteration:
                    if self._dataloader_len is None:
                        if iter_counter > 0:
                            self._dataloader_len = iter_counter
                        else:
                            # this can happen when data is finite iterator and epoch_length is equal to its size
                            self._dataloader_len = self.state.iteration

                    # Should exit while loop if we can not iterate
                    if should_exit:
                        if not self._is_done(self.state):
                            warnings.warn(
                                "Data iterator can not provide data anymore but required total number of "
                                "iterations to run is not reached. "
                                "Current iteration: {} vs Total iterations to run : {}".format(
                                    self.state.iteration, self.state.epoch_length * self.state.max_epochs
                                )
                            )
                        break

                    self._fire_event(Events.DATALOADER_STOP_ITERATION)
                    self._dataloader_iter = iter(self.state.dataloader)

                    should_exit = True

                    continue

                self.state.iteration += 1
                self._fire_event(Events.ITERATION_STARTED)
                self.state.output = self._process_function(self, self.state.batch)
                self._fire_event(Events.ITERATION_COMPLETED)

                # TODO: remove refs on batch to avoid high mem consumption ? -> need verification
                # self.state.batch = None

                if self.should_terminate or self.should_terminate_single_epoch:
                    self._fire_event(Events.TERMINATE_SINGLE_EPOCH, iter_counter=iter_counter)
                    self.should_terminate_single_epoch = False
                    self._dataloader_iter = iter(self.state.dataloader)
                    break

                if iter_counter == self.state.epoch_length:
                    break

        except Exception as e:
            self.logger.error("Current run is terminating due to exception: %s.", str(e))
            self._handle_exception(e)

        time_taken = time.time() - start_time
        hours, mins, secs = _to_hours_mins_secs(time_taken)

        return hours, mins, secs<|MERGE_RESOLUTION|>--- conflicted
+++ resolved
@@ -430,75 +430,6 @@
         )
         self.should_terminate_single_epoch = True
 
-<<<<<<< HEAD
-=======
-    def _run_once_on_dataset(self) -> float:
-        start_time = time.time()
-
-        # We need to setup iter_counter > 0 if we resume from an iteration
-        iter_counter = self._init_iter.pop() if len(self._init_iter) > 0 else 0
-        should_exit = False
-        try:
-            while True:
-                try:
-                    self._fire_event(Events.GET_BATCH_STARTED)
-                    batch = next(self._dataloader_iter)
-                    self._fire_event(Events.GET_BATCH_COMPLETED)
-                    iter_counter += 1
-                    should_exit = False
-                except StopIteration:
-                    if self._dataloader_len is None:
-                        if iter_counter > 0:
-                            self._dataloader_len = iter_counter
-                        else:
-                            # this can happen when data is finite iterator and epoch_length is equal to its size
-                            self._dataloader_len = self.state.iteration
-
-                    # Should exit while loop if we can not iterate
-                    if should_exit:
-                        if not self._is_done(self.state):
-                            warnings.warn(
-                                "Data iterator can not provide data anymore but required total number of "
-                                "iterations to run is not reached. "
-                                "Current iteration: {} vs Total iterations to run : {}".format(
-                                    self.state.iteration, self.state.epoch_length * self.state.max_epochs
-                                )
-                            )
-                        break
-
-                    # set seed on restart of data iterator
-                    self.setup_seed()
-                    self._dataloader_iter = iter(self.state.dataloader)
-
-                    should_exit = True
-
-                    continue
-
-                self.state.batch = batch
-                self.state.iteration += 1
-                self._fire_event(Events.ITERATION_STARTED)
-                self.state.output = self._process_function(self, self.state.batch)
-                self._fire_event(Events.ITERATION_COMPLETED)
-
-                # TODO: remove refs on batch to avoid high mem consumption ? -> need verification
-                # self.state.batch = batch = None
-
-                if self.should_terminate or self.should_terminate_single_epoch:
-                    self.should_terminate_single_epoch = False
-                    self._manual_seed(self.state.seed, self.state.iteration // iter_counter)
-                    self._dataloader_iter = iter(self.state.dataloader)
-                    break
-
-                if iter_counter == self.state.epoch_length:
-                    break
-
-        except BaseException as e:
-            self.logger.error("Current run is terminating due to exception: %s.", str(e))
-            self._handle_exception(e)
-
-        return time.time() - start_time
-
->>>>>>> ad9480d5
     def _handle_exception(self, e: Exception) -> None:
         if Events.EXCEPTION_RAISED in self._event_handlers:
             self._fire_event(Events.EXCEPTION_RAISED, e)
@@ -610,12 +541,8 @@
 
         Engine has a state and the following logic is applied in this function:
 
-<<<<<<< HEAD
-        - At the first call, new state is defined by `max_epochs`, `epoch_length` if provided.
-=======
         - At the first call, new state is defined by `max_epochs`, `epoch_length`, `seed` if provided. A timer for
             total and per-epoch time is initialized when Events.STARTED is handled.
->>>>>>> ad9480d5
         - If state is already defined such that there are iterations to run until `max_epochs` and no input arguments
             provided, state is kept and used in the function.
         - If state is defined and engine is "done" (no iterations to run until `max_epochs`), a new state is defined.
@@ -814,7 +741,4 @@
             self.logger.error("Current run is terminating due to exception: %s.", str(e))
             self._handle_exception(e)
 
-        time_taken = time.time() - start_time
-        hours, mins, secs = _to_hours_mins_secs(time_taken)
-
-        return hours, mins, secs+        return time.time() - start_time