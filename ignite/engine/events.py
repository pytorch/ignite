--- conflicted
+++ resolved
@@ -378,19 +378,9 @@
     def __init__(self, **kwargs: Any) -> None:
         self.iteration = 0
         self.epoch = 0
-<<<<<<< HEAD
-        self.epoch_length = None
-        self.max_epochs = None
-        self.max_iters = None
-        self.output = None
-        self.batch = None
-        self.metrics = {}
-        self.dataloader = None
-        self.seed = None
-        self.times = {Events.EPOCH_COMPLETED.name: None, Events.COMPLETED.name: None}
-=======
         self.epoch_length = None  # type: Optional[int]
         self.max_epochs = None  # type: Optional[int]
+        self.max_iters = None  # type: Optional[int]
         self.output = None  # type: Optional[int]
         self.batch = None  # type: Optional[int]
         self.metrics = {}  # type: Dict[str, Any]
@@ -400,7 +390,6 @@
             Events.EPOCH_COMPLETED.name: None,
             Events.COMPLETED.name: None,
         }  # type: Dict[str, Optional[float]]
->>>>>>> 465e6210
 
         for k, v in kwargs.items():
             setattr(self, k, v)
