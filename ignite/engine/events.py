--- conflicted
+++ resolved
@@ -14,22 +14,9 @@
 ]
 
 
-<<<<<<< HEAD
 class CallableEventWithFilter:
     """Single Event containing a filter, specifying whether the event should
     be run at the current event (if the event type is correct)
-=======
-class EventWithFilter:
-
-    def __init__(self, event: Any, filter: Callable):
-        if not callable(filter):
-            raise TypeError("Argument filter should be callable")
-        self.event = event
-        self.filter = filter
-
-    def __str__(self) -> str:
-        return "<%s event=%s, filter=%r>" % (self.__class__.__name__, self.event, self.filter)
->>>>>>> 0e97cb28
 
     Args:
         value (str): The value (will only be set if not yet set by other parent class). Necessary for usage with
@@ -64,7 +51,6 @@
         self._filter = new_event_filter
 
     def __call__(self, event_filter: Optional[Callable] = None,
-<<<<<<< HEAD
                  every: Optional[int] = None, once: Optional[int] = None) -> CallableEventWithFilter:
         """
         Makes the event class callable and accepts either an arbitrary callable as filter
@@ -79,10 +65,7 @@
         Returns:
             CallableEventWithFilter: A new event having the same value but a different filter function
         """
-=======
-                 every: Optional[int] = None, once: Optional[int] = None):
-
->>>>>>> 0e97cb28
+
         if not ((event_filter is not None) ^ (every is not None) ^ (once is not None)):
             raise ValueError("Only one of the input arguments should be specified")
 
