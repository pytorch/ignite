import numbers
import warnings
import weakref
from enum import Enum
from types import DynamicClassAttribute
from typing import Any, Callable, Dict, Iterable, Iterator, List, Optional, TYPE_CHECKING, Union

from torch.utils.data import DataLoader

from ignite.engine.utils import _check_signature

if TYPE_CHECKING:
    from ignite.engine.engine import Engine

__all__ = ["CallableEventWithFilter", "EventEnum", "Events", "State", "EventsList", "RemovableEventHandle"]


class CallableEventWithFilter:
    """Single Event containing a filter, specifying whether the event should
    be run at the current event (if the event type is correct)

    Args:
        value: The actual enum value. Only needed for internal use. Do not touch!
        event_filter: A function taking the engine and the current event value as input and returning a
            boolean to indicate whether this event should be executed. Defaults to None, which will result to a
            function that always returns `True`
        name: The enum-name of the current object. Only needed for internal use. Do not touch!
    """

    def __init__(self, value: str, event_filter: Optional[Callable] = None, name: Optional[str] = None) -> None:
        self.filter = event_filter

        if not hasattr(self, "_value_"):
            self._value_ = value

        if not hasattr(self, "_name_") and name is not None:
            self._name_ = name

    # copied to be compatible to enum
    @DynamicClassAttribute
    def name(self) -> str:
        """The name of the Enum member."""
        return self._name_

    @DynamicClassAttribute
    def value(self) -> str:
        """The value of the Enum member."""
        return self._value_

    def __call__(
        self, event_filter: Optional[Callable] = None, every: Optional[int] = None, once: Optional[int] = None
    ) -> "CallableEventWithFilter":
        """
        Makes the event class callable and accepts either an arbitrary callable as filter
        (which must take in the engine and current event value and return a boolean) or an every or once value

        Args:
            event_filter: a filter function to check if the event should be executed when
                the event type was fired
            every: a value specifying how often the event should be fired
            once: a value specifying when the event should be fired (if only once)

        Returns:
            CallableEventWithFilter: A new event having the same value but a different filter function
        """

        if not ((event_filter is not None) ^ (every is not None) ^ (once is not None)):
            raise ValueError("Only one of the input arguments should be specified")

        if (event_filter is not None) and not callable(event_filter):
            raise TypeError("Argument event_filter should be a callable")

        if (every is not None) and not (isinstance(every, numbers.Integral) and every > 0):
            raise ValueError("Argument every should be integer and greater than zero")

        if (once is not None) and not (isinstance(once, numbers.Integral) and once > 0):
            raise ValueError("Argument once should be integer and positive")

        if every is not None:
            if every == 1:
                # Just return the event itself
                event_filter = None
            else:
                event_filter = self.every_event_filter(every)

        if once is not None:
            event_filter = self.once_event_filter(once)

        # check signature:
        if event_filter is not None:
            _check_signature(event_filter, "event_filter", "engine", "event")

        return CallableEventWithFilter(self.value, event_filter, self.name)

    @staticmethod
    def every_event_filter(every: int) -> Callable:
        """A wrapper for every event filter."""

        def wrapper(engine: "Engine", event: int) -> bool:
            if event % every == 0:
                return True
            return False

        return wrapper

    @staticmethod
    def once_event_filter(once: int) -> Callable:
        """A wrapper for once event filter."""

        def wrapper(engine: "Engine", event: int) -> bool:
            if event == once:
                return True
            return False

        return wrapper

    @staticmethod
    def default_event_filter(engine: "Engine", event: int) -> bool:
        """Default event filter. This method is is deprecated and will be removed. Please, use None instead"""
        warnings.warn("Events.default_event_filter is deprecated and will be removed. Please, use None instead")
        return True

    def __repr__(self) -> str:
        out = f"Events.{self.name}"
        if self.filter is not None:
            out += f"(filter={self.filter})"
        return out

    def __eq__(self, other: Any) -> bool:
        if isinstance(other, CallableEventWithFilter):
            return self.name == other.name
        elif isinstance(other, str):
            return self.name == other
        else:
            return NotImplemented

    def __hash__(self) -> int:
        return hash(self._name_)

    def __or__(self, other: Any) -> "EventsList":
        return EventsList() | self | other


class EventEnum(CallableEventWithFilter, Enum):
    """Base class for all :class:`~ignite.engine.events.Events`. User defined custom events should also inherit
    this class.

     Examples:
         Custom events based on the loss calculation and backward pass can be created as follows:

        .. code-block:: python

            from ignite.engine import EventEnum

            class BackpropEvents(EventEnum):
                BACKWARD_STARTED = 'backward_started'
                BACKWARD_COMPLETED = 'backward_completed'
                OPTIM_STEP_COMPLETED = 'optim_step_completed'

            def update(engine, batch):
                # ...
                loss = criterion(y_pred, y)
                engine.fire_event(BackpropEvents.BACKWARD_STARTED)
                loss.backward()
                engine.fire_event(BackpropEvents.BACKWARD_COMPLETED)
                optimizer.step()
                engine.fire_event(BackpropEvents.OPTIM_STEP_COMPLETED)
                # ...

            trainer = Engine(update)
            trainer.register_events(*BackpropEvents)

            @trainer.on(BackpropEvents.BACKWARD_STARTED)
            def function_before_backprop(engine):
                # ...
    """

    pass


class Events(EventEnum):
    """Events that are fired by the :class:`~ignite.engine.engine.Engine` during execution. Built-in events:

    - STARTED : triggered when engine's run is started
    - EPOCH_STARTED : triggered when the epoch is started
    - GET_BATCH_STARTED : triggered before next batch is fetched
    - GET_BATCH_COMPLETED : triggered after the batch is fetched
    - ITERATION_STARTED : triggered when an iteration is started
    - ITERATION_COMPLETED : triggered when the iteration is ended

    - DATALOADER_STOP_ITERATION : engine's specific event triggered when dataloader has no more data to provide

    - EXCEPTION_RAISED : triggered when an exception is encountered
    - TERMINATE_SINGLE_EPOCH : triggered when the run is about to end the current epoch,
      after receiving a :meth:`~ignite.engine.engine.Engine.terminate_epoch()` or
      :meth:`~ignite.engine.engine.Engine.terminate()` call.

    - TERMINATE : triggered when the run is about to end completely,
      after receiving :meth:`~ignite.engine.engine.Engine.terminate()` call.

    - EPOCH_COMPLETED : triggered when the epoch is ended. Note that this is triggered even
      when :meth:`~ignite.engine.engine.Engine.terminate_epoch()` is called.
    - COMPLETED : triggered when engine's run is completed

    The table below illustrates which events are triggered when various termination methods are called.

    .. list-table::
       :widths: 24 25 33 18
       :header-rows: 1

       * - Method
         - EVENT_COMPLETED
         - TERMINATE_SINGLE_EPOCH
         - TERMINATE
       * - no termination
         - ✔
         - ✗
         - ✗
       * - :meth:`~ignite.engine.engine.Engine.terminate_epoch()`
         - ✔
         - ✔
         - ✗
       * - :meth:`~ignite.engine.engine.Engine.terminate()`
         - ✗
         - ✔
         - ✔

    Since v0.3.0, Events become more flexible and allow to pass an event filter to the Engine:

    .. code-block:: python

        engine = Engine()

        # a) custom event filter
        def custom_event_filter(engine, event):
            if event in [1, 2, 5, 10, 50, 100]:
                return True
            return False

        @engine.on(Events.ITERATION_STARTED(event_filter=custom_event_filter))
        def call_on_special_event(engine):
            # do something on 1, 2, 5, 10, 50, 100 iterations

        # b) "every" event filter
        @engine.on(Events.ITERATION_STARTED(every=10))
        def call_every(engine):
            # do something every 10th iteration

        # c) "once" event filter
        @engine.on(Events.ITERATION_STARTED(once=50))
        def call_once(engine):
            # do something on 50th iteration

    Event filter function `event_filter` accepts as input `engine` and `event` and should return True/False.
    Argument `event` is the value of iteration or epoch, depending on which type of Events the function is passed.

    Since v0.4.0, user can also combine events with `|`-operator:

    .. code-block:: python

        events = Events.STARTED | Events.COMPLETED | Events.ITERATION_STARTED(every=3)
        engine = ...

        @engine.on(events)
        def call_on_events(engine):
            # do something

    Since v0.4.0, custom events defined by user should inherit from :class:`~ignite.engine.events.EventEnum` :

    .. code-block:: python

        class CustomEvents(EventEnum):
            FOO_EVENT = "foo_event"
            BAR_EVENT = "bar_event"
    """

    EPOCH_STARTED = "epoch_started"
    """triggered when the epoch is started."""
    EPOCH_COMPLETED = "epoch_completed"
    """Event attribute indicating epoch is ended."""

    STARTED = "started"
    """triggered when engine’s run is started."""
    COMPLETED = "completed"
    """"triggered when engine’s run is completed"""

    ITERATION_STARTED = "iteration_started"
    """triggered when an iteration is started."""
    ITERATION_COMPLETED = "iteration_completed"
    """triggered when the iteration is ended."""
    EXCEPTION_RAISED = "exception_raised"
    """triggered when an exception is encountered."""

    GET_BATCH_STARTED = "get_batch_started"
    """triggered before next batch is fetched."""
    GET_BATCH_COMPLETED = "get_batch_completed"
    """triggered after the batch is fetched."""

    DATALOADER_STOP_ITERATION = "dataloader_stop_iteration"
    """"engine’s specific event triggered when dataloader has no more data to provide"""
    TERMINATE = "terminate"
    """triggered when the run is about to end completely, after receiving terminate() call."""
    TERMINATE_SINGLE_EPOCH = "terminate_single_epoch"
    """triggered when the run is about to end the current epoch,
    after receiving a terminate_epoch() call."""
<<<<<<< HEAD
    INTERRUPT = "interrupt"
    """triggered when the run is interrupted, after receiving interrupt() call."""
=======
>>>>>>> 26f7cec8

    def __or__(self, other: Any) -> "EventsList":
        return EventsList() | self | other


class EventsList:
    """Collection of events stacked by operator `__or__`.

    .. code-block:: python

        events = Events.STARTED | Events.COMPLETED
        events |= Events.ITERATION_STARTED(every=3)

        engine = ...

        @engine.on(events)
        def call_on_events(engine):
            # do something

    or

    .. code-block:: python

        @engine.on(Events.STARTED | Events.COMPLETED | Events.ITERATION_STARTED(every=3))
        def call_on_events(engine):
            # do something

    """

    def __init__(self) -> None:
        self._events = []  # type: List[Union[Events, CallableEventWithFilter]]

    def _append(self, event: Union[Events, CallableEventWithFilter]) -> None:
        if not isinstance(event, (Events, CallableEventWithFilter)):
            raise TypeError(f"Argument event should be Events or CallableEventWithFilter, got: {type(event)}")
        self._events.append(event)

    def __getitem__(self, item: int) -> Union[Events, CallableEventWithFilter]:
        return self._events[item]

    def __iter__(self) -> Iterator[Union[Events, CallableEventWithFilter]]:
        return iter(self._events)

    def __len__(self) -> int:
        return len(self._events)

    def __or__(self, other: Union[Events, CallableEventWithFilter]) -> "EventsList":
        self._append(event=other)
        return self


class State:
    """An object that is used to pass internal and user-defined state between event handlers. By default, state
    contains the following attributes:

    .. code-block:: python

        state.iteration         # 1-based, the first iteration is 1
        state.epoch             # 1-based, the first epoch is 1
        state.seed              # seed to set at each epoch
        state.dataloader        # data passed to engine
        state.epoch_length      # optional length of an epoch
        state.max_epochs        # number of epochs to run
        state.max_iters         # number of iterations to run
        state.batch             # batch passed to `process_function`
        state.output            # output of `process_function` after a single iteration
        state.metrics           # dictionary with defined metrics if any
        state.times             # dictionary with total and per-epoch times fetched on
                                # keys: Events.EPOCH_COMPLETED.name and Events.COMPLETED.name

    Args:
        kwargs: keyword arguments to be defined as State attributes.
    """

    event_to_attr = {
        Events.GET_BATCH_STARTED: "iteration",
        Events.GET_BATCH_COMPLETED: "iteration",
        Events.ITERATION_STARTED: "iteration",
        Events.ITERATION_COMPLETED: "iteration",
        Events.EPOCH_STARTED: "epoch",
        Events.EPOCH_COMPLETED: "epoch",
        Events.STARTED: "epoch",
        Events.COMPLETED: "epoch",
    }  # type: Dict[Union[str, "Events", "CallableEventWithFilter"], str]

    def __init__(self, **kwargs: Any) -> None:
        self.iteration = 0
        self.epoch = 0
        self.epoch_length = None  # type: Optional[int]
        self.max_epochs = None  # type: Optional[int]
        self.max_iters = None  # type: Optional[int]
        self.output = None  # type: Optional[int]
        self.batch = None  # type: Optional[int]
        self.metrics = {}  # type: Dict[str, Any]
        self.dataloader = None  # type: Optional[Union[DataLoader, Iterable[Any]]]
        self.seed = None  # type: Optional[int]
        self.times = {
            Events.EPOCH_COMPLETED.name: None,
            Events.COMPLETED.name: None,
        }  # type: Dict[str, Optional[float]]

        for k, v in kwargs.items():
            setattr(self, k, v)

        self._update_attrs()

    def _update_attrs(self) -> None:
        for value in self.event_to_attr.values():
            if not hasattr(self, value):
                setattr(self, value, 0)

    def get_event_attrib_value(self, event_name: Union[str, Events, CallableEventWithFilter]) -> int:
        """Get the value of Event attribute with given `event_name`."""
        if event_name not in State.event_to_attr:
            raise RuntimeError(f"Unknown event name '{event_name}'")
        return getattr(self, State.event_to_attr[event_name])

    def __repr__(self) -> str:
        s = "State:\n"
        for attr, value in self.__dict__.items():
            if not isinstance(value, (numbers.Number, str)):
                value = type(value)
            s += f"\t{attr}: {value}\n"
        return s


class RemovableEventHandle:
    """A weakref handle to remove a registered event.

    A handle that may be used to remove a registered event handler via the
    remove method, with-statement, or context manager protocol. Returned from
    :meth:`~ignite.engine.engine.Engine.add_event_handler`.


    Args:
        event_name: Registered event name.
        handler: Registered event handler, stored as weakref.
        engine: Target engine, stored as weakref.

    Examples:
        .. code-block:: python

            engine = Engine()

            def print_epoch(engine):
                print(f"Epoch: {engine.state.epoch}")

            with engine.add_event_handler(Events.EPOCH_COMPLETED, print_epoch):
                # print_epoch handler registered for a single run
                engine.run(data)

            # print_epoch handler is now unregistered
    """

    def __init__(
        self, event_name: Union[CallableEventWithFilter, Enum, EventsList, Events], handler: Callable, engine: "Engine"
    ) -> None:
        self.event_name = event_name
        self.handler = weakref.ref(handler)
        self.engine = weakref.ref(engine)

    def remove(self) -> None:
        """Remove handler from engine."""
        handler = self.handler()
        engine = self.engine()

        if handler is None or engine is None:
            return

        if isinstance(self.event_name, EventsList):
            for e in self.event_name:
                if engine.has_event_handler(handler, e):
                    engine.remove_event_handler(handler, e)
        else:
            if engine.has_event_handler(handler, self.event_name):
                engine.remove_event_handler(handler, self.event_name)

    def __enter__(self) -> "RemovableEventHandle":
        return self

    def __exit__(self, *args: Any, **kwargs: Any) -> None:
        self.remove()<|MERGE_RESOLUTION|>--- conflicted
+++ resolved
@@ -303,11 +303,8 @@
     TERMINATE_SINGLE_EPOCH = "terminate_single_epoch"
     """triggered when the run is about to end the current epoch,
     after receiving a terminate_epoch() call."""
-<<<<<<< HEAD
     INTERRUPT = "interrupt"
     """triggered when the run is interrupted, after receiving interrupt() call."""
-=======
->>>>>>> 26f7cec8
 
     def __or__(self, other: Any) -> "EventsList":
         return EventsList() | self | other
