--- conflicted
+++ resolved
@@ -1,15 +1,10 @@
 # Multi-stage build
-<<<<<<< HEAD
-# 1/Building apex and hvd with pytorch/pytorch:1.7.0-cuda11.0-cudnn8-devel
-FROM pytorch/pytorch:1.7.0-cuda11.0-cudnn8-devel AS apex-hvd-builder
-=======
 # Dockerfile.hvd-apex
 
 ARG PTH_VERSION=1.6.0-cuda10.1-cudnn7
 
 # 1/Building apex with pytorch:*-devel
 FROM pytorch/pytorch:${PTH_VERSION}-devel AS apex-hvd-builder
->>>>>>> 3affd95f
 
 ARG ARG_TORCH_CUDA_ARCH_LIST="6.0;6.1;6.2;7.0;7.5"
 ENV TORCH_CUDA_ARCH_LIST=$ARG_TORCH_CUDA_ARCH_LIST
@@ -36,13 +31,8 @@
         HOROVOD_GPU_OPERATIONS=NCCL HOROVOD_NCCL_LINK=SHARED HOROVOD_WITHOUT_MPI=1 HOROVOD_WITH_PYTORCH=1 pip wheel --no-cache-dir . && \
         rm -rf /var/lib/apt/lists/*
 
-<<<<<<< HEAD
-# 2/ Build the runtime image
-FROM pytorch/pytorch:1.7.0-cuda11.0-cudnn8-runtime
-=======
 # Build runtime image
 FROM pytorch/pytorch:${PTH_VERSION}-runtime
->>>>>>> 3affd95f
 
 # Apex
 COPY --from=apex-hvd-builder /tmp/apex/apex-*.whl /tmp/apex/
