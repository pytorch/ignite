--- conflicted
+++ resolved
@@ -15,9 +15,4 @@
                                          numpy \
                                          opencv-python \
                                          py_config_runner \
-<<<<<<< HEAD
-                                         "trains>=0.15.0"
-=======
-                                         pillow \
-                                         clearml
->>>>>>> 79723e65
+                                         clearml