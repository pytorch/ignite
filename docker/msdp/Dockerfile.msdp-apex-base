--- conflicted
+++ resolved
@@ -59,12 +59,4 @@
     git config core.sparsecheckout true && \
     echo examples >> .git/info/sparse-checkout && \
     git remote add -f origin https://github.com/pytorch/ignite.git && \
-    git pull origin master
-
-<<<<<<< HEAD
-WORKDIR /workspace
-
-ENTRYPOINT ["/bin/bash"]
-=======
-WORKDIR /workspace
->>>>>>> 316fe323
+    git pull origin master