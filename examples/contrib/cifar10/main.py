import argparse
from pathlib import Path

from functools import partial

import torch
import torch.nn as nn
import torch.optim as optim

import torch.nn.parallel
import torch.distributed as dist

import ignite
from ignite.engine import Events, Engine, create_supervised_evaluator
from ignite.metrics import Accuracy, RunningAverage, Loss
<<<<<<< HEAD
from ignite.handlers import ModelCheckpoint, EngineCheckpoint, DiskSaver
=======
from ignite.handlers import ModelCheckpoint, global_step_from_engine
>>>>>>> f6711963
from ignite.utils import convert_tensor

from ignite.contrib.handlers import TensorboardLogger, ProgressBar
from ignite.contrib.handlers.tensorboard_logger import OutputHandler, OptimizerParamsHandler, GradsHistHandler, \
    global_step_from_engine

from ignite.contrib.handlers import PiecewiseLinear

from utils import set_seed, get_train_test_loaders, get_model


def run(output_path, config):
    device = "cuda"

    local_rank = config['local_rank']
    distributed = backend is not None
    if distributed:
        torch.cuda.set_device(local_rank)
        device = "cuda"
    rank = dist.get_rank() if distributed else 0

    # Rescale batch_size and num_workers
    ngpus_per_node = torch.cuda.device_count()
    ngpus = dist.get_world_size() if distributed else 1
    batch_size = config['batch_size'] // ngpus
    num_workers = int((config['num_workers'] + ngpus_per_node - 1) / ngpus_per_node)

    train_labelled_loader, test_loader = \
        get_train_test_loaders(path=config['data_path'],
                               batch_size=batch_size,
                               distributed=distributed,
                               num_workers=num_workers)

    model = get_model(config['model'])
    model = model.to(device)

    if distributed:
        model = torch.nn.parallel.DistributedDataParallel(model,
                                                          device_ids=[local_rank, ],
                                                          output_device=local_rank)

    optimizer = optim.SGD(model.parameters(), lr=config['learning_rate'],
                          momentum=config['momentum'],
                          weight_decay=config['weight_decay'],
                          nesterov=True)

    criterion = nn.CrossEntropyLoss().to(device)

    le = len(train_labelled_loader)
    milestones_values = [
        (0, 0.0),
        (le * config['num_warmup_epochs'], config['learning_rate']),
        (le * config['num_epochs'], 0.0)
    ]
    lr_scheduler = PiecewiseLinear(optimizer, param_name="lr",
                                   milestones_values=milestones_values)

    def _prepare_batch(batch, device, non_blocking):
        x, y = batch
        return (convert_tensor(x, device=device, non_blocking=non_blocking),
                convert_tensor(y, device=device, non_blocking=non_blocking))

    def process_function(engine, labelled_batch):

        x, y = _prepare_batch(labelled_batch, device=device, non_blocking=True)

        model.train()
        # Supervised part
        y_pred = model(x)
        loss = criterion(y_pred, y)

        optimizer.zero_grad()
        loss.backward()
        optimizer.step()

        return {
            'batch loss': loss.item(),
        }

    trainer = Engine(process_function)

    if not hasattr(lr_scheduler, "step"):
        trainer.add_event_handler(Events.ITERATION_STARTED, lr_scheduler)
    else:
        trainer.add_event_handler(Events.ITERATION_COMPLETED, lambda engine: lr_scheduler.step())

    metric_names = [
        'batch loss',
    ]

    def output_transform(x, name):
        return x[name]

    for n in metric_names:
        # We compute running average values on the output (batch loss) across all devices
        RunningAverage(output_transform=partial(output_transform, name=n),
                       epoch_bound=False, device=device).attach(trainer, n)

    if rank == 0:
        checkpoint_handler = ModelCheckpoint(dirname=output_path,
                                             filename_prefix="checkpoint")
        trainer.add_event_handler(Events.ITERATION_COMPLETED(every=1000),
                                  checkpoint_handler,
                                  {'model': model, 'optimizer': optimizer})

        ProgressBar(persist=True, bar_format="").attach(trainer,
                                                        event_name=Events.EPOCH_STARTED,
                                                        closing_event_name=Events.COMPLETED)
        if config['display_iters']:
            ProgressBar(persist=False, bar_format="").attach(trainer, metric_names=metric_names)

        tb_logger = TensorboardLogger(log_dir=output_path)
        tb_logger.attach(trainer,
                         log_handler=OutputHandler(tag="train",
                                                   metric_names=metric_names),
                         event_name=Events.ITERATION_COMPLETED)
        tb_logger.attach(trainer,
                         log_handler=OptimizerParamsHandler(optimizer, param_name="lr"),
                         event_name=Events.ITERATION_STARTED)

    metrics = {
        "accuracy": Accuracy(device=device if distributed else None),
        "loss": Loss(criterion, device=device if distributed else None)
    }

    evaluator = create_supervised_evaluator(model, metrics=metrics, device=device, non_blocking=True)
    train_evaluator = create_supervised_evaluator(model, metrics=metrics, device=device, non_blocking=True)

    def run_validation(engine):
        torch.cuda.synchronize()
        train_evaluator.run(train_labelled_loader)
        evaluator.run(test_loader)

    trainer.add_event_handler(Events.EPOCH_STARTED(every=3), run_validation)
    trainer.add_event_handler(Events.COMPLETED, run_validation)

    if rank == 0:
        if config['display_iters']:
            ProgressBar(persist=False, desc="Train evaluation").attach(train_evaluator)
            ProgressBar(persist=False, desc="Test evaluation").attach(evaluator)

        tb_logger.attach(train_evaluator,
                         log_handler=OutputHandler(tag="train",
                                                   metric_names=list(metrics.keys()),
                                                   global_step_transform=global_step_from_engine(trainer)),
                         event_name=Events.COMPLETED)

        tb_logger.attach(evaluator,
                         log_handler=OutputHandler(tag="test",
                                                   metric_names=list(metrics.keys()),
                                                   global_step_transform=global_step_from_engine(trainer)),
                         event_name=Events.COMPLETED)

        # Store the best model:
        def default_score_fn(engine):
            score = engine.state.metrics['accuracy']
            return score

        score_function = default_score_fn if not hasattr(config, "score_function") else config.score_function

        best_model_handler = ModelCheckpoint(dirname=output_path,
                                             filename_prefix="best",
                                             n_saved=3,
                                             global_step_transform=global_step_from_engine(trainer),
                                             score_name="val_accuracy",
                                             score_function=score_function)
        evaluator.add_event_handler(Events.COMPLETED, best_model_handler, {'model': model, })

        # Store training checkpoints:
        objects_to_checkpoint = {"model": model, "optimizer": optimizer, "lr_scheduler": lr_scheduler}
        engine_checkpoint = EngineCheckpoint(to_save=objects_to_checkpoint,
                                             save_handler=DiskSaver("trainer", output_path))

        trainer.add_event_handler(Events.ITERATION_COMPLETED(every=200), engine_checkpoint)

        if config['log_model_grads_every'] is not None:
            tb_logger.attach(trainer,
                             log_handler=GradsHistHandler(model, tag=model.__class__.__name__),
                             event_name=Events.ITERATION_COMPLETED(every=config['log_model_grads_every']))

        if config['crash_iteration'] is not None:
            @trainer.on(Events.ITERATION_STARTED(once=config['crash_iteration']))
            def _(engine):
                raise Exception("STOP at iteration: {}".format(engine.state.iteration))

    trainer.run(train_labelled_loader, max_epochs=config['num_epochs'])

    if rank == 0:
        tb_logger.close()


if __name__ == "__main__":

    parser = argparse.ArgumentParser("Training a CNN on CIFAR10 dataset")

    parser.add_argument('--network', type=str, default="fastresnet", help="Network to train")

    parser.add_argument('--params', type=str,
                        help='Override default configuration with parameters: '
                             'data_path=/path/to/dataset;batch_size=64;num_workers=12 ...')

    parser.add_argument('--local_rank', type=int, help='Local process rank in distributed computation')

    args = parser.parse_args()
    network_name = args.network

    assert torch.cuda.is_available()
    torch.backends.cudnn.benchmark = True

    batch_size = 512
    num_epochs = 24
    config = {
        "data_path": ".",
        "output_path": "output",

        "model": network_name,

        "momentum": 0.9,
        "weight_decay": 1e-4,
        "batch_size": batch_size,
        "num_workers": 10,

        "num_epochs": num_epochs,

        "learning_rate": 0.04,
        "num_warmup_epochs": 4,

        # distributed settings
        "dist_url": "env://",
        "dist_backend": None,  # if None distributed option is disabled, set to "nccl" to enable

        # Logging:
        "display_iters": True,
        "log_model_grads_every": None,

        # Crash/Resume training:
        "resume_from": None,
        "crash_iteration": None,
    }

    if args.local_rank is not None:
        config['local_rank'] = args.local_rank
    else:
        config['local_rank'] = 0

    # Override config:
    if args.params is not None:
        for param in args.params.split(";"):
            key, value = param.split("=")
            if "/" not in value:
                value = eval(value)
            config[key] = value

    backend = config['dist_backend']
    distributed = backend is not None

    if distributed:
        dist.init_process_group(backend, init_method=config['dist_url'])
        # let each node print the info
        if config['local_rank'] == 0:
            print("\nDistributed setting:")
            print("\tbackend: {}".format(dist.get_backend()))
            print("\tworld size: {}".format(dist.get_world_size()))
            print("\trank: {}".format(dist.get_rank()))
            print("\n")

    output_path = None
    # let each node print the info
    if config['local_rank'] == 0:
        print("Train {} on CIFAR10".format(network_name))
        print("- PyTorch version: {}".format(torch.__version__))
        print("- Ignite version: {}".format(ignite.__version__))
        print("- CUDA version: {}".format(torch.version.cuda))

        print("\n")
        print("Configuration:")
        for key, value in config.items():
            print("\t{}: {}".format(key, value))
        print("\n")

        # create log directory only by 1 node
        if (not distributed) or (dist.get_rank() == 0):
            from datetime import datetime

            now = datetime.now().strftime("%Y%m%d-%H%M%S")
            gpu_conf = "-single-gpu"
            if distributed:
                ngpus_per_node = torch.cuda.device_count()
                nnodes = dist.get_world_size() // ngpus_per_node
                gpu_conf = "-distributed-{}nodes-{}gpus".format(nnodes, ngpus_per_node)

            output_path = Path(config['output_path']) / "{}{}".format(now, gpu_conf)
            if not output_path.exists():
                output_path.mkdir(parents=True)
            output_path = output_path.as_posix()
            print("Output path: {}".format(output_path))

    try:
        run(output_path, config)
    except KeyboardInterrupt:
        print("Catched KeyboardInterrupt -> exit")
    except Exception as e:
        if distributed:
            dist.destroy_process_group()
        raise e<|MERGE_RESOLUTION|>--- conflicted
+++ resolved
@@ -13,11 +13,7 @@
 import ignite
 from ignite.engine import Events, Engine, create_supervised_evaluator
 from ignite.metrics import Accuracy, RunningAverage, Loss
-<<<<<<< HEAD
-from ignite.handlers import ModelCheckpoint, EngineCheckpoint, DiskSaver
-=======
 from ignite.handlers import ModelCheckpoint, global_step_from_engine
->>>>>>> f6711963
 from ignite.utils import convert_tensor
 
 from ignite.contrib.handlers import TensorboardLogger, ProgressBar
@@ -117,11 +113,11 @@
                        epoch_bound=False, device=device).attach(trainer, n)
 
     if rank == 0:
-        checkpoint_handler = ModelCheckpoint(dirname=output_path,
-                                             filename_prefix="checkpoint")
-        trainer.add_event_handler(Events.ITERATION_COMPLETED(every=1000),
+        checkpoint_handler = ModelCheckpoint(dirname=output_path, filename_prefix="training")
+        trainer.add_event_handler(Events.ITERATION_COMPLETED(every=200),
                                   checkpoint_handler,
-                                  {'model': model, 'optimizer': optimizer})
+                                  {'model': model, 'optimizer': optimizer, 'lr_scheduler': lr_scheduler,
+                                   'trainer': trainer})
 
         ProgressBar(persist=True, bar_format="").attach(trainer,
                                                         event_name=Events.EPOCH_STARTED,
@@ -185,13 +181,6 @@
                                              score_name="val_accuracy",
                                              score_function=score_function)
         evaluator.add_event_handler(Events.COMPLETED, best_model_handler, {'model': model, })
-
-        # Store training checkpoints:
-        objects_to_checkpoint = {"model": model, "optimizer": optimizer, "lr_scheduler": lr_scheduler}
-        engine_checkpoint = EngineCheckpoint(to_save=objects_to_checkpoint,
-                                             save_handler=DiskSaver("trainer", output_path))
-
-        trainer.add_event_handler(Events.ITERATION_COMPLETED(every=200), engine_checkpoint)
 
         if config['log_model_grads_every'] is not None:
             tb_logger.attach(trainer,
@@ -322,4 +311,7 @@
     except Exception as e:
         if distributed:
             dist.destroy_process_group()
-        raise e+        raise e
+
+    if distributed:
+        dist.destroy_process_group()