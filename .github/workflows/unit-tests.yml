--- conflicted
+++ resolved
@@ -42,45 +42,36 @@
             skip-distrib-tests: 1
 
     steps:
-<<<<<<< HEAD
-    - uses: actions/checkout@v2
+      - uses: actions/checkout@v2
 
-    - name: Get year & week number
-      id: get-date
-      run: |
-        echo "::set-output name=date::$(/bin/date "+%Y-%U")"
-      shell: bash -l {0}
+      - name: Get year & week number
+        id: get-date
+        run: |
+          echo "::set-output name=date::$(/bin/date "+%Y-%U")"
+        shell: bash -l {0}
 
-    - name: Get pip cache dir
-      id: pip-cache
-      run: |
-        pip3 install -U pip
-        echo "::set-output name=dir::$(python3 -m pip cache dir)"
-      shell: bash -l {0}
+      - name: Get pip cache dir
+        id: pip-cache
+        run: |
+          pip3 install -U pip
+          echo "::set-output name=dir::$(python3 -m pip cache dir)"
+        shell: bash -l {0}
 
-    - uses: actions/cache@v2
-      with:
-        path: |
-          ~/conda_pkgs_dir
-          ${{ steps.pip-cache.outputs.dir }}
-        key: ${{ steps.get-date.outputs.date }}-${{ runner.os }}-${{ matrix.python-version }}-${{ matrix.pytorch-channel }}-${{ hashFiles('requirements-dev.txt') }}
-        restore-keys: |
-          ${{ steps.get-date.outputs.date }}-pytorch-${{ runner.os }}-${{ matrix.python-version }}-${{ matrix.pytorch-version }}-
+      - uses: actions/cache@v2
+        with:
+          path: |
+            ~/conda_pkgs_dir
+            ${{ steps.pip-cache.outputs.dir }}
+          key: ${{ steps.get-date.outputs.date }}-${{ runner.os }}-${{ matrix.python-version }}-${{ matrix.pytorch-channel }}-${{ hashFiles('requirements-dev.txt') }}
+          restore-keys: |
+            ${{ steps.get-date.outputs.date }}-pytorch-${{ runner.os }}-${{ matrix.python-version }}-${{ matrix.pytorch-version }}-
 
-    - name: Setup Miniconda
-      uses: conda-incubator/setup-miniconda@v2
-      with:
-        miniconda-version: "latest"
-        python-version: ${{ matrix.python-version }}
-        use-only-tar-bz2: true # IMPORTANT: This needs to be set for caching to work properly!
-=======
-      - uses: actions/checkout@v2
       - name: Setup Miniconda
         uses: conda-incubator/setup-miniconda@v2
         with:
           miniconda-version: "latest"
           python-version: ${{ matrix.python-version }}
->>>>>>> 02eac5df
+          use-only-tar-bz2: true # IMPORTANT: This needs to be set for caching to work properly!
 
       - name: Install dependencies
         shell: bash -l {0}
