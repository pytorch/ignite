<<<<<<< HEAD
name: Discuss on Discord (Issues)
=======
name: Discuss on Discord
>>>>>>> 68619a8f

on:
  issues:
    types:
      - labeled
  pull_request:
    types:
      - labeled
  workflow_dispatch:
    inputs:
      issue_number:
        description: 'Issue number'
<<<<<<< HEAD
        required: true
=======
      pull_request_number:
        description: 'Pull request number'
>>>>>>> 68619a8f

permissions:
  issues: write
  pull-requests: write

jobs:
  discord:
    runs-on: ubuntu-latest
    steps:
      - name: "Discuss on Discord-Issues"
<<<<<<< HEAD
        if: ${{ github.event.label.name == 'help wanted' }}
=======
        if: github.event.issue && contains(github.event.issue.labels.*.name, 'help wanted')
        uses: EndBug/discuss-on-discord@v1.1.0
        with:
          discord_bot_token: ${{ secrets.DISCORD_BOT_TOKEN }}
          destination: ${{ secrets.DISCORD_BOT_DESTINATION }}
          issue_number: ${{ github.event.inputs.issue_number || github.event.issue.number }}
          issue_comment: Hey 👋, I've just created a [thread]($THREAD_LINK$) for this issue on [PyTorch-Ignite Discord](https://pytorch-ignite.ai/chat) where you can quickly talk to the community on the topic.
          discord_message: New issue created in `${{ github.repository }}`:<https://github.com/${{ github.repository }}/issues/${{ github.event.issue.number }}>
          
      - name: "Discuss on Discord-PR (Non-maintainer only)"
        if: github.event_name == 'pull_request' && contains(github.event.pull_request.labels.*.name, 'help wanted')
>>>>>>> 68619a8f
        uses: EndBug/discuss-on-discord@v1.1.0
        with:
          discord_bot_token: ${{ secrets.DISCORD_BOT_TOKEN }}
          destination: ${{ secrets.DISCORD_BOT_DESTINATION }}
<<<<<<< HEAD
          issue_number: ${{ github.event.inputs.issue_number || github.event.issue.number }}
          issue_comment: Hey 👋, I've just created a [thread]($THREAD_LINK$) for this issue on [PyTorch-Ignite Discord](https://pytorch-ignite.ai/chat) where you can quickly talk to the community on the topic.
          discord_message: New issue created in `${{ github.repository }}`:<https://github.com/${{ github.repository }}/issues/${{ github.event.issue.number }}>
          
      
=======
          issue_number: ${{ github.event.inputs.pull_request_number || github.event.pull_request.number }}
          issue_comment: Hey 👋, I've just created a [thread]($THREAD_LINK$) for this pull request on [PyTorch-Ignite Discord](https://pytorch-ignite.ai/chat) where you can quickly talk to the community on the topic.
          discord_message: New PR created in `${{ github.repository }}`:<https://github.com/${{ github.repository }}/pull/${{ github.event.pull_request.number }}>
>>>>>>> 68619a8f
<|MERGE_RESOLUTION|>--- conflicted
+++ resolved
@@ -1,8 +1,4 @@
-<<<<<<< HEAD
 name: Discuss on Discord (Issues)
-=======
-name: Discuss on Discord
->>>>>>> 68619a8f
 
 on:
   issues:
@@ -15,12 +11,7 @@
     inputs:
       issue_number:
         description: 'Issue number'
-<<<<<<< HEAD
         required: true
-=======
-      pull_request_number:
-        description: 'Pull request number'
->>>>>>> 68619a8f
 
 permissions:
   issues: write
@@ -31,10 +22,7 @@
     runs-on: ubuntu-latest
     steps:
       - name: "Discuss on Discord-Issues"
-<<<<<<< HEAD
         if: ${{ github.event.label.name == 'help wanted' }}
-=======
-        if: github.event.issue && contains(github.event.issue.labels.*.name, 'help wanted')
         uses: EndBug/discuss-on-discord@v1.1.0
         with:
           discord_bot_token: ${{ secrets.DISCORD_BOT_TOKEN }}
@@ -43,21 +31,4 @@
           issue_comment: Hey 👋, I've just created a [thread]($THREAD_LINK$) for this issue on [PyTorch-Ignite Discord](https://pytorch-ignite.ai/chat) where you can quickly talk to the community on the topic.
           discord_message: New issue created in `${{ github.repository }}`:<https://github.com/${{ github.repository }}/issues/${{ github.event.issue.number }}>
           
-      - name: "Discuss on Discord-PR (Non-maintainer only)"
-        if: github.event_name == 'pull_request' && contains(github.event.pull_request.labels.*.name, 'help wanted')
->>>>>>> 68619a8f
-        uses: EndBug/discuss-on-discord@v1.1.0
-        with:
-          discord_bot_token: ${{ secrets.DISCORD_BOT_TOKEN }}
-          destination: ${{ secrets.DISCORD_BOT_DESTINATION }}
-<<<<<<< HEAD
-          issue_number: ${{ github.event.inputs.issue_number || github.event.issue.number }}
-          issue_comment: Hey 👋, I've just created a [thread]($THREAD_LINK$) for this issue on [PyTorch-Ignite Discord](https://pytorch-ignite.ai/chat) where you can quickly talk to the community on the topic.
-          discord_message: New issue created in `${{ github.repository }}`:<https://github.com/${{ github.repository }}/issues/${{ github.event.issue.number }}>
-          
-      
-=======
-          issue_number: ${{ github.event.inputs.pull_request_number || github.event.pull_request.number }}
-          issue_comment: Hey 👋, I've just created a [thread]($THREAD_LINK$) for this pull request on [PyTorch-Ignite Discord](https://pytorch-ignite.ai/chat) where you can quickly talk to the community on the topic.
-          discord_message: New PR created in `${{ github.repository }}`:<https://github.com/${{ github.repository }}/pull/${{ github.event.pull_request.number }}>
->>>>>>> 68619a8f
+      