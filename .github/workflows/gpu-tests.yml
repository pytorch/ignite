--- conflicted
+++ resolved
@@ -25,11 +25,7 @@
         pytorch-channel: [pytorch, pytorch-nightly]
       fail-fast: false
     env:
-<<<<<<< HEAD
-      DOCKER_IMAGE: "pytorch/conda-builder:cuda12.4"
-=======
       DOCKER_IMAGE: "pytorch/almalinux-builder:cuda12.4"
->>>>>>> 36ff8175
       REPOSITORY: ${{ github.repository }}
       PR_NUMBER: ${{ github.event.pull_request.number }}
     runs-on: linux.8xlarge.nvidia.gpu
