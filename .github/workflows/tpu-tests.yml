name: Run TPU tests
on:
  push:
    paths:
      - "ignite/**"
      - "tests/ignite/**"
      - "tests/run_tpu_tests.sh"
      - ".github/workflows/tpu-tests.yml"
  pull_request:
    paths:
      - "ignite/**"
      - "tests/ignite/**"
      - "tests/run_tpu_tests.sh"
      - ".github/workflows/tpu-tests.yml"

jobs:
  tpu-tests:
    runs-on: ubuntu-latest
    strategy:
      fail-fast: false
      matrix:
        xla-version: [nightly]

    steps:
      - uses: actions/checkout@v2
      - name: Set up Python 3.6
        uses: actions/setup-python@v2
        with:
          python-version: "3.6.10"
          architecture: "x64"

<<<<<<< HEAD
    - name: Get year & week number
      id: get-date
      run: echo "::set-output name=date::$(/bin/date "+%Y-%U")"
      shell: bash -l {0}

    - name: Get pip cache dir
      id: pip-cache
      run: |
        pip3 install -U pip
        echo "::set-output name=dir::$(pip cache dir)"
      shell: bash -l {0}

    - uses: actions/cache@v2
      with:
        path: |
          ${{ steps.pip-cache.outputs.dir }}
        key: ${{ steps.get-date.outputs.date }}-${{ runner.os }}-${{ matrix.xla-version }}-${{ hashFiles('requirements-dev.txt') }}
        restore-keys: |
          ${{ steps.get-date.outputs.date }}-pytorch-${{ runner.os }}-${{ matrix.xla-version }}-

    - name: Install Torch XLA and others
      run: |
=======
      - name: Install Torch XLA and others
        run: |
>>>>>>> 02eac5df

          ## Install gsutil
          echo "deb [signed-by=/usr/share/keyrings/cloud.google.gpg] https://packages.cloud.google.com/apt cloud-sdk main" | sudo tee -a /etc/apt/sources.list.d/google-cloud-sdk.list
          sudo apt-get install -y apt-transport-https ca-certificates gnupg curl
          curl https://packages.cloud.google.com/apt/doc/apt-key.gpg | sudo apt-key --keyring /usr/share/keyrings/cloud.google.gpg add -
          sudo apt-get update && sudo apt-get install -y google-cloud-sdk

          ## Install openblas and mkl
          sudo apt-get install -y libopenblas-dev libomp5
          pip install mkl

          ## Download torch & xla
          gsutil cp gs://tpu-pytorch/wheels/torch-${{ matrix.xla-version }}-cp36-cp36m-linux_x86_64.whl .
          gsutil cp gs://tpu-pytorch/wheels/torch_xla-${{ matrix.xla-version }}-cp36-cp36m-linux_x86_64.whl .

          ## Install torch & xla
          pip install torch-${{ matrix.xla-version }}-cp36-cp36m-linux_x86_64.whl
          pip install torch_xla-${{ matrix.xla-version }}-cp36-cp36m-linux_x86_64.whl

          ## Install test deps and Ignite
          pip install -r requirements-dev.txt
          python setup.py install

      - name: Run Tests
        run: |
          export LD_LIBRARY_PATH=$LD_LIBRARY_PATH:/opt/hostedtoolcache/Python/3.6.10/x64/lib
          export XRT_DEVICE_MAP="CPU:0;/job:localservice/replica:0/task:0/device:XLA_CPU:0"
          export XRT_WORKERS="localservice:0;grpc://localhost:40934"

          python -c "import torch_xla; print('torch xla version:', torch_xla.__version__)"
          bash tests/run_tpu_tests.sh

      - name: Upload coverage to Codecov
        uses: codecov/codecov-action@v1
        with:
          file: ./coverage.xml
          flags: tpu
          fail_ci_if_error: true<|MERGE_RESOLUTION|>--- conflicted
+++ resolved
@@ -29,33 +29,28 @@
           python-version: "3.6.10"
           architecture: "x64"
 
-<<<<<<< HEAD
-    - name: Get year & week number
-      id: get-date
-      run: echo "::set-output name=date::$(/bin/date "+%Y-%U")"
-      shell: bash -l {0}
+      - name: Get year & week number
+        id: get-date
+        run: echo "::set-output name=date::$(/bin/date "+%Y-%U")"
+        shell: bash -l {0}
 
-    - name: Get pip cache dir
-      id: pip-cache
-      run: |
-        pip3 install -U pip
-        echo "::set-output name=dir::$(pip cache dir)"
-      shell: bash -l {0}
+      - name: Get pip cache dir
+        id: pip-cache
+        run: |
+          pip3 install -U pip
+          echo "::set-output name=dir::$(pip cache dir)"
+        shell: bash -l {0}
 
-    - uses: actions/cache@v2
-      with:
-        path: |
-          ${{ steps.pip-cache.outputs.dir }}
-        key: ${{ steps.get-date.outputs.date }}-${{ runner.os }}-${{ matrix.xla-version }}-${{ hashFiles('requirements-dev.txt') }}
-        restore-keys: |
-          ${{ steps.get-date.outputs.date }}-pytorch-${{ runner.os }}-${{ matrix.xla-version }}-
+      - uses: actions/cache@v2
+        with:
+          path: |
+            ${{ steps.pip-cache.outputs.dir }}
+          key: ${{ steps.get-date.outputs.date }}-${{ runner.os }}-${{ matrix.xla-version }}-${{ hashFiles('requirements-dev.txt') }}
+          restore-keys: |
+            ${{ steps.get-date.outputs.date }}-pytorch-${{ runner.os }}-${{ matrix.xla-version }}-
 
-    - name: Install Torch XLA and others
-      run: |
-=======
       - name: Install Torch XLA and others
         run: |
->>>>>>> 02eac5df
 
           ## Install gsutil
           echo "deb [signed-by=/usr/share/keyrings/cloud.google.gpg] https://packages.cloud.google.com/apt cloud-sdk main" | sudo tee -a /etc/apt/sources.list.d/google-cloud-sdk.list
