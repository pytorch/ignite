on:
<<<<<<< HEAD
=======
  # https://docs.github.com/en/free-pro-team@latest/actions/reference/workflow-syntax-for-github-actions#onschedule
>>>>>>> b9c67b59
  schedule:
    # Run at 00:00 UTC Every Day
    - cron:  '0 0 * * *'

jobs:
  build:
    runs-on: ubuntu-latest
    strategy:
      max-parallel: 10
      fail-fast: false
      matrix:
        python-version: [3.5, 3.6, 3.7, 3.8]
        pytorch-version: [1.6.0, 1.5.1, 1.4.0, 1.3.1]
        exclude:
          - pytorch-version: 1.3.1
            python-version: 3.8
          - pytorch-version: 1.6.0
            python-version: 3.5

    steps:
    - uses: actions/checkout@v2

    - name: Setup Miniconda
      uses: conda-incubator/setup-miniconda@v2
      with:
        miniconda-version: "latest"
        python-version: ${{ matrix.python-version }}

    - name: Install dependencies
      shell: bash -l {0}
      run: |
        conda install pytorch=${{ matrix.pytorch-version }} torchvision cpuonly python=${{ matrix.python-version }} -c pytorch
        pip install -r requirements-dev.txt
        python setup.py install

    - name: Run Tests
      shell: bash -l {0}
      run: |
        py.test tests -vvv<|MERGE_RESOLUTION|>--- conflicted
+++ resolved
@@ -1,8 +1,5 @@
 on:
-<<<<<<< HEAD
-=======
   # https://docs.github.com/en/free-pro-team@latest/actions/reference/workflow-syntax-for-github-actions#onschedule
->>>>>>> b9c67b59
   schedule:
     # Run at 00:00 UTC Every Day
     - cron:  '0 0 * * *'
