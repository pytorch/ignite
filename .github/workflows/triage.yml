--- conflicted
+++ resolved
@@ -1,14 +1,7 @@
 name: Triage
 
 on:
-  # For testing purposes only
-  # https://github.com/actions/labeler?tab=readme-ov-file#updating-major-version-of-the-labeler
-  pull_request
-<<<<<<< HEAD
-  # pull_request_target:
-=======
-#   pull_request_target:
->>>>>>> fbd9a581
+  pull_request_target:
 #     types: [opened]
 #   issues:
 #     types: [opened]
