language: python

os:
  - linux
  
dist: bionic

python:
  - "3.7"

env:
  - PYTORCH_CHANNEL=pytorch
  - PYTORCH_CHANNEL=pytorch-nightly

stages:
  - Lint check
  - Test
  - Docs
  - Deploy
  - Nightly

before_install: &before_install
  - sudo apt-get update
  - wget https://repo.continuum.io/miniconda/Miniconda3-latest-Linux-x86_64.sh -O miniconda.sh;
  - bash miniconda.sh -b -p $HOME/miniconda
  - export PATH="$HOME/miniconda/bin:$PATH"
  - hash -r
  - conda config --set always_yes yes --set changeps1 no
  - conda update -q conda
  # Useful for debugging any issues with conda
  - conda info -a
  - conda create -q -n test-environment pytorch cpuonly python=$TRAVIS_PYTHON_VERSION -c $PYTORCH_CHANNEL
  - source activate test-environment
  # Keep fix in case of problem with torchvision nightly releases
  # - if [[ "$PYTORCH_CHANNEL" == "pytorch-nightly" ]]; then pip install --upgrade git+https://github.com/pytorch/vision.git; else conda install torchvision cpuonly python=$TRAVIS_PYTHON_VERSION -c $PYTORCH_CHANNEL; fi
  - conda install torchvision cpuonly python=$TRAVIS_PYTHON_VERSION -c $PYTORCH_CHANNEL
<<<<<<< HEAD
  # Test contrib dependencies
  - pip install tqdm scikit-learn matplotlib tensorboardX visdom polyaxon-client mlflow neptune-client tensorboard pynvml dill
=======
  # Install all test/examples dependencies
  - pip install -r requirements-dev.txt
>>>>>>> 9660e620

install:
  - python setup.py install

script:
  - CUDA_VISIBLE_DEVICES="" py.test --tx 4*popen//python=python$TRAVIS_PYTHON_VERSION --cov ignite --cov-report term-missing -vvv tests/
  # Run test on cuda device
  # As no GPUs on travis -> all tests will be skipped
  - CUDA_VISIBLE_DEVICES=0 py.test --cov ignite --cov-append --cov-report term-missing -vvv tests/ -k "on_cuda"
  # tests for distributed ops
  # As no GPUs on travis -> all tests will be skipped
  # 2 is the number of processes <-> number of available GPUs
  - export WORLD_SIZE=2
  - py.test --cov ignite --cov-append --cov-report term-missing --dist=each --tx $WORLD_SIZE*popen//python=python$TRAVIS_PYTHON_VERSION tests -m distributed -vvv

after_success:
  - codecov

jobs:
  include:
    - stage: Lint check
      python: "3.7"
      before_install: # Nothing to do
      install: pip install flake8 black
      script:
        - flake8 .
        - black --check .
      after_success: # Nothing to do

    # GitHub Pages Deployment: https://docs.travis-ci.com/user/deployment/pages/
    - stage: Docs
      python: "3.7"
      if: type != cron
      # Use previously defined before_install
      before_install: *before_install

      install:
        - pip install -r docs/requirements.txt
        - pip install git+https://github.com/vfdev-5/sphinxcontrib-versioning.git

      script:
        - sphinx-versioning --use-master-conf --use-master-templates build --greatest-tag --whitelist-branches master docs/source docs/build/html
        # Create .nojekyll file to serve correctly _static and friends
        - touch docs/build/html/.nojekyll
      after_success: # Nothing to do

      # Deploy built docs : a) when PR is merged to master, b) when a tag is built
      deploy:
        - provider: pages
          edge: true
          token: $GITHUB_TOKEN # Set in the settings page of your repository, as a secure variable
          keep_history: false
          local_dir: docs/build/html
          on:
            branch: master
        - provider: pages
          edge: true
          token: $GITHUB_TOKEN # Set in the settings page of your repository, as a secure variable
          keep_history: false
          local_dir: docs/build/html
          on:
            tags: true

    - stage: Deploy
      python: "3.7"
      env:
        - PYTORCH_CHANNEL=pytorch
      if: tag IS present

      # Use previously defined before_install
      before_install: *before_install

      install:
        - python setup.py install

      script: true

      after_success: # Nothing to do

      before_deploy:
        # Conda deploy if on tag
        # ANACONDA_TOKEN should be provided by Travis
        # How to generate ANACONDA_TOKEN: https://docs.anaconda.com/anaconda-cloud/user-guide/tasks/work-with-accounts#creating-access-tokens

        # https://conda.io/docs/user-guide/tasks/build-packages/install-conda-build.html
        - conda install -y conda-build conda-verify anaconda-client
        - conda config --set anaconda_upload no
        - travis_wait 60 conda build --quiet --no-test --output-folder conda_build conda.recipe
        # Convert to other platforms: OSX, WIN
        - conda convert --platform win-64 conda_build/linux-64/*.tar.bz2 -o conda_build/
        - conda convert --platform osx-64 conda_build/linux-64/*.tar.bz2 -o conda_build/
        # Upload to Anaconda
        # We could use --all but too much platforms to uploaded
        - ls conda_build/*/*.tar.bz2 | xargs -I {} anaconda -v -t $ANACONDA_TOKEN upload -u pytorch {}

      # PyPI Deployment: https://docs.travis-ci.com/user/deployment/pypi/
      deploy:
        edge: true
        provider: pypi

        username: $PYPI_USER
        # If password contains non alphanumeric characters
        # https://github.com/travis-ci/dpl/issues/377
        # pass it as secured variable
        password: $PYPI_TOKEN
        # otherwise, follow "How to encrypt the password": https://docs.travis-ci.com/user/encryption-keys/
        # `travis encrypt deploy.password="password"`
        #  secure: "secured_password"

        distributions: "sdist bdist_wheel"

        on:
          tags: true

    - stage: Nightly
      python: "3.7"
      if: type = cron
      env:
        - PYTORCH_CHANNEL=pytorch-nightly
      # Use previously defined before_install
      before_install: *before_install
      install:
        - sed -i "s/__version__ = \"\(.*\)\"/__version__ = \"\1.dev$(date -u +%Y%m%d)\"/g" ignite/__init__.py
      script: true
      after_success: # Nothing to do
      before_deploy:
        # ANACONDA_TOKEN should be provided by Travis
        # How to generate ANACONDA_TOKEN: https://docs.anaconda.com/anaconda-cloud/user-guide/tasks/work-with-accounts#creating-access-tokens
        # https://conda.io/docs/user-guide/tasks/build-packages/install-conda-build.html
        - conda install -y conda-build conda-verify anaconda-client
        - conda config --set anaconda_upload no
        - travis_wait 60 conda build --quiet --no-test --output-folder conda_build conda.recipe -c pytorch
        # Convert to other platforms: OSX, WIN
        - conda convert --platform win-64 conda_build/linux-64/*.tar.bz2 -o conda_build/
        - conda convert --platform osx-64 conda_build/linux-64/*.tar.bz2 -o conda_build/
        # Upload to Anaconda
        # We could use --all but too much platforms to uploaded
        - ls conda_build/*/*.tar.bz2 | xargs -I {} anaconda -v -t $ANACONDA_TOKEN upload -u pytorch-nightly {}

      # PyPI Deployment: https://docs.travis-ci.com/user/deployment/pypi/
      deploy:
        edge: true
        provider: pypi
        username: $PYPI_USER
        # If password contains non alphanumeric characters
        # https://github.com/travis-ci/dpl/issues/377
        # pass it as secured variable
        password: $PYPI_TOKEN
        # otherwise, follow "How to encrypt the password": https://docs.travis-ci.com/user/encryption-keys/
        # `travis encrypt deploy.password="password"`
        #  secure: "secured_password"
        distributions: "sdist bdist_wheel"
        on:
          branch:
            - master<|MERGE_RESOLUTION|>--- conflicted
+++ resolved
@@ -34,13 +34,8 @@
   # Keep fix in case of problem with torchvision nightly releases
   # - if [[ "$PYTORCH_CHANNEL" == "pytorch-nightly" ]]; then pip install --upgrade git+https://github.com/pytorch/vision.git; else conda install torchvision cpuonly python=$TRAVIS_PYTHON_VERSION -c $PYTORCH_CHANNEL; fi
   - conda install torchvision cpuonly python=$TRAVIS_PYTHON_VERSION -c $PYTORCH_CHANNEL
-<<<<<<< HEAD
-  # Test contrib dependencies
-  - pip install tqdm scikit-learn matplotlib tensorboardX visdom polyaxon-client mlflow neptune-client tensorboard pynvml dill
-=======
   # Install all test/examples dependencies
   - pip install -r requirements-dev.txt
->>>>>>> 9660e620
 
 install:
   - python setup.py install
