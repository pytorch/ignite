language: python

python:
  - "2.7"
  - "3.5"

stages:
  - Lint check
  - Test
  - Docs
  - Deploy

before_install: &before_install
  - sudo apt-get update
  - wget https://repo.continuum.io/miniconda/Miniconda3-latest-Linux-x86_64.sh -O miniconda.sh;
  - bash miniconda.sh -b -p $HOME/miniconda
  - export PATH="$HOME/miniconda/bin:$PATH"
  - hash -r
  - conda config --set always_yes yes --set changeps1 no
  - conda update -q conda
  # Useful for debugging any issues with conda
  - conda info -a
  - conda create -q -n test-environment -c pytorch python=$TRAVIS_PYTHON_VERSION pytorch-cpu
  - source activate test-environment
  - if [[ $TRAVIS_PYTHON_VERSION == 2.7 ]]; then pip install enum34; fi
  # Test contrib dependencies
<<<<<<< HEAD
  - pip install scikit-learn

install:
  - python setup.py install
  - pip install numpy mock pytest codecov pytest-cov
=======
  - pip install tqdm scikit-learn
>>>>>>> bb3e8090
  # Examples dependencies
  - pip install visdom torchvision tensorboardX
  - pip install gym
  - pip install tqdm

script:
  - py.test --cov ignite --cov-report term-missing

  # Smoke tests for the examples
  # Mnist
  # 1) mnist.py
  - python examples/mnist/mnist.py --epochs=1
  # 2) mnist_with_visdom.py
  - python -c "from visdom.server import download_scripts; download_scripts()" # download scripts : https://github.com/facebookresearch/visdom/blob/master/py/server.py#L929
  - python -m visdom.server &
  - sleep 10
  - python examples/mnist/mnist_with_visdom.py --epochs=1
  - kill %1
  # 3) mnist_with_tensorboardx.py
  - python examples/mnist/mnist_with_tensorboardx.py --epochs=1

  # dcgan.py
  - python examples/gan/dcgan.py --dataset fake --dataroot /tmp/fakedata --output-dir /tmp/outputs-dcgan --batch-size 2 --epochs 2  --workers 0

  # RL
  # 1) Actor-Critic
  - python examples/reinforcement_learning/actor_critic.py --max-episodes=2
  # 2) Reinforce
  - python examples/reinforcement_learning/reinforce.py --max-episodes=2

  #fast-neural-style
  #train
  - python examples/fast_neural_style/neural_style.py train --epochs 1 --cuda 0 --dataset test --dataroot . --image_size 32 --style_image examples/fast_neural_style/images/style_images/mosaic.jpg --style_size 32

after_success:
  - codecov


jobs:
  include:
    - stage: Lint check
      python: "3.5"
      before_install: # Nothing to do
      install: pip install flake8
      script: flake8
      after_success: # Nothing to do

    # GitHub Pages Deployment: https://docs.travis-ci.com/user/deployment/pages/
    - stage: Docs
      python: "3.5"

      # Use previously defined before_install
      before_install: *before_install

      install:
        - pip install -r docs/requirements.txt
<<<<<<< HEAD
=======
        - pip install http://download.pytorch.org/whl/cpu/torch-0.4.1-cp35-cp35m-linux_x86_64.whl
        # Add contrib dependencies (otherwise doc is not built)
        - pip install scikit-learn scipy tqdm
>>>>>>> bb3e8090
        # `pip install .` vs `python setup.py install` : 1st works better to produce _module/ignite with source links
        - pip install .

      script:
        - cd docs && make html
        # Create .nojekyll file to serve correctly _static and friends
        - touch build/html/.nojekyll
      after_success: # Nothing to do

      # Deploy built docs when PR is merged to master
      deploy:
        provider: pages
        skip-cleanup: true
        github-token: $GITHUB_TOKEN  # Set in the settings page of your repository, as a secure variable
        keep-history: false
        local_dir: docs/build/html
        on:
          branch: master

    - stage: Deploy
      python: "3.5"
      if: tag IS present

      # Use previously defined before_install
      before_install: *before_install

      install:
        - python setup.py install

      script: true

      after_success: # Nothing to do

      before_deploy:
        # Conda deploy if on tag
        # ANACONDA_TOKEN should be provided by Travis
        # How to generate ANACONDA_TOKEN: https://docs.anaconda.com/anaconda-cloud/user-guide/tasks/work-with-accounts#creating-access-tokens

        # https://conda.io/docs/user-guide/tasks/build-packages/install-conda-build.html
        - conda install -y conda-build conda-verify anaconda-client
        - conda config --set anaconda_upload no
        - conda build --quiet --no-test --output-folder conda_build conda.recipe
        # Convert to other platforms: OSX, WIN
        - conda convert --platform win-64 conda_build/linux-64/*.tar.bz2 -o conda_build/
        - conda convert --platform osx-64 conda_build/linux-64/*.tar.bz2 -o conda_build/
        # Upload to Anaconda
        # We could use --all but too much platforms to uploaded
        - ls conda_build/*/*.tar.bz2 | xargs -I {} anaconda -v -t $ANACONDA_TOKEN upload {}


      # PyPI Deployment: https://docs.travis-ci.com/user/deployment/pypi/
      deploy:

        provider: pypi

        user: $PYPI_USER
        # If password contains non alphanumeric characters
        # https://github.com/travis-ci/dpl/issues/377
        # pass it as secured variable
        password: $PYPI_TOKEN
        # otherwise, follow "How to encrypt the password": https://docs.travis-ci.com/user/encryption-keys/
        # `travis encrypt deploy.password="password"`
        #  secure: "secured_password"

        skip_cleanup: true

        distributions: "sdist bdist_wheel"

        on:
          tags: true<|MERGE_RESOLUTION|>--- conflicted
+++ resolved
@@ -24,15 +24,11 @@
   - source activate test-environment
   - if [[ $TRAVIS_PYTHON_VERSION == 2.7 ]]; then pip install enum34; fi
   # Test contrib dependencies
-<<<<<<< HEAD
-  - pip install scikit-learn
+  - pip install tqdm scikit-learn
 
 install:
   - python setup.py install
   - pip install numpy mock pytest codecov pytest-cov
-=======
-  - pip install tqdm scikit-learn
->>>>>>> bb3e8090
   # Examples dependencies
   - pip install visdom torchvision tensorboardX
   - pip install gym
@@ -89,12 +85,6 @@
 
       install:
         - pip install -r docs/requirements.txt
-<<<<<<< HEAD
-=======
-        - pip install http://download.pytorch.org/whl/cpu/torch-0.4.1-cp35-cp35m-linux_x86_64.whl
-        # Add contrib dependencies (otherwise doc is not built)
-        - pip install scikit-learn scipy tqdm
->>>>>>> bb3e8090
         # `pip install .` vs `python setup.py install` : 1st works better to produce _module/ignite with source links
         - pip install .
 
