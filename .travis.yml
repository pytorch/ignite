language: python

python:
  - "2.7"
  - "3.6"

env:
  - PYTORCH_CHANNEL=pytorch
  - PYTORCH_CHANNEL=pytorch-nightly

stages:
  - Lint check
  - Test
  - Docs
  - Deploy
  - Nightly

before_install: &before_install
  - sudo apt-get update
  - wget https://repo.continuum.io/miniconda/Miniconda3-latest-Linux-x86_64.sh -O miniconda.sh;
  - bash miniconda.sh -b -p $HOME/miniconda
  - export PATH="$HOME/miniconda/bin:$PATH"
  - hash -r
  - conda config --set always_yes yes --set changeps1 no
  - conda update -q conda
  # Useful for debugging any issues with conda
  - conda info -a
  - conda create -q -n test-environment pytorch cpuonly torchvision python=$TRAVIS_PYTHON_VERSION -c $PYTORCH_CHANNEL
  - source activate test-environment
  - if [[ $TRAVIS_PYTHON_VERSION == 2.7 ]]; then pip install enum34; fi
  # Test contrib dependencies
<<<<<<< HEAD
  - pip install tqdm scikit-learn tensorboardX visdom polyaxon-client pynvml
=======
  - pip install tqdm scikit-learn tensorboardX visdom polyaxon-client mlflow
>>>>>>> 01f2f5f9
  # Futures should be already installed via visdom -> tornado -> futures
  # Let's reinstall it anyway to be sure
  - if [[ $TRAVIS_PYTHON_VERSION == 2.7 ]]; then pip install futures; fi

install:
  - python setup.py install
  - pip install numpy mock pytest codecov pytest-cov
  # Examples dependencies
  - pip install matplotlib pandas
  - pip install gym==0.10.11

script:
  - py.test --cov ignite --cov-report term-missing

  # Smoke tests for the examples
  # Mnist
  # 1) mnist.py
  - python examples/mnist/mnist.py --epochs=1
  # 2) mnist_with_visdom.py
  - python -c "from visdom.server import download_scripts; download_scripts()" # download scripts : https://github.com/facebookresearch/visdom/blob/master/py/server.py#L929
  - python -m visdom.server &
  - sleep 10
  - python examples/mnist/mnist_with_visdom.py --epochs=1
  - kill %1
  # 3) mnist_with_tensorboardx.py
  - python examples/mnist/mnist_with_tensorboardx.py --epochs=1

  # dcgan.py
  - python examples/gan/dcgan.py --dataset fake --dataroot /tmp/fakedata --output-dir /tmp/outputs-dcgan --batch-size 2 --epochs 2  --workers 0

  # RL
  # 1) Actor-Critic
  - python examples/reinforcement_learning/actor_critic.py --max-episodes=2
  # 2) Reinforce
  - python examples/reinforcement_learning/reinforce.py --max-episodes=2

  #fast-neural-style
  #train
  - if [[ $TRAVIS_PYTHON_VERSION == 2.7 ]]; then mkdir -p /home/travis/.cache/torch/checkpoints/ && wget "https://download.pytorch.org/models/vgg16-397923af.pth" -O/home/travis/.cache/torch/checkpoints/vgg16-397923af.pth; fi
  - python examples/fast_neural_style/neural_style.py train --epochs 1 --cuda 0 --dataset test --dataroot . --image_size 32 --style_image examples/fast_neural_style/images/style_images/mosaic.jpg --style_size 32

after_success:
  - codecov


jobs:
  include:
    - stage: Lint check
      python: "3.6"
      before_install: # Nothing to do
      install: pip install flake8
      script: flake8
      after_success: # Nothing to do

    # GitHub Pages Deployment: https://docs.travis-ci.com/user/deployment/pages/
    - stage: Docs
      python: "3.6"
      if: branch != nightly
      # Use previously defined before_install
      before_install: *before_install

      install:
        - pip install -r docs/requirements.txt
        - pip install git+https://github.com/anmolsjoshi/sphinxcontrib-versioning.git

      script:
        - sphinx-versioning --use-master-conf build --greatest-tag --whitelist-branches master docs/source docs/build/html
        # Create .nojekyll file to serve correctly _static and friends
        - touch docs/build/html/.nojekyll
      after_success: # Nothing to do

      # Deploy built docs when PR is merged to master
      deploy:
        provider: pages
        skip-cleanup: true
        github-token: $GITHUB_TOKEN  # Set in the settings page of your repository, as a secure variable
        keep-history: false
        local_dir: docs/build/html
        on:
          branch: master

    - stage: Deploy
      python: "3.6"
      env:
        - PYTORCH_CHANNEL=pytorch
      if: tag IS present

      # Use previously defined before_install
      before_install: *before_install

      install:
        - python setup.py install

      script: true

      after_success: # Nothing to do

      before_deploy:
        # Conda deploy if on tag
        # ANACONDA_TOKEN should be provided by Travis
        # How to generate ANACONDA_TOKEN: https://docs.anaconda.com/anaconda-cloud/user-guide/tasks/work-with-accounts#creating-access-tokens

        # https://conda.io/docs/user-guide/tasks/build-packages/install-conda-build.html
        - conda install -y conda-build conda-verify anaconda-client
        - conda config --set anaconda_upload no
        - travis_wait 60 conda build --quiet --no-test --output-folder conda_build conda.recipe
        # Convert to other platforms: OSX, WIN
        - conda convert --platform win-64 conda_build/linux-64/*.tar.bz2 -o conda_build/
        - conda convert --platform osx-64 conda_build/linux-64/*.tar.bz2 -o conda_build/
        # Upload to Anaconda
        # We could use --all but too much platforms to uploaded
        - ls conda_build/*/*.tar.bz2 | xargs -I {} anaconda -v -t $ANACONDA_TOKEN upload -u pytorch {}


      # PyPI Deployment: https://docs.travis-ci.com/user/deployment/pypi/
      deploy:

        provider: pypi

        user: $PYPI_USER
        # If password contains non alphanumeric characters
        # https://github.com/travis-ci/dpl/issues/377
        # pass it as secured variable
        password: $PYPI_TOKEN
        # otherwise, follow "How to encrypt the password": https://docs.travis-ci.com/user/encryption-keys/
        # `travis encrypt deploy.password="password"`
        #  secure: "secured_password"

        skip_cleanup: true

        distributions: "sdist bdist_wheel"

        on:
          tags: true

    - stage: Nightly
      python: "3.6"
      env:
        - PYTORCH_CHANNEL=pytorch-nightly
      if: branch = nightly
      # Use previously defined before_install
      before_install: *before_install
      install:
        # Merge master into nightly
        - git fetch origin master
        - git merge FETCH_HEAD --no-edit
        # Copy "nightly" files
        - cp nightly/setup_nightly.py setup.py
        - cp -R nightly/conda.recipe .
        # Push to nightly branch
        - git remote rm origin && git remote add origin https://$GITHUB_TOKEN@github.com/${TRAVIS_REPO_SLUG}.git
        - git push origin nightly
      script: true
      after_success: # Nothing to do
      before_deploy:
        # Conda deploy if on tag
        # ANACONDA_TOKEN should be provided by Travis
        # How to generate ANACONDA_TOKEN: https://docs.anaconda.com/anaconda-cloud/user-guide/tasks/work-with-accounts#creating-access-tokens
        # https://conda.io/docs/user-guide/tasks/build-packages/install-conda-build.html
        - conda install -y conda-build conda-verify anaconda-client
        - conda config --set anaconda_upload no
        - travis_wait 60 conda build --quiet --no-test --output-folder conda_build conda.recipe -c pytorch
        # Convert to other platforms: OSX, WIN
        - conda convert --platform win-64 conda_build/linux-64/*.tar.bz2 -o conda_build/
        - conda convert --platform osx-64 conda_build/linux-64/*.tar.bz2 -o conda_build/
        # Upload to Anaconda
        # We could use --all but too much platforms to uploaded
        - ls conda_build/*/*.tar.bz2 | xargs -I {} anaconda -v -t $ANACONDA_TOKEN upload -u pytorch {}

      # PyPI Deployment: https://docs.travis-ci.com/user/deployment/pypi/
      deploy:
        provider: pypi
        user: $PYPI_USER
        # If password contains non alphanumeric characters
        # https://github.com/travis-ci/dpl/issues/377
        # pass it as secured variable
        password: $PYPI_TOKEN
        # otherwise, follow "How to encrypt the password": https://docs.travis-ci.com/user/encryption-keys/
        # `travis encrypt deploy.password="password"`
        #  secure: "secured_password"
        skip_cleanup: true
        distributions: "sdist bdist_wheel"
        on:
          branch: nightly<|MERGE_RESOLUTION|>--- conflicted
+++ resolved
@@ -29,11 +29,8 @@
   - source activate test-environment
   - if [[ $TRAVIS_PYTHON_VERSION == 2.7 ]]; then pip install enum34; fi
   # Test contrib dependencies
-<<<<<<< HEAD
-  - pip install tqdm scikit-learn tensorboardX visdom polyaxon-client pynvml
-=======
   - pip install tqdm scikit-learn tensorboardX visdom polyaxon-client mlflow
->>>>>>> 01f2f5f9
+  - if [[ $TRAVIS_PYTHON_VERSION == 3.6 ]]; then pip install pynvml; fi
   # Futures should be already installed via visdom -> tornado -> futures
   # Let's reinstall it anyway to be sure
   - if [[ $TRAVIS_PYTHON_VERSION == 2.7 ]]; then pip install futures; fi
