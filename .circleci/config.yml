version: 2.1

parameters:
  pytorch_stable_image:
    type: string
    # https://hub.docker.com/r/pytorch/pytorch/tags
    default: "pytorch/pytorch:1.4-cuda10.1-cudnn7-runtime"
  workingdir:
    type: string
    default: "/tmp/ignite"

# -------------------------------------------------------------------------------------
# Environments to run the jobs in
# -------------------------------------------------------------------------------------

one_gpu: &one_gpu
  machine:
    # https://circleci.com/docs/2.0/configuration-reference/#available-linux-gpu-images
    image: ubuntu-1604-cuda-10.1:201909-23  # CUDA 10.1, docker 19.03.0-ce, nvidia-docker 2.2.2
    docker_layer_caching: true
  # https://circleci.com/product/features/resource-classes/#linux-vm
  resource_class: gpu.small

two_gpus: &two_gpus
  machine:
    # https://circleci.com/docs/2.0/configuration-reference/#available-linux-gpu-images
    image: ubuntu-1604-cuda-10.1:201909-23  # CUDA 10.1, docker 19.03.0-ce, nvidia-docker 2.2.2
    docker_layer_caching: true
  # https://circleci.com/product/features/resource-classes/#linux-vm
  resource_class: gpu.medium


# -------------------------------------------------------------------------------------
# Re-usable commands
# -------------------------------------------------------------------------------------

pull_pytorch_stable_image: &pull_pytorch_stable_image
  - run:
      name: Pull PyTorch Stable Image
      command: |
        docker pull << pipeline.parameters.pytorch_stable_image >>


run_pytorch_container: &run_pytorch_container
  - run:
      name: Start Pytorch container
      environment:
        wd: << pipeline.parameters.workingdir >>
      command: |
        docker run --gpus=all --rm -itd -v ${wd}:/ignite -w /ignite --name pthd << pipeline.parameters.pytorch_stable_image >>
        docker exec -it pthd nvidia-smi
        docker exec -it pthd ls

install_dependencies: &install_dependencies
  - run:
      name: Install dependencies
      command: |
<<<<<<< HEAD
        docker exec -it pthd pip install \
          tqdm scikit-learn matplotlib tensorboardX visdom polyaxon-client \
          mlflow neptune-client tensorboard pynvml \
          numpy pytest codecov pytest-cov pytest-xdist \
          pandas gym dill
=======
        docker exec -it pthd pip install -r requirements-dev.txt
>>>>>>> 9660e620


# -------------------------------------------------------------------------------------
# Jobs to run
# -------------------------------------------------------------------------------------
jobs:

  one_gpu_tests:
    <<: *one_gpu

    working_directory: << pipeline.parameters.workingdir >>

    steps:
      - checkout
      - <<: *pull_pytorch_stable_image
      - <<: *run_pytorch_container
      - <<: *install_dependencies
      - run:
          name: Run GPU Unit Tests
          command: |
            export test1_cmd='CUDA_VISIBLE_DEVICES=0 py.test -vvv tests/ -k "on_cuda"'
            docker exec -it pthd /bin/bash -c "$test1_cmd"
            export test2_cmd='export WORLD_SIZE=1 && py.test --dist=each --tx $WORLD_SIZE*popen//python=python3.7 tests -m distributed -vvv'
            docker exec -it pthd /bin/bash -c "$test2_cmd"

  two_gpus_tests:
    <<: *two_gpus

    working_directory: << pipeline.parameters.workingdir >>

    steps:
      - checkout
      - <<: *pull_pytorch_stable_image
      - <<: *run_pytorch_container
      - <<: *install_dependencies
      - run:
          name: Run 1 Node 2 GPUs Unit Tests
          command: |
            export test1_cmd='export WORLD_SIZE=2 && py.test --dist=each --tx $WORLD_SIZE*popen//python=python3.7 tests -m distributed -vvv'
            docker exec -it pthd /bin/bash -c "$test1_cmd"

# -------------------------------------------------------------------------------------
# Workflows
# -------------------------------------------------------------------------------------
workflows:
  version: 2
  gpu_tests:
    jobs:
      - one_gpu_tests
      - two_gpus_tests<|MERGE_RESOLUTION|>--- conflicted
+++ resolved
@@ -55,15 +55,7 @@
   - run:
       name: Install dependencies
       command: |
-<<<<<<< HEAD
-        docker exec -it pthd pip install \
-          tqdm scikit-learn matplotlib tensorboardX visdom polyaxon-client \
-          mlflow neptune-client tensorboard pynvml \
-          numpy pytest codecov pytest-cov pytest-xdist \
-          pandas gym dill
-=======
         docker exec -it pthd pip install -r requirements-dev.txt
->>>>>>> 9660e620
 
 
 # -------------------------------------------------------------------------------------
