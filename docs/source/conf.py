--- conflicted
+++ resolved
@@ -69,19 +69,12 @@
 togglebutton_hint_hide = "Hide default setup"
 
 # Copy defaults.rst to source/generated to be discoverable in docstrings
-<<<<<<< HEAD
-src_folder = os.path.dirname(__file__)
-gen_folder = Path(src_folder) / "generated"
-Path.mkdir(gen_folder, exist_ok=True)
-shutil.copy(Path(src_folder) / "defaults.rst", gen_folder)
-=======
 # Skip this step for previous versions of ignite
-if os.path.exists("defaults.rst"):
+if Path('defaults.rst').exists():
     src_folder = os.path.dirname(__file__)
-    gen_folder = os.path.join(src_folder, "generated")
-    os.makedirs(gen_folder, exist_ok=True)
-    shutil.copy(os.path.join(src_folder, "defaults.rst"), gen_folder)
->>>>>>> 750719f0
+    gen_folder = Path(src_folder) / "generated"
+    Path.mkdir(gen_folder, exist_ok=True)
+    shutil.copy(Path(src_folder) / "defaults.rst", gen_folder)
 
 # katex options
 katex_prerender = True
