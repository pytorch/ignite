--- conflicted
+++ resolved
@@ -39,12 +39,8 @@
 
 
 def test_custom_events_with_event_to_attr():
-<<<<<<< HEAD
 
     class CustomEvents(EventEnum):
-=======
-    class CustomEvents(Enum):
->>>>>>> dda1632c
         TEST_EVENT = "test_event"
 
     custom_event_to_attr = {CustomEvents.TEST_EVENT: "test_event"}
@@ -346,12 +342,7 @@
 
 
 def test_custom_callable_events_with_engine():
-<<<<<<< HEAD
-
     class CustomEvents(EventEnum):
-=======
-    class CustomEvents(CallableEvents, Enum):
->>>>>>> dda1632c
         TEST_EVENT = "test_event"
 
     event_to_attr = {CustomEvents.TEST_EVENT: "test_event"}
