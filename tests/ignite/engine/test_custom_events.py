--- conflicted
+++ resolved
@@ -412,7 +412,6 @@
 
 
 @pytest.mark.parametrize(
-<<<<<<< HEAD
     "event_name, event_attr, every, before, after, expect_calls",
     [(Events.ITERATION_STARTED, "iteration", 5, 25, 8, 4), (Events.EPOCH_COMPLETED, "epoch", 2, 5, 1, 2)],
 )
@@ -435,11 +434,7 @@
     assert num_calls == expect_calls
 
 
-def test_once_event_filter_with_engine():
-    def _test(event_name, event_attr):
-
-        engine = Engine(lambda e, b: b)
-=======
+@pytest.mark.parametrize(
     "event_name, event_attr, once, expect_calls",
     [
         (Events.ITERATION_STARTED, "iteration", 2, 1),
@@ -453,7 +448,6 @@
     ],
 )
 def test_once_event_filter(event_name, event_attr, once, expect_calls):
->>>>>>> 531e118f
 
     data = list(range(100))
 
