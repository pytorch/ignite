import os
import time
import pytest
from unittest.mock import call, MagicMock, Mock

import numpy as np
import torch

from ignite.engine import Engine, Events, State
from ignite.engine.deterministic import keep_random_state
from ignite.metrics import Average

from tests.ignite.engine import IterationCounter, EpochCounter


def test_terminate():
    engine = Engine(lambda e, b: 1)
    assert not engine.should_terminate
    engine.terminate()
    assert engine.should_terminate


def test_invalid_process_raises_with_invalid_signature():
    with pytest.raises(ValueError):
        Engine(None)

    with pytest.raises(ValueError):
        Engine(lambda: None)

    with pytest.raises(ValueError):
        Engine(lambda batch: None)

    with pytest.raises(ValueError):
        Engine(lambda engine, batch, extra_arg: None)


def test_current_epoch_counter_increases_every_epoch():
    engine = Engine(MagicMock(return_value=1))
    max_epochs = 5

    counter = EpochCounter()
    engine.add_event_handler(Events.EPOCH_STARTED, counter)

    state = engine.run([1, 2], max_epochs=max_epochs)
    assert state.epoch == max_epochs
    counter.current_epoch_count = 1
    state = engine.run([1, 2], max_epochs=max_epochs)
    assert state.epoch == max_epochs


def test_current_iteration_counter_increases_every_iteration():
    batches = [1, 2, 3]
    engine = Engine(MagicMock(return_value=1))
    max_epochs = 5

    counter = IterationCounter()
    engine.add_event_handler(Events.ITERATION_STARTED, counter)

    state = engine.run(batches, max_epochs=max_epochs)
    assert state.iteration == max_epochs * len(batches)
    counter.current_iteration_count = 1
    state = engine.run(batches, max_epochs=max_epochs)
    assert state.iteration == max_epochs * len(batches)


def test_stopping_criterion_is_max_epochs():
    engine = Engine(MagicMock(return_value=1))
    max_epochs = 5
    state = engine.run([1], max_epochs=max_epochs)
    assert state.epoch == max_epochs


def test_terminate_at_end_of_epoch_stops_run():
    max_epochs = 5
    last_epoch_to_run = 3

    engine = Engine(MagicMock(return_value=1))

    def end_of_epoch_handler(engine):
        if engine.state.epoch == last_epoch_to_run:
            engine.terminate()

    engine.add_event_handler(Events.EPOCH_COMPLETED, end_of_epoch_handler)

    assert not engine.should_terminate

    state = engine.run([1], max_epochs=max_epochs)

    assert state.epoch == last_epoch_to_run
    assert engine.should_terminate


def test_terminate_at_start_of_epoch_stops_run_after_completing_iteration():
    max_epochs = 5
    epoch_to_terminate_on = 3
    batches_per_epoch = [1, 2, 3]

    engine = Engine(MagicMock(return_value=1))

    def start_of_epoch_handler(engine):
        if engine.state.epoch == epoch_to_terminate_on:
            engine.terminate()

    engine.add_event_handler(Events.EPOCH_STARTED, start_of_epoch_handler)

    assert not engine.should_terminate

    state = engine.run(batches_per_epoch, max_epochs=max_epochs)

    # epoch is not completed so counter is not incremented
    assert state.epoch == epoch_to_terminate_on
    assert engine.should_terminate
    # completes first iteration
    assert state.iteration == ((epoch_to_terminate_on - 1) * len(batches_per_epoch)) + 1


def test_terminate_stops_run_mid_epoch():
    num_iterations_per_epoch = 10
    iteration_to_stop = num_iterations_per_epoch + 3

    engine = Engine(MagicMock(return_value=1))

    def start_of_iteration_handler(engine):
        if engine.state.iteration == iteration_to_stop:
            engine.terminate()

    engine.add_event_handler(Events.ITERATION_STARTED, start_of_iteration_handler)
    state = engine.run(data=[None] * num_iterations_per_epoch, max_epochs=3)
    # completes the iteration but doesn't increment counter (this happens just before a new iteration starts)
    assert state.iteration == iteration_to_stop
    assert state.epoch == np.ceil(iteration_to_stop / num_iterations_per_epoch)  # it starts from 0


def test_terminate_epoch_stops_mid_epoch():
    num_iterations_per_epoch = 10
    iteration_to_stop = num_iterations_per_epoch + 4

    engine = Engine(MagicMock(return_value=1))

    def start_of_iteration_handler(engine):
        if engine.state.iteration == iteration_to_stop:
            engine.terminate_epoch()

    max_epochs = 3
    engine.add_event_handler(Events.ITERATION_STARTED, start_of_iteration_handler)
    state = engine.run(data=[None] * num_iterations_per_epoch, max_epochs=max_epochs)
    # completes the iteration but doesn't increment counter (this happens just before a new iteration starts)
    true_value = num_iterations_per_epoch * (max_epochs - 1) + iteration_to_stop % num_iterations_per_epoch
    assert state.iteration == true_value


def _create_mock_data_loader(epochs, batches_per_epoch):
    batches = [MagicMock()] * batches_per_epoch
    data_loader_manager = MagicMock()
    batch_iterators = [iter(batches) for _ in range(epochs)]

    data_loader_manager.__iter__.side_effect = batch_iterators
    data_loader_manager.__len__.return_value = batches_per_epoch

    return data_loader_manager


def test_iteration_events_are_fired():
    max_epochs = 5
    num_batches = 3
    data = _create_mock_data_loader(max_epochs, num_batches)

    engine = Engine(MagicMock(return_value=1))

    mock_manager = Mock()
    iteration_started = Mock()
    engine.add_event_handler(Events.ITERATION_STARTED, iteration_started)

    iteration_complete = Mock()
    engine.add_event_handler(Events.ITERATION_COMPLETED, iteration_complete)

    mock_manager.attach_mock(iteration_started, "iteration_started")
    mock_manager.attach_mock(iteration_complete, "iteration_complete")

    engine.run(data, max_epochs=max_epochs)

    assert iteration_started.call_count == num_batches * max_epochs
    assert iteration_complete.call_count == num_batches * max_epochs

    expected_calls = []
    for i in range(max_epochs * num_batches):
        expected_calls.append(call.iteration_started(engine))
        expected_calls.append(call.iteration_complete(engine))

    assert mock_manager.mock_calls == expected_calls


def test_last_event_name():
    engine = Engine(MagicMock(return_value=1))
    assert engine.last_event_name is None

    @engine.on(Events.STARTED)
    def _(_engine):
        assert _engine.last_event_name == Events.STARTED

    @engine.on(Events.EPOCH_STARTED)
    def _(_engine):
        assert _engine.last_event_name == Events.EPOCH_STARTED

    @engine.on(Events.ITERATION_STARTED)
    def _(_engine):
        assert _engine.last_event_name == Events.ITERATION_STARTED

    @engine.on(Events.ITERATION_COMPLETED)
    def _(_engine):
        assert _engine.last_event_name == Events.ITERATION_COMPLETED

    @engine.on(Events.EPOCH_COMPLETED)
    def _(_engine):
        assert _engine.last_event_name == Events.EPOCH_COMPLETED

    engine.run([0, 1])
    assert engine.last_event_name == Events.COMPLETED


def test_reset_should_terminate():
    def update_fn(engine, batch):
        pass

    engine = Engine(update_fn)

    @engine.on(Events.ITERATION_COMPLETED)
    def terminate_on_iteration_10(engine):
        if engine.state.iteration == 10:
            engine.terminate()

    engine.run([0] * 20)
    assert engine.state.iteration == 10

    engine.run([0] * 20)
    assert engine.state.iteration == 10


def test_batch_values():
    def _test(data):
        # This test check the content passed to update function
        counter = [0]
        num_iters = len(data)

        def update_fn(_, batch):
            assert batch == data[counter[0] % num_iters]
            counter[0] += 1

        engine = Engine(update_fn)
        engine.run(data, max_epochs=10)

    data = torch.randint(0, 1000, size=(256,))
    _test(data)


def test_state_repr():

    data = [0, 1, 2, 3, 4, 5]
    max_epochs = 1
    metrics = {"accuracy": Mock()}
    state = State(dataloader=data, max_epochs=max_epochs, metrics=metrics)
    s = repr(state)
    assert "iteration" in s
    assert "epoch" in s
    assert "max_epochs: 1" in s
    assert "dataloader" in s
    assert "metrics" in s
    assert "output" in s
    assert "batch" in s


def test_alter_batch():

    small_shape = (1, 2, 2)
    large_shape = (1, 3, 3)

    small_loader = torch.randint(0, 256, size=(30,) + small_shape)
    large_loader = torch.randint(0, 256, size=(20,) + large_shape)

    switch_iteration = 50

    def should_take_large_img(i):
        return i >= switch_iteration

    def update_fn(engine, batch):
        i = engine.state.iteration
        if i < switch_iteration:
            assert batch.shape == small_shape
            assert (small_loader[(i - 1) % len(small_loader), ...] == batch).all()
        else:
            assert batch.shape == large_shape
            assert (large_loader[(i - switch_iteration) % len(large_loader), ...] == batch).all()

    trainer = Engine(update_fn)

    def cycle(seq):
        while True:
            for i in seq:
                yield i

    small_loader_iter = cycle(small_loader)
    large_loader_iter = cycle(large_loader)

    @trainer.on(Events.ITERATION_STARTED)
    def choose_batch(engine):
        i = engine.state.iteration
        if should_take_large_img(i):
            batch = next(large_loader_iter)
        else:
            batch = next(small_loader_iter)

        engine.state.batch = batch

    num_epochs = 5
    num_iters = 25
    data = range(num_iters)
    trainer.run(data, num_epochs)


def test__is_done():
    state = State(iteration=10, epoch=1, max_epochs=100, epoch_length=100)
    assert not Engine._is_done(state)

    state = State(iteration=1000, max_epochs=10, epoch_length=100)
    assert Engine._is_done(state)


def test__setup_engine():
    engine = Engine(lambda e, b: 1)
    engine.state = State(iteration=10, epoch=1, max_epochs=100, epoch_length=100)

    data = list(range(100))
    engine.state.dataloader = data
    engine._setup_engine()
    assert engine._dataloader_len == len(data)


def test_run_asserts():
    engine = Engine(lambda e, b: 1)

    with pytest.raises(ValueError, match=r"Input data has zero size. Please provide non-empty data"):
        engine.run([])

    with pytest.raises(ValueError, match=r"Argument `epoch_length` should be defined if `data` is an iterator"):
        engine.run(iter([0, 1, 2, 3]))

    with pytest.warns(UserWarning, match="Argument seed is deprecated"):
        engine.run([0, 1, 2, 3, 4], seed=1234)


def test_state_get_event_attrib_value():
    state = State()
    state.iteration = 10
    state.epoch = 9

    e = Events.ITERATION_STARTED
    assert state.get_event_attrib_value(e) == state.iteration
    e = Events.ITERATION_COMPLETED
    assert state.get_event_attrib_value(e) == state.iteration
    e = Events.EPOCH_STARTED
    assert state.get_event_attrib_value(e) == state.epoch
    e = Events.EPOCH_COMPLETED
    assert state.get_event_attrib_value(e) == state.epoch
    e = Events.STARTED
    assert state.get_event_attrib_value(e) == state.epoch
    e = Events.COMPLETED
    assert state.get_event_attrib_value(e) == state.epoch

    e = Events.ITERATION_STARTED(every=10)
    assert state.get_event_attrib_value(e) == state.iteration
    e = Events.ITERATION_COMPLETED(every=10)
    assert state.get_event_attrib_value(e) == state.iteration
    e = Events.EPOCH_STARTED(once=5)
    assert state.get_event_attrib_value(e) == state.epoch
    e = Events.EPOCH_COMPLETED(once=5)
    assert state.get_event_attrib_value(e) == state.epoch


<<<<<<< HEAD
def _test_check_triggered_events(data, max_epochs, epoch_length, exp_iter_stops=None):
    engine = Engine(lambda e, b: 1)
=======
def test_time_stored_in_state():
    def _test(data, max_epochs, epoch_length):
        sleep_time = 0.01
        engine = Engine(lambda e, b: time.sleep(sleep_time))

        def check_epoch_time(engine):
            assert engine.state.times[Events.EPOCH_COMPLETED.name] >= sleep_time * epoch_length

        def check_completed_time(engine):
            assert engine.state.times[Events.COMPLETED.name] >= sleep_time * epoch_length * max_epochs

        engine.add_event_handler(Events.EPOCH_COMPLETED, lambda e: check_epoch_time(e))
        engine.add_event_handler(Events.COMPLETED, lambda e: check_completed_time(e))

        engine.run(data, max_epochs=max_epochs, epoch_length=epoch_length)

    _test(list(range(100)), max_epochs=2, epoch_length=100)
    _test(list(range(200)), max_epochs=2, epoch_length=100)
    _test(list(range(200)), max_epochs=5, epoch_length=100)


def _test_run_check_triggered_events():
    def _test(data, max_epochs, epoch_length):
        engine = Engine(lambda e, b: 1)

        events = [
            Events.STARTED,
            Events.EPOCH_STARTED,
            Events.ITERATION_STARTED,
            Events.ITERATION_COMPLETED,
            Events.EPOCH_COMPLETED,
            Events.COMPLETED,
        ]

        handlers = {e: MagicMock() for e in events}

        for e, handler in handlers.items():
            engine.add_event_handler(e, handler)

        engine.run(data, max_epochs=max_epochs, epoch_length=epoch_length)
>>>>>>> ad9480d5

    events = [
        Events.STARTED,
        Events.EPOCH_STARTED,
        Events.ITERATION_STARTED,
        Events.ITERATION_COMPLETED,
        Events.EPOCH_COMPLETED,
        Events.COMPLETED,
        Events.GET_BATCH_STARTED,
        Events.GET_BATCH_COMPLETED,
        Events.DATALOADER_STOP_ITERATION,
    ]

    handlers = {e: MagicMock() for e in events}

    for e, handler in handlers.items():
        engine.add_event_handler(e, handler)

    engine.run(data, max_epochs=max_epochs, epoch_length=epoch_length)

    expected_num_calls = {
        Events.STARTED: 1,
        Events.COMPLETED: 1,
        Events.EPOCH_STARTED: max_epochs,
        Events.EPOCH_COMPLETED: max_epochs,
        Events.ITERATION_STARTED: max_epochs * epoch_length,
        Events.ITERATION_COMPLETED: max_epochs * epoch_length,
        Events.GET_BATCH_STARTED: max_epochs * epoch_length,
        Events.GET_BATCH_COMPLETED: max_epochs * epoch_length,
        Events.DATALOADER_STOP_ITERATION: (max_epochs - 1) if exp_iter_stops is None else exp_iter_stops,
    }

    for n, handler in handlers.items():
        assert handler.call_count == expected_num_calls[n], "{}: {} vs {}".format(
            n, handler.call_count, expected_num_calls[n]
        )


def _test_run_check_triggered_events():

    # tests issue https://github.com/pytorch/ignite/issues/818
    _test_check_triggered_events(list(range(10)), max_epochs=4, epoch_length=10)
    _test_check_triggered_events(list(range(100)), max_epochs=5, epoch_length=100)
    _test_check_triggered_events(list(range(100)), max_epochs=5, epoch_length=50, exp_iter_stops=50 * 5 // 100)
    _test_check_triggered_events(list(range(100)), max_epochs=5, epoch_length=150, exp_iter_stops=150 * 5 // 100)


def test_run_check_triggered_events_list():
    _test_run_check_triggered_events()


def _test_run_check_triggered_events_on_iterator():
    def infinite_data_iterator():
        while True:
            for i in range(100):
                yield i

    _test_check_triggered_events(infinite_data_iterator(), max_epochs=5, epoch_length=100, exp_iter_stops=0)
    _test_check_triggered_events(infinite_data_iterator(), max_epochs=5, epoch_length=50, exp_iter_stops=0)
    _test_check_triggered_events(infinite_data_iterator(), max_epochs=5, epoch_length=150, exp_iter_stops=0)

    def limited_data_iterator():
        for i in range(100):
            yield i

    _test_check_triggered_events(limited_data_iterator(), max_epochs=1, epoch_length=100, exp_iter_stops=0)
    _test_check_triggered_events(limited_data_iterator(), max_epochs=10, epoch_length=10, exp_iter_stops=0)

    # These tests will fail
    with pytest.raises(AssertionError):
        with pytest.warns(UserWarning, match=r"Data iterator can not provide data anymore"):
            _test_check_triggered_events(limited_data_iterator(), max_epochs=3, epoch_length=100)

    with pytest.raises(AssertionError):
        with pytest.warns(UserWarning, match=r"Data iterator can not provide data anymore"):
            _test_check_triggered_events(limited_data_iterator(), max_epochs=3, epoch_length=75)

    with pytest.raises(AssertionError):
        with pytest.warns(UserWarning, match=r"Data iterator can not provide data anymore"):
            _test_check_triggered_events(limited_data_iterator(), max_epochs=1, epoch_length=101)


def test_run_check_triggered_events_on_iterator():

    _test_run_check_triggered_events_on_iterator()


@pytest.mark.distributed
@pytest.mark.skipif(torch.cuda.device_count() < 1, reason="Skip if no GPU")
def test_distrib_gpu(distributed_context_single_node_nccl):
    _test_run_check_triggered_events_on_iterator()
    _test_run_check_triggered_events()


@pytest.mark.distributed
def test_distrib_cpu(distributed_context_single_node_gloo):
    _test_run_check_triggered_events_on_iterator()
    _test_run_check_triggered_events()


@pytest.mark.multinode_distributed
@pytest.mark.skipif("MULTINODE_DISTRIB" not in os.environ, reason="Skip if not multi-node distributed")
def test_multinode_distrib_cpu(distributed_context_multi_node_gloo):
    _test_run_check_triggered_events_on_iterator()
    _test_run_check_triggered_events()


@pytest.mark.multinode_distributed
@pytest.mark.skipif("GPU_MULTINODE_DISTRIB" not in os.environ, reason="Skip if not multi-node distributed")
def test_multinode_distrib_gpu(distributed_context_multi_node_nccl):
    _test_run_check_triggered_events_on_iterator()
    _test_run_check_triggered_events()


def test_engine_with_iterable_dataloader():
    class MyIterableDataset(torch.utils.data.IterableDataset):
        def __init__(self, start, end):
            super(MyIterableDataset).__init__()
            assert end > start, "this example code only works with end >= start"
            self.start = start
            self.end = end

        def __iter__(self):
            return iter(range(self.start, self.end))

    ds = MyIterableDataset(0, 1000)
    data_loader = torch.utils.data.DataLoader(ds, num_workers=2)

    counter = [0]

    def foo(e, b):
        print("{}-{}: {}".format(e.state.epoch, e.state.iteration, b))
        counter[0] += 1

    engine = Engine(foo)
    engine.run(data_loader, epoch_length=10, max_epochs=5)

    assert counter[0] == 50


def test_engine_random_state():
    def random_data_generator():
        while True:
            yield torch.randint(0, 100, size=(5,))

    def sum_data(_, batch):
        result = torch.sum(batch)
        return result

    def get_engine():
        engine = Engine(sum_data)
        average = Average()
        average.attach(engine, "average")
        return engine

    torch.manual_seed(34)
    engine = get_engine()
    state1 = engine.run(random_data_generator(), max_epochs=2, epoch_length=2)

    torch.manual_seed(34)
    engine = get_engine()
    state2 = engine.run(random_data_generator(), max_epochs=2, epoch_length=2)

    torch.manual_seed(42)
    engine = get_engine()
    state3 = engine.run(random_data_generator(), max_epochs=2, epoch_length=2)

    assert state1.metrics["average"] == pytest.approx(state2.metrics["average"])
    assert state1.metrics["average"] != pytest.approx(state3.metrics["average"])
    assert state2.metrics["average"] != pytest.approx(state3.metrics["average"])


def test_altered_random_state():
    # tests issue https://github.com/pytorch/ignite/issues/795
    size = 1

    def random_train_data_generator(size):
        while True:
            yield torch.randint(0, 100, size=(size,))

    def random_val_data_generator(size):
        while True:
            yield torch.randint(0, 100, size=(size,)) + 100

    train_only_batches = []

    def train_fn(_, batch):
        train_only_batches.append(batch[0].item())

    torch.manual_seed(1)
    epoch_length = 6
    trainer = Engine(train_fn)
    trainer.run(
        random_train_data_generator(size), max_epochs=4, epoch_length=epoch_length,
    )

    def val_fn(_1, _2):
        pass

    evaluator = Engine(val_fn)
    train_batches = []

    def train_fn2(_, batch):
        train_batches.append(batch[0].item())

    trainer = Engine(train_fn2)

    @trainer.on(Events.EPOCH_COMPLETED)
    @keep_random_state
    def run_evaluation(_):
        evaluator.run(random_val_data_generator(size), epoch_length=4)

    torch.manual_seed(1)
    trainer.run(
        random_train_data_generator(size), max_epochs=4, epoch_length=epoch_length,
    )

    for i in range(epoch_length):
        assert train_batches[epoch_length + i] != train_batches[2 * epoch_length + i]
        assert train_batches[i] == train_only_batches[i]<|MERGE_RESOLUTION|>--- conflicted
+++ resolved
@@ -376,10 +376,6 @@
     assert state.get_event_attrib_value(e) == state.epoch
 
 
-<<<<<<< HEAD
-def _test_check_triggered_events(data, max_epochs, epoch_length, exp_iter_stops=None):
-    engine = Engine(lambda e, b: 1)
-=======
 def test_time_stored_in_state():
     def _test(data, max_epochs, epoch_length):
         sleep_time = 0.01
@@ -401,27 +397,8 @@
     _test(list(range(200)), max_epochs=5, epoch_length=100)
 
 
-def _test_run_check_triggered_events():
-    def _test(data, max_epochs, epoch_length):
-        engine = Engine(lambda e, b: 1)
-
-        events = [
-            Events.STARTED,
-            Events.EPOCH_STARTED,
-            Events.ITERATION_STARTED,
-            Events.ITERATION_COMPLETED,
-            Events.EPOCH_COMPLETED,
-            Events.COMPLETED,
-        ]
-
-        handlers = {e: MagicMock() for e in events}
-
-        for e, handler in handlers.items():
-            engine.add_event_handler(e, handler)
-
-        engine.run(data, max_epochs=max_epochs, epoch_length=epoch_length)
->>>>>>> ad9480d5
-
+def _test_check_triggered_events(data, max_epochs, epoch_length, exp_iter_stops=None):
+    engine = Engine(lambda e, b: 1)
     events = [
         Events.STARTED,
         Events.EPOCH_STARTED,
@@ -460,7 +437,6 @@
 
 
 def _test_run_check_triggered_events():
-
     # tests issue https://github.com/pytorch/ignite/issues/818
     _test_check_triggered_events(list(range(10)), max_epochs=4, epoch_length=10)
     _test_check_triggered_events(list(range(100)), max_epochs=5, epoch_length=100)
