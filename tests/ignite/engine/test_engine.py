from __future__ import division
from enum import Enum
import gc

import pytest
from mock import call, MagicMock, Mock
from pytest import raises, approx
import numpy as np
import torch
from torch.nn import Linear
from torch.nn.functional import mse_loss
from torch.optim import SGD

from ignite.engine import Engine, Events, State, create_supervised_trainer, create_supervised_evaluator
from ignite.metrics import MeanSquaredError


def process_func(engine, batch):
    return 1


class DummyEngine(Engine):
    def __init__(self):
        super(DummyEngine, self).__init__(process_func)

    def run(self, num_times):
        self.state = State()
        for _ in range(num_times):
            self.fire_event(Events.STARTED)
            self.fire_event(Events.COMPLETED)
        return self.state


def test_terminate():
    engine = DummyEngine()
    assert not engine.should_terminate
    engine.terminate()
    assert engine.should_terminate


def test_invalid_process_raises_with_invalid_signature():
    with pytest.raises(ValueError):
        Engine(None)

    with pytest.raises(ValueError):
        Engine(lambda: None)

    with pytest.raises(ValueError):
        Engine(lambda batch: None)

    with pytest.raises(ValueError):
        Engine(lambda engine, batch, extra_arg: None)


def test_add_event_handler_raises_with_invalid_event():
    engine = DummyEngine()

    with pytest.raises(ValueError):
        engine.add_event_handler("incorrect", lambda engine: None)


def test_add_event_handler_raises_with_invalid_signature():
    engine = Engine(MagicMock())

    def handler(engine):
        pass

    engine.add_event_handler(Events.STARTED, handler)
    with pytest.raises(ValueError):
        engine.add_event_handler(Events.STARTED, handler, 1)

    def handler_with_args(engine, a):
        pass

    engine.add_event_handler(Events.STARTED, handler_with_args, 1)
    with pytest.raises(ValueError):
        engine.add_event_handler(Events.STARTED, handler_with_args)

    def handler_with_kwargs(engine, b=42):
        pass

    engine.add_event_handler(Events.STARTED, handler_with_kwargs, b=2)
    with pytest.raises(ValueError):
        engine.add_event_handler(Events.STARTED, handler_with_kwargs, c=3)
    with pytest.raises(ValueError):
        engine.add_event_handler(Events.STARTED, handler_with_kwargs, 1, b=2)

    def handler_with_args_and_kwargs(engine, a, b=42):
        pass

    engine.add_event_handler(Events.STARTED, handler_with_args_and_kwargs, 1, b=2)
    with pytest.raises(ValueError):
        engine.add_event_handler(Events.STARTED, handler_with_args_and_kwargs, 1, 2, b=2)
    with pytest.raises(ValueError):
        engine.add_event_handler(Events.STARTED, handler_with_args_and_kwargs, 1, b=2, c=3)


def test_add_event_handler():
    engine = DummyEngine()

    class Counter(object):
        def __init__(self, count=0):
            self.count = count

    started_counter = Counter()

    def handle_iteration_started(engine, counter):
        counter.count += 1
    engine.add_event_handler(Events.STARTED, handle_iteration_started, started_counter)

    completed_counter = Counter()

    def handle_iteration_completed(engine, counter):
        counter.count += 1
    engine.add_event_handler(Events.COMPLETED, handle_iteration_completed, completed_counter)

    engine.run(15)

    assert started_counter.count == 15
    assert completed_counter.count == 15


def test_adding_multiple_event_handlers():
    engine = DummyEngine()
    handlers = [MagicMock(), MagicMock()]
    for handler in handlers:
        engine.add_event_handler(Events.STARTED, handler)

    engine.run(1)
    for handler in handlers:
        handler.assert_called_once_with(engine)


def test_event_removable_handle():

    # Removable handle removes event from engine.
    engine = DummyEngine()
    handler = MagicMock()

    removable_handle = engine.add_event_handler(Events.STARTED, handler)
    assert engine.has_event_handler(handler, Events.STARTED)

    engine.run(1)
    handler.assert_called_once_with(engine)

    removable_handle.remove()
    assert not engine.has_event_handler(handler, Events.STARTED)

    # Second engine pass does not fire handle again.
    engine.run(1)
    handler.assert_called_once_with(engine)

    # Removable handle can be used as a context manager
    handler = MagicMock()

    with engine.add_event_handler(Events.STARTED, handler):
        assert engine.has_event_handler(handler, Events.STARTED)
        engine.run(1)

    assert not engine.has_event_handler(handler, Events.STARTED)
    handler.assert_called_once_with(engine)

    engine.run(1)
    handler.assert_called_once_with(engine)

    # Removeable handle only effects a single event registration
    handler = MagicMock()

    with engine.add_event_handler(Events.STARTED, handler):
        with engine.add_event_handler(Events.COMPLETED, handler):
            assert engine.has_event_handler(handler, Events.STARTED)
            assert engine.has_event_handler(handler, Events.COMPLETED)
        assert engine.has_event_handler(handler, Events.STARTED)
        assert not engine.has_event_handler(handler, Events.COMPLETED)
    assert not engine.has_event_handler(handler, Events.STARTED)
    assert not engine.has_event_handler(handler, Events.COMPLETED)

    # Removeable handle is re-enter and re-exitable

    handler = MagicMock()

    remove = engine.add_event_handler(Events.STARTED, handler)

    with remove:
        with remove:
            assert engine.has_event_handler(handler, Events.STARTED)
        assert not engine.has_event_handler(handler, Events.STARTED)
    assert not engine.has_event_handler(handler, Events.STARTED)

    # Removeable handle is a weakref, does not keep engine or event alive
    def _add_in_closure():
        _engine = DummyEngine()

        def _handler(_):
            pass

        _handle = _engine.add_event_handler(Events.STARTED, _handler)
        assert _handle.engine() is _engine
        assert _handle.handler() is _handler

        return _handle

    removable_handle = _add_in_closure()

    # gc.collect, resolving reference cycles in engine/state
    # required to ensure object deletion in python2
    gc.collect()

    assert removable_handle.engine() is None
    assert removable_handle.handler() is None


def test_has_event_handler():
    engine = DummyEngine()
    handlers = [MagicMock(), MagicMock()]
    m = MagicMock()
    for handler in handlers:
        engine.add_event_handler(Events.STARTED, handler)
    engine.add_event_handler(Events.COMPLETED, m)

    for handler in handlers:
        assert engine.has_event_handler(handler, Events.STARTED)
        assert engine.has_event_handler(handler)
        assert not engine.has_event_handler(handler, Events.COMPLETED)
        assert not engine.has_event_handler(handler, Events.EPOCH_STARTED)

    assert not engine.has_event_handler(m, Events.STARTED)
    assert engine.has_event_handler(m, Events.COMPLETED)
    assert engine.has_event_handler(m)
    assert not engine.has_event_handler(m, Events.EPOCH_STARTED)


def test_remove_event_handler():
    engine = DummyEngine()

    with pytest.raises(ValueError, match=r'Input event name'):
        engine.remove_event_handler(lambda x: x, "an event")

    def on_started(engine):
        return 0

    engine.add_event_handler(Events.STARTED, on_started)

    with pytest.raises(ValueError, match=r'Input handler'):
        engine.remove_event_handler(lambda x: x, Events.STARTED)

    h1 = MagicMock()
    h2 = MagicMock()
    handlers = [h1, h2]
    m = MagicMock()
    for handler in handlers:
        engine.add_event_handler(Events.EPOCH_STARTED, handler)
    engine.add_event_handler(Events.EPOCH_COMPLETED, m)

    assert len(engine._event_handlers[Events.EPOCH_STARTED]) == 2
    engine.remove_event_handler(h1, Events.EPOCH_STARTED)
    assert len(engine._event_handlers[Events.EPOCH_STARTED]) == 1
    assert engine._event_handlers[Events.EPOCH_STARTED][0][0] == h2

    assert len(engine._event_handlers[Events.EPOCH_COMPLETED]) == 1
    engine.remove_event_handler(m, Events.EPOCH_COMPLETED)
    assert len(engine._event_handlers[Events.EPOCH_COMPLETED]) == 0


def test_args_and_kwargs_are_passed_to_event():
    engine = DummyEngine()
    kwargs = {'a': 'a', 'b': 'b'}
    args = (1, 2, 3)
    handlers = []
    for event in [Events.STARTED, Events.COMPLETED]:
        handler = MagicMock()
        engine.add_event_handler(event, handler, *args, **kwargs)
        handlers.append(handler)

    engine.run(1)
    called_handlers = [handle for handle in handlers if handle.called]
    assert len(called_handlers) == 2

    for handler in called_handlers:
        handler_args, handler_kwargs = handler.call_args
        assert handler_args[0] == engine
        assert handler_args[1::] == args
        assert handler_kwargs == kwargs


def test_custom_events():
    class Custom_Events(Enum):
        TEST_EVENT = "test_event"

    # Dummy engine
    engine = Engine(lambda engine, batch: 0)
    engine.register_events(*Custom_Events)

    # Handle is never called
    handle = MagicMock()
    engine.add_event_handler(Custom_Events.TEST_EVENT, handle)
    engine.run(range(1))
    assert not handle.called

    # Advanced engine
    def process_func(engine, batch):
        engine.fire_event(Custom_Events.TEST_EVENT)

    engine = Engine(process_func)
    engine.register_events(*Custom_Events)

    # Handle should be called
    handle = MagicMock()
    engine.add_event_handler(Custom_Events.TEST_EVENT, handle)
    engine.run(range(1))
    assert handle.called


def test_custom_events_with_event_to_attr():
    class Custom_Events(Enum):
        TEST_EVENT = "test_event"

    custom_event_to_attr = {Custom_Events.TEST_EVENT: 'test_event'}

    # Dummy engine
    engine = Engine(lambda engine, batch: 0)
    engine.register_events(*Custom_Events, event_to_attr=custom_event_to_attr)

    # Handle is never called
    handle = MagicMock()
    engine.add_event_handler(Custom_Events.TEST_EVENT, handle)
    engine.run(range(1))
    assert hasattr(engine.state, 'test_event')
    assert engine.state.test_event == 0

    # Advanced engine
    def process_func(engine, batch):
        engine.fire_event(Custom_Events.TEST_EVENT)

    engine = Engine(process_func)
    engine.register_events(*Custom_Events, event_to_attr=custom_event_to_attr)

    def handle(engine):
        engine.state.test_event += 1

    engine.add_event_handler(Custom_Events.TEST_EVENT, handle)
    engine.run(range(25))
    assert engine.state.test_event == 25

    custom_event_to_attr = 'a'
    engine = Engine(lambda engine, batch: 0)
    with pytest.raises(ValueError):
        engine.register_events(*Custom_Events, event_to_attr=custom_event_to_attr)


def test_on_decorator_raises_with_invalid_event():
    engine = DummyEngine()
    with pytest.raises(ValueError):
        @engine.on("incorrect")
        def f(engine):
            pass


def test_on_decorator():
    engine = DummyEngine()

    class Counter(object):
        def __init__(self, count=0):
            self.count = count

    started_counter = Counter()

    @engine.on(Events.STARTED, started_counter)
    def handle_iteration_started(engine, started_counter):
        started_counter.count += 1

    completed_counter = Counter()

    @engine.on(Events.COMPLETED, completed_counter)
    def handle_iteration_completed(engine, completed_counter):
        completed_counter.count += 1

    engine.run(15)

    assert started_counter.count == 15
    assert completed_counter.count == 15


def test_returns_state():
    engine = Engine(MagicMock(return_value=1))
    state = engine.run([])

    assert isinstance(state, State)


def test_state_attributes():
    dataloader = [1, 2, 3]
    engine = Engine(MagicMock(return_value=1))
    state = engine.run(dataloader, max_epochs=3)

    assert state.iteration == 9
    assert state.output == 1
    assert state.batch == 3
    assert state.dataloader == dataloader
    assert state.epoch == 3
    assert state.max_epochs == 3
    assert state.metrics == {}


def test_default_exception_handler():
    update_function = MagicMock(side_effect=ValueError())
    engine = Engine(update_function)

    with raises(ValueError):
        engine.run([1])


def test_custom_exception_handler():
    value_error = ValueError()
    update_function = MagicMock(side_effect=value_error)

    engine = Engine(update_function)

    class ExceptionCounter(object):
        def __init__(self):
            self.exceptions = []

        def __call__(self, engine, e):
            self.exceptions.append(e)

    counter = ExceptionCounter()
    engine.add_event_handler(Events.EXCEPTION_RAISED, counter)
    engine.run([1])

    # only one call from _run_once_over_data, since the exception is swallowed
    assert len(counter.exceptions) == 1 and counter.exceptions[0] == value_error


def test_current_epoch_counter_increases_every_epoch():
    engine = Engine(MagicMock(return_value=1))
    max_epochs = 5

    class EpochCounter(object):
        def __init__(self):
            self.current_epoch_count = 1

        def __call__(self, engine):
            assert engine.state.epoch == self.current_epoch_count
            self.current_epoch_count += 1

    engine.add_event_handler(Events.EPOCH_STARTED, EpochCounter())

    state = engine.run([1], max_epochs=max_epochs)

    assert state.epoch == max_epochs


def test_current_iteration_counter_increases_every_iteration():
    batches = [1, 2, 3]
    engine = Engine(MagicMock(return_value=1))
    max_epochs = 5

    class IterationCounter(object):
        def __init__(self):
            self.current_iteration_count = 1

        def __call__(self, engine):
            assert engine.state.iteration == self.current_iteration_count
            self.current_iteration_count += 1

    engine.add_event_handler(Events.ITERATION_STARTED, IterationCounter())

    state = engine.run(batches, max_epochs=max_epochs)

    assert state.iteration == max_epochs * len(batches)


def test_stopping_criterion_is_max_epochs():
    engine = Engine(MagicMock(return_value=1))
    max_epochs = 5
    state = engine.run([1], max_epochs=max_epochs)
    assert state.epoch == max_epochs


def test_terminate_at_end_of_epoch_stops_run():
    max_epochs = 5
    last_epoch_to_run = 3

    engine = Engine(MagicMock(return_value=1))

    def end_of_epoch_handler(engine):
        if engine.state.epoch == last_epoch_to_run:
            engine.terminate()

    engine.add_event_handler(Events.EPOCH_COMPLETED, end_of_epoch_handler)

    assert not engine.should_terminate

    state = engine.run([1], max_epochs=max_epochs)

    assert state.epoch == last_epoch_to_run
    assert engine.should_terminate


def test_terminate_at_start_of_epoch_stops_run_after_completing_iteration():
    max_epochs = 5
    epoch_to_terminate_on = 3
    batches_per_epoch = [1, 2, 3]

    engine = Engine(MagicMock(return_value=1))

    def start_of_epoch_handler(engine):
        if engine.state.epoch == epoch_to_terminate_on:
            engine.terminate()

    engine.add_event_handler(Events.EPOCH_STARTED, start_of_epoch_handler)

    assert not engine.should_terminate

    state = engine.run(batches_per_epoch, max_epochs=max_epochs)

    # epoch is not completed so counter is not incremented
    assert state.epoch == epoch_to_terminate_on
    assert engine.should_terminate
    # completes first iteration
    assert state.iteration == ((epoch_to_terminate_on - 1) * len(batches_per_epoch)) + 1


def test_terminate_stops_run_mid_epoch():
    num_iterations_per_epoch = 10
    iteration_to_stop = num_iterations_per_epoch + 3
    engine = Engine(MagicMock(return_value=1))

    def start_of_iteration_handler(engine):
        if engine.state.iteration == iteration_to_stop:
            engine.terminate()

    engine.add_event_handler(Events.ITERATION_STARTED, start_of_iteration_handler)
    state = engine.run(data=[None] * num_iterations_per_epoch, max_epochs=3)
    # completes the iteration but doesn't increment counter (this happens just before a new iteration starts)
    assert (state.iteration == iteration_to_stop)
    assert state.epoch == np.ceil(iteration_to_stop / num_iterations_per_epoch)  # it starts from 0


def test_terminate_epoch_stops_mid_epoch():
    num_iterations_per_epoch = 10
    iteration_to_stop = num_iterations_per_epoch + 4
    engine = Engine(MagicMock(return_value=1))

    def start_of_iteration_handler(engine):
        if engine.state.iteration == iteration_to_stop:
            engine.terminate_epoch()

    max_epochs = 3
    engine.add_event_handler(Events.ITERATION_STARTED, start_of_iteration_handler)
    state = engine.run(data=[None] * num_iterations_per_epoch, max_epochs=max_epochs)
    # completes the iteration but doesn't increment counter (this happens just before a new iteration starts)
    assert state.iteration == num_iterations_per_epoch * (max_epochs - 1) + \
        iteration_to_stop % num_iterations_per_epoch


def _create_mock_data_loader(epochs, batches_per_epoch):
    batches = [MagicMock()] * batches_per_epoch
    data_loader_manager = MagicMock()
    batch_iterators = [iter(batches) for _ in range(epochs)]

    data_loader_manager.__iter__.side_effect = batch_iterators
    data_loader_manager.__len__.return_value = batches_per_epoch

    return data_loader_manager


def test_iteration_events_are_fired():
    max_epochs = 5
    num_batches = 3
    data = _create_mock_data_loader(max_epochs, num_batches)

    engine = Engine(MagicMock(return_value=1))

    mock_manager = Mock()
    iteration_started = Mock()
    engine.add_event_handler(Events.ITERATION_STARTED, iteration_started)

    iteration_complete = Mock()
    engine.add_event_handler(Events.ITERATION_COMPLETED, iteration_complete)

    mock_manager.attach_mock(iteration_started, 'iteration_started')
    mock_manager.attach_mock(iteration_complete, 'iteration_complete')

    engine.run(data, max_epochs=max_epochs)

    assert iteration_started.call_count == num_batches * max_epochs
    assert iteration_complete.call_count == num_batches * max_epochs

    expected_calls = []
    for i in range(max_epochs * num_batches):
        expected_calls.append(call.iteration_started(engine))
        expected_calls.append(call.iteration_complete(engine))

    assert mock_manager.mock_calls == expected_calls


def test_create_supervised_trainer():
    model = Linear(1, 1)
    model.weight.data.zero_()
    model.bias.data.zero_()
    optimizer = SGD(model.parameters(), 0.1)
    trainer = create_supervised_trainer(model, optimizer, mse_loss)

    x = torch.FloatTensor([[1.0], [2.0]])
    y = torch.FloatTensor([[3.0], [5.0]])
    data = [(x, y)]

    assert model.weight.data[0, 0].item() == approx(0.0)
    assert model.bias.item() == approx(0.0)

    state = trainer.run(data)

    assert state.output == approx(17.0)
    assert model.weight.data[0, 0].item() == approx(1.3)
    assert model.bias.item() == approx(0.8)


def test_create_supervised_trainer_with_cpu():
    model = Linear(1, 1)
    model.weight.data.zero_()
    model.bias.data.zero_()
    optimizer = SGD(model.parameters(), 0.1)
    trainer = create_supervised_trainer(model, optimizer, mse_loss, device='cpu')

    x = torch.FloatTensor([[1.0], [2.0]])
    y = torch.FloatTensor([[3.0], [5.0]])
    data = [(x, y)]

    assert model.weight.data[0, 0].item() == approx(0.0)
    assert model.bias.item() == approx(0.0)

    state = trainer.run(data)

    assert state.output == approx(17.0)
    assert model.weight.data[0, 0].item() == approx(1.3)
    assert model.bias.item() == approx(0.8)


def test_create_supervised_trainer_traced_with_cpu():
    model = Linear(1, 1)
    model.weight.data.zero_()
    model.bias.data.zero_()

    example_input = torch.randn(1, 1)
    traced_model = torch.jit.trace(model, example_input)

    optimizer = SGD(traced_model.parameters(), 0.1)

    trainer = create_supervised_trainer(traced_model, optimizer, mse_loss, device='cpu')

    x = torch.FloatTensor([[1.0], [2.0]])
    y = torch.FloatTensor([[3.0], [5.0]])
    data = [(x, y)]

    assert traced_model.weight.data[0, 0].item() == approx(0.0)
    assert traced_model.bias.item() == approx(0.0)

    state = trainer.run(data)

    assert state.output == approx(17.0)
    assert traced_model.weight.data[0, 0].item() == approx(1.3)
    assert traced_model.bias.item() == approx(0.8)


@pytest.mark.skipif(not torch.cuda.is_available(), reason="Skip if no GPU")
def test_create_supervised_trainer_on_cuda():
    model = Linear(1, 1)
    model.weight.data.zero_()
    model.bias.data.zero_()
    optimizer = SGD(model.parameters(), 0.1)
    trainer = create_supervised_trainer(model, optimizer, mse_loss, device='cuda')

    x = torch.FloatTensor([[1.0], [2.0]])
    y = torch.FloatTensor([[3.0], [5.0]])
    data = [(x, y)]

    assert model.weight.data[0, 0].item() == approx(0.0)
    assert model.bias.item() == approx(0.0)

    state = trainer.run(data)

    assert state.output == approx(17.0)
    assert model.weight.data[0, 0].item() == approx(1.3)
    assert model.bias.item() == approx(0.8)


def test_create_supervised():
    model = Linear(1, 1)
    model.weight.data.zero_()
    model.bias.data.zero_()

    evaluator = create_supervised_evaluator(model)

    x = torch.FloatTensor([[1.0], [2.0]])
    y = torch.FloatTensor([[3.0], [5.0]])
    data = [(x, y)]

    state = evaluator.run(data)
    y_pred, y = state.output

    assert y_pred[0, 0].item() == approx(0.0)
    assert y_pred[1, 0].item() == approx(0.0)
    assert y[0, 0].item() == approx(3.0)
    assert y[1, 0].item() == approx(5.0)

    assert model.weight.data[0, 0].item() == approx(0.0)
    assert model.bias.item() == approx(0.0)


def test_create_supervised_on_cpu():
    model = Linear(1, 1)
    model.weight.data.zero_()
    model.bias.data.zero_()

    evaluator = create_supervised_evaluator(model, device='cpu')

    x = torch.FloatTensor([[1.0], [2.0]])
    y = torch.FloatTensor([[3.0], [5.0]])
    data = [(x, y)]

    state = evaluator.run(data)
    y_pred, y = state.output

    assert y_pred[0, 0].item() == approx(0.0)
    assert y_pred[1, 0].item() == approx(0.0)
    assert y[0, 0].item() == approx(3.0)
    assert y[1, 0].item() == approx(5.0)

    assert model.weight.data[0, 0].item() == approx(0.0)
    assert model.bias.item() == approx(0.0)


def test_create_supervised_evaluator_traced_on_cpu():
    model = Linear(1, 1)
    model.weight.data.zero_()
    model.bias.data.zero_()

    example_input = torch.randn(1, 1)
    traced_model = torch.jit.trace(model, example_input)

    evaluator = create_supervised_evaluator(traced_model, device='cpu')

    x = torch.FloatTensor([[1.0], [2.0]])
    y = torch.FloatTensor([[3.0], [5.0]])
    data = [(x, y)]

    state = evaluator.run(data)
    y_pred, y = state.output

    assert y_pred[0, 0].item() == approx(0.0)
    assert y_pred[1, 0].item() == approx(0.0)
    assert y[0, 0].item() == approx(3.0)
    assert y[1, 0].item() == approx(5.0)

    assert traced_model.weight.data[0, 0].item() == approx(0.0)
    assert traced_model.bias.item() == approx(0.0)


@pytest.mark.skipif(not torch.cuda.is_available(), reason="Skip if no GPU")
def test_create_supervised_on_cuda():
    model = Linear(1, 1)
    model.weight.data.zero_()
    model.bias.data.zero_()

    evaluator = create_supervised_evaluator(model, device='cuda')

    x = torch.FloatTensor([[1.0], [2.0]])
    y = torch.FloatTensor([[3.0], [5.0]])
    data = [(x, y)]

    state = evaluator.run(data)
    y_pred, y = state.output

    assert y_pred[0, 0].item() == approx(0.0)
    assert y_pred[1, 0].item() == approx(0.0)
    assert y[0, 0].item() == approx(3.0)
    assert y[1, 0].item() == approx(5.0)

    assert model.weight.data[0, 0].item() == approx(0.0)
    assert model.bias.item() == approx(0.0)


def test_create_supervised_with_metrics():
    model = Linear(1, 1)
    model.weight.data.zero_()
    model.bias.data.zero_()

    evaluator = create_supervised_evaluator(model, metrics={'mse': MeanSquaredError()})

    x = torch.FloatTensor([[1.0], [2.0]])
    y = torch.FloatTensor([[3.0], [4.0]])
    data = [(x, y)]

    state = evaluator.run(data)
    assert state.metrics['mse'] == 12.5


def test_reset_should_terminate():

    def update_fn(engine, batch):
        pass

    engine = Engine(update_fn)

    @engine.on(Events.ITERATION_COMPLETED)
    def terminate_on_iteration_10(engine):
        if engine.state.iteration == 10:
            engine.terminate()

    engine.run([0] * 20)
    assert engine.state.iteration == 10

    engine.run([0] * 20)
    assert engine.state.iteration == 10


<<<<<<< HEAD
def test_batch_values():

    def _test(data):
        # This test check the content passed to update function
        counter = [0]
        num_iters = len(data)

        def update_fn(engine, batch):
            assert batch == data[counter[0] % num_iters]
            counter[0] += 1

        engine = Engine(update_fn)
        engine.run(data, max_epochs=10)

    data = torch.randint(0, 1000, size=(256, ))
    _test(data)


def test_epoch_length():

    class BatchChecker:

        def __init__(self, data):
            self.counter = 0
            self.data = data

        def check(self, batch):
            true_batch = self.data[self.counter % len(self.data)]
            assert true_batch == batch, \
                "{}: {} vs {}".format(self.counter, true_batch, batch)
            self.counter += 1

    def _test(data, max_epochs, num_iters):

        batch_checker = BatchChecker(data)

        def update_fn(engine, batch):
            batch_checker.check(batch)

        engine = Engine(update_fn)
        engine.run(data, max_epochs=max_epochs, epoch_length=num_iters)
        if num_iters is None:
            num_iters = len(data)
        assert engine.state.iteration == num_iters * max_epochs
        assert engine.state.epoch == max_epochs

    def _test_as_iter(data, max_epochs, num_iters):

        batch_checker = BatchChecker(data)

        def update_fn(engine, batch):
            batch_checker.check(batch)

        engine = Engine(update_fn)
        engine.run(iter(data), max_epochs=max_epochs, epoch_length=num_iters)
        if num_iters is None:
            num_iters = len(data)
        assert engine.state.iteration == num_iters * max_epochs
        assert engine.state.epoch == max_epochs

    max_epochs = 10
    num_iters = 20
    data = torch.randint(0, 1000, size=(num_iters,))
    _test(data, max_epochs, num_iters=None)
    _test(data, max_epochs, num_iters)
    _test(data, max_epochs, num_iters // 2)
    _test(data, max_epochs, num_iters * 2)

    _test_as_iter(data, 1, num_iters=None)
    _test_as_iter(data, 1, num_iters)
    _test_as_iter(data, 2, num_iters // 2)
=======
def test_state_repr():

    data = [0, 1, 2, 3, 4, 5]
    max_epochs = 1
    metrics = {"accuracy": Mock()}
    state = State(dataloader=data, max_epochs=max_epochs, metrics=metrics)
    s = repr(state)
    assert "iteration: 0" in s
    assert "epoch: 0" in s
    assert "max_epochs: 1" in s
    assert "dataloader" in s
    assert "metrics" in s
    assert "output" in s
    assert "batch" in s


def test_alter_batch():

    small_shape = (1, 2, 2)
    large_shape = (1, 3, 3)

    small_loader = torch.randint(0, 256, size=(30, ) + small_shape)
    large_loader = torch.randint(0, 256, size=(20, ) + large_shape)

    switch_iteration = 50

    def should_take_large_img(i):
        return i >= switch_iteration

    def update_fn(engine, batch):
        i = engine.state.iteration
        if i < switch_iteration:
            assert batch.shape == small_shape
            assert (small_loader[(i - 1) % len(small_loader), ...] == batch).all()
        else:
            assert batch.shape == large_shape
            assert (large_loader[(i - switch_iteration) % len(large_loader), ...] == batch).all()

    trainer = Engine(update_fn)

    def cycle(seq):
        while True:
            for i in seq:
                yield i

    small_loader_iter = cycle(small_loader)
    large_loader_iter = cycle(large_loader)

    @trainer.on(Events.ITERATION_STARTED)
    def choose_batch(engine):
        i = engine.state.iteration
        if should_take_large_img(i):
            batch = next(large_loader_iter)
        else:
            batch = next(small_loader_iter)

        engine.state.batch = batch

    num_epochs = 5
    num_iters = 25
    data = list(range(num_iters))
    trainer.run(data, num_epochs)
>>>>>>> f5aad5f6
<|MERGE_RESOLUTION|>--- conflicted
+++ resolved
@@ -815,7 +815,6 @@
     assert engine.state.iteration == 10
 
 
-<<<<<<< HEAD
 def test_batch_values():
 
     def _test(data):
@@ -887,7 +886,8 @@
     _test_as_iter(data, 1, num_iters=None)
     _test_as_iter(data, 1, num_iters)
     _test_as_iter(data, 2, num_iters // 2)
-=======
+
+
 def test_state_repr():
 
     data = [0, 1, 2, 3, 4, 5]
@@ -949,5 +949,4 @@
     num_epochs = 5
     num_iters = 25
     data = list(range(num_iters))
-    trainer.run(data, num_epochs)
->>>>>>> f5aad5f6
+    trainer.run(data, num_epochs)