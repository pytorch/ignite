import os
import time
from unittest.mock import call, MagicMock, Mock

import numpy as np
import pytest
import torch

import ignite.distributed as idist
from ignite.engine import Engine, Events, State
from ignite.engine.deterministic import keep_random_state
from ignite.metrics import Average
from tests.ignite.engine import BatchChecker, EpochCounter, IterationCounter


def test_terminate():
    engine = Engine(lambda e, b: 1)
    assert not engine.should_terminate
    engine.terminate()
    assert engine.should_terminate


def test_invalid_process_raises_with_invalid_signature():
    with pytest.raises(ValueError, match=r"Engine must be given a processing function in order to run"):
        Engine(None)

    with pytest.raises(ValueError, match=r"Error adding .+ takes parameters .+ but will be called with"):
        Engine(lambda: None)

    with pytest.raises(ValueError, match=r"Error adding .+ takes parameters .+ but will be called with"):
        Engine(lambda batch: None)

    with pytest.raises(ValueError, match=r"Error adding .+ takes parameters .+ but will be called with"):
        Engine(lambda engine, batch, extra_arg: None)


def test_invalid_input_data():
    engine = Engine(lambda e, b: None)

    def data():
        pass

    with pytest.raises(TypeError, match=r"Argument data should be iterable"):
        engine.run(data)


@pytest.mark.parametrize("data", [None, [1, 2]])
def test_current_epoch_counter_increases_every_epoch(data):
    engine = Engine(MagicMock(return_value=1))
    max_epochs = 5

    counter = EpochCounter()
    engine.add_event_handler(Events.EPOCH_STARTED, counter)

    state = engine.run(data, max_epochs=max_epochs, epoch_length=2)
    assert state.epoch == max_epochs
    counter.current_epoch_count = 1
    state = engine.run(data, max_epochs=max_epochs, epoch_length=2)
    assert state.epoch == max_epochs


@pytest.mark.parametrize("data", [None, [1, 2, 3]])
def test_current_iteration_counter_increases_every_iteration(data):
    engine = Engine(MagicMock(return_value=1))
    max_epochs = 5

    counter = IterationCounter()
    engine.add_event_handler(Events.ITERATION_STARTED, counter)

    epoch_length = 3
    state = engine.run(data, max_epochs=max_epochs, epoch_length=epoch_length)
    assert state.iteration == max_epochs * epoch_length
    counter.current_iteration_count = 1
    state = engine.run(data, max_epochs=max_epochs, epoch_length=epoch_length)
    assert state.iteration == max_epochs * epoch_length


def test_stopping_criterion_is_max_epochs():
    engine = Engine(MagicMock(return_value=1))
    max_epochs = 5
    state = engine.run([1], max_epochs=max_epochs)
    assert state.epoch == max_epochs


@pytest.mark.parametrize("data", [None, [1, 2]])
def test_terminate_at_end_of_epoch_stops_run(data):
    max_epochs = 5
    last_epoch_to_run = 3

    engine = Engine(MagicMock(return_value=1))

    def end_of_epoch_handler(engine):
        if engine.state.epoch == last_epoch_to_run:
            engine.terminate()

    engine.add_event_handler(Events.EPOCH_COMPLETED, end_of_epoch_handler)

    assert not engine.should_terminate

    state = engine.run(data, max_epochs=max_epochs, epoch_length=2)

    assert state.epoch == last_epoch_to_run
    assert engine.should_terminate
    assert engine._dataloader_iter is None


@pytest.mark.parametrize("data, epoch_length", [(None, 10), (range(10), None)])
<<<<<<< HEAD
def test_terminate_at_start_of_epoch(data, epoch_length):
=======
def test_terminate_at_start_of_epoch_stops_run_after_completing_iteration(data, epoch_length):
>>>>>>> 5a29885e
    max_epochs = 5
    epoch_to_terminate_on = 3
    real_epoch_length = epoch_length if data is None else len(data)

    engine = Engine(MagicMock(return_value=1))

    def start_of_epoch_handler(engine):
        if engine.state.epoch == epoch_to_terminate_on:
            engine.terminate()

    engine.add_event_handler(Events.EPOCH_STARTED, start_of_epoch_handler)

    assert not engine.should_terminate

    state = engine.run(data, max_epochs=max_epochs, epoch_length=epoch_length)

    # epoch is not completed so counter is not incremented
    assert state.epoch == epoch_to_terminate_on
    assert engine.should_terminate
<<<<<<< HEAD
=======
    assert engine._dataloader_iter is None
>>>>>>> 5a29885e
    assert state.iteration == ((epoch_to_terminate_on - 1) * real_epoch_length)

    # Engine continue from epoch_to_terminate_on until max_epochs
    first_epoch_iter = [None, None]

    @engine.on(Events.STARTED)
    def check_iter_epoch():
        assert engine.state.epoch == first_epoch_iter[0]
        assert engine.state.iteration == first_epoch_iter[1]
<<<<<<< HEAD
=======

    if data is not None:
        expected_data_iter = iter(data)
        expected_iter = state.iteration

        @engine.on(Events.ITERATION_STARTED)
        def check_iter_and_data():
            nonlocal expected_data_iter, expected_iter

            expected_iter += 1
            assert engine.state.iteration == expected_iter

            try:
                assert engine.state.batch == next(expected_data_iter)
            except StopIteration:
                expected_data_iter = iter(data)
                assert engine.state.batch == next(expected_data_iter)

    first_epoch_iter[0], first_epoch_iter[1] = state.epoch, state.iteration
    state = engine.run(data, max_epochs=max_epochs, epoch_length=epoch_length)

    assert state.epoch == max_epochs
    assert not engine.should_terminate
    assert engine._dataloader_iter is None
    # As terminated epoch is skipped -> iterations are not incremented
    assert state.iteration == real_epoch_length * (max_epochs - 1)
>>>>>>> 5a29885e

    if data is not None:
        expected_data_iter = iter(data)
        expected_iter = state.iteration

<<<<<<< HEAD
        @engine.on(Events.ITERATION_STARTED)
        def check_iter_and_data():
            nonlocal expected_data_iter, expected_iter

            expected_iter += 1
            assert engine.state.iteration == expected_iter

            try:
                assert engine.state.batch == next(expected_data_iter)
            except StopIteration:
                expected_data_iter = iter(data)
                assert engine.state.batch == next(expected_data_iter)

    first_epoch_iter[0], first_epoch_iter[1] = state.epoch, state.iteration
    state = engine.run(data, max_epochs=max_epochs, epoch_length=epoch_length)

    assert state.epoch == max_epochs
    assert not engine.should_terminate
    # As terminated epoch is skipped -> iterations are not incremented
    assert state.iteration == real_epoch_length * (max_epochs - 1)


=======
>>>>>>> 5a29885e
@pytest.mark.parametrize("data, epoch_length", [(None, 10), (range(10), None)])
def test_terminate_stops_run_mid_epoch(data, epoch_length):
    max_epochs = 5
    iteration_to_stop = 13
    real_epoch_length = epoch_length if data is None else len(data)

    engine = Engine(MagicMock(return_value=1))

    def start_of_iteration_handler(engine):
        if engine.state.iteration == iteration_to_stop:
            engine.terminate()

    @engine.on(Events.EXCEPTION_RAISED)
    def assert_no_exceptions(ee):
        assert False, f"Engine should terminate without raising an exception, got '{type(ee)}'"

    engine.add_event_handler(Events.ITERATION_STARTED, start_of_iteration_handler)
    state = engine.run(data, max_epochs=max_epochs, epoch_length=epoch_length)
    # completes the iteration but doesn't increment counter (this happens just before a new iteration starts)
    assert state.iteration == iteration_to_stop
    assert state.epoch == np.ceil(iteration_to_stop / real_epoch_length)  # it starts from 0
<<<<<<< HEAD

    # Engine continue from epoch_to_terminate_on until max_epochs
    first_epoch_iter = [None, None]

=======

    # Engine continue from epoch_to_terminate_on until max_epochs
    first_epoch_iter = [None, None]

>>>>>>> 5a29885e
    @engine.on(Events.STARTED, first_epoch_iter)
    def check_iter_epoch(first_epoch_iter):
        assert engine.state.epoch == first_epoch_iter[0]
        assert engine.state.iteration == first_epoch_iter[1]
<<<<<<< HEAD

    if data is not None:
        expected_iter = state.iteration

        @engine.on(Events.ITERATION_STARTED)
        def check_iter_and_data():
            nonlocal expected_iter

            expected_iter += 1
            assert engine.state.iteration == expected_iter
            assert engine.state.batch == data[(expected_iter - first_epoch_iter[1] - 1) % len(data)]

    first_epoch_iter[0], first_epoch_iter[1] = state.epoch, state.iteration
    state = engine.run(data, max_epochs=max_epochs, epoch_length=epoch_length)

    assert state.epoch == max_epochs
    assert not engine.should_terminate
    assert state.iteration == real_epoch_length * (max_epochs - 1) + (iteration_to_stop % real_epoch_length)


class RecordedEngine(Engine):
    def __init__(self, *args, **kwargs):
        super().__init__(*args, **kwargs)
        self.called_events = []

    def _fire_event(self, event_name, *event_args, **event_kwargs):
        self.called_events.append((self.state.epoch, self.state.iteration, event_name.name))
        return super()._fire_event(event_name, *event_args, **event_kwargs)


@pytest.mark.parametrize(
    "terminate_event, e, i",
    [
        (Events.STARTED, 0, 0),
        (Events.EPOCH_STARTED(once=2), 2, None),
        (Events.EPOCH_COMPLETED(once=2), 2, None),
        (Events.GET_BATCH_STARTED(once=12), None, 12),
        (Events.GET_BATCH_COMPLETED(once=12), None, 12),
        (Events.ITERATION_STARTED(once=14), None, 14),
        (Events.ITERATION_COMPLETED(once=14), None, 14),
    ],
)
def test_terminate_events_sequence(terminate_event, e, i):
    engine = RecordedEngine(MagicMock(return_value=1))
    data = range(10)
    max_epochs = 5

=======

    if data is not None:
        expected_iter = state.iteration

        @engine.on(Events.ITERATION_STARTED)
        def check_iter_and_data():
            nonlocal expected_iter

            expected_iter += 1
            assert engine.state.iteration == expected_iter
            assert engine.state.batch == data[(expected_iter - first_epoch_iter[1] - 1) % len(data)]

    first_epoch_iter[0], first_epoch_iter[1] = state.epoch, state.iteration
    state = engine.run(data, max_epochs=max_epochs, epoch_length=epoch_length)

    assert state.epoch == max_epochs
    assert not engine.should_terminate
    assert state.iteration == real_epoch_length * (max_epochs - 1)


class RecordedEngine(Engine):
    def __init__(self, *args, **kwargs):
        super().__init__(*args, **kwargs)
        self.called_events = []

    def _fire_event(self, event_name, *event_args, **event_kwargs):
        self.called_events.append((self.state.epoch, self.state.iteration, event_name.name))
        return super()._fire_event(event_name, *event_args, **event_kwargs)


@pytest.mark.parametrize(
    "terminate_event, e, i",
    [
        (Events.STARTED, 0, 0),
        (Events.EPOCH_STARTED(once=2), 2, None),
        (Events.EPOCH_COMPLETED(once=2), 2, None),
        (Events.GET_BATCH_STARTED(once=12), None, 12),
        (Events.GET_BATCH_COMPLETED(once=12), None, 12),
        (Events.ITERATION_STARTED(once=14), None, 14),
        (Events.ITERATION_COMPLETED(once=14), None, 14),
    ],
)
def test_terminate_events_sequence(terminate_event, e, i):
    engine = RecordedEngine(MagicMock(return_value=1))
    data = range(10)
    max_epochs = 5

>>>>>>> 5a29885e
    @engine.on(terminate_event)
    def call_terminate():
        engine.terminate()

<<<<<<< HEAD
    @engine.on(Events.EXCEPTION_RAISED)
    def assert_no_exceptions(ee):
        assert False, f"Engine should terminate without raising an exception, got '{type(ee)}'"

=======
>>>>>>> 5a29885e
    engine.run(data, max_epochs=max_epochs)

    if i is None:
        if terminate_event == Events.EPOCH_STARTED:
            i = len(data) * (e - 1)
        else:
            i = len(data) * e

    if e is None:
        e = i // len(data) + 1

    assert engine.called_events[0] == (0, 0, Events.STARTED)
    assert engine.called_events[-1] == (e, i, Events.COMPLETED)
    assert engine.called_events[-2] == (e, i, Events.TERMINATE)
    assert engine.called_events[-3] == (e, i, terminate_event)
<<<<<<< HEAD
=======
    assert engine._dataloader_iter is None
>>>>>>> 5a29885e


@pytest.mark.parametrize("data, epoch_length", [(None, 10), (range(10), None)])
def test_terminate_epoch_stops_mid_epoch(data, epoch_length):
    real_epoch_length = epoch_length if data is None else len(data)
    iteration_to_stop = real_epoch_length + 4

    engine = Engine(MagicMock(return_value=1))

    def start_of_iteration_handler(engine):
        if engine.state.iteration == iteration_to_stop:
            engine.terminate_epoch()

    max_epochs = 3
    engine.add_event_handler(Events.ITERATION_STARTED, start_of_iteration_handler)
    state = engine.run(data, max_epochs=max_epochs, epoch_length=epoch_length)
    # completes the iteration but doesn't increment counter (this happens just before a new iteration starts)
    true_value = real_epoch_length * (max_epochs - 1) + iteration_to_stop % real_epoch_length
    assert state.iteration == true_value
    assert state.epoch == max_epochs


@pytest.mark.parametrize(
    "terminate_epoch_event, i",
    [
        (Events.GET_BATCH_STARTED(once=12), 12),
        (Events.GET_BATCH_COMPLETED(once=12), 12),
        (Events.ITERATION_STARTED(once=14), 14),
        (Events.ITERATION_COMPLETED(once=14), 14),
    ],
)
def test_terminate_epoch_events_sequence(terminate_epoch_event, i):
    engine = RecordedEngine(MagicMock(return_value=1))
    data = range(10)
<<<<<<< HEAD
    max_epochs = 3
=======
    max_epochs = 5
>>>>>>> 5a29885e

    # TODO: Bug: Events.GET_BATCH_STARTED(once=12) is called twice !
    # prevent call_terminate_epoch to be called twice
    call_count = 0

    @engine.on(terminate_epoch_event)
    def call_terminate_epoch():
        nonlocal call_count
        if call_count < 1:
            engine.terminate_epoch()
        call_count += 1

    @engine.on(Events.TERMINATE_SINGLE_EPOCH)
    def check_previous_events(iter_counter):
        e = i // len(data) + 1

<<<<<<< HEAD
        assert engine.called_events[0] == (0, 0, Events.STARTED)
        assert engine.called_events[-2] == (e, i, terminate_epoch_event)
        assert engine.called_events[-1] == (e, i, Events.TERMINATE_SINGLE_EPOCH)

    @engine.on(Events.EPOCH_COMPLETED)
    def check_previous_events2():
        e = i // len(data) + 1
        if e == engine.state.epoch and i == engine.state.iteration:
            assert engine.called_events[-3] == (e, i, terminate_epoch_event)
            assert engine.called_events[-2] == (e, i, Events.TERMINATE_SINGLE_EPOCH)
            assert engine.called_events[-1] == (e, i, Events.EPOCH_COMPLETED)

    engine.run(data, max_epochs=max_epochs)

    assert engine.state.epoch == max_epochs
    assert (max_epochs - 1) * len(data) < engine.state.iteration < max_epochs * len(data)
=======
        print("engine.called_events:", engine.called_events)

        assert engine.called_events[0] == (0, 0, Events.STARTED)
        assert engine.called_events[-1] == (e, i, Events.TERMINATE_SINGLE_EPOCH)
        assert engine.called_events[-2] == (e, i, terminate_epoch_event)

    engine.run(data, max_epochs=max_epochs)
>>>>>>> 5a29885e


def _create_mock_data_loader(epochs, batches_per_epoch):
    batches = [MagicMock()] * batches_per_epoch
    data_loader_manager = MagicMock()
    batch_iterators = [iter(batches) for _ in range(epochs)]

    data_loader_manager.__iter__.side_effect = batch_iterators
    data_loader_manager.__len__.return_value = batches_per_epoch

    return data_loader_manager


@pytest.mark.parametrize("data", [None, "mock_data_loader"])
def test_iteration_events_are_fired(data):
    max_epochs = 5
    num_batches = epoch_length = 3
    if isinstance(data, str) and data == "mock_data_loader":
        data = _create_mock_data_loader(max_epochs, num_batches)
        epoch_length = None

    engine = Engine(MagicMock(return_value=1))

    mock_manager = Mock()
    iteration_started = Mock()
    engine.add_event_handler(Events.ITERATION_STARTED, iteration_started)

    iteration_complete = Mock()
    engine.add_event_handler(Events.ITERATION_COMPLETED, iteration_complete)

    mock_manager.attach_mock(iteration_started, "iteration_started")
    mock_manager.attach_mock(iteration_complete, "iteration_complete")

    engine.run(data, max_epochs=max_epochs, epoch_length=epoch_length)

    assert iteration_started.call_count == num_batches * max_epochs
    assert iteration_complete.call_count == num_batches * max_epochs

    expected_calls = []
    for _ in range(max_epochs * num_batches):
        expected_calls.append(call.iteration_started(engine))
        expected_calls.append(call.iteration_complete(engine))

    assert mock_manager.mock_calls == expected_calls


@pytest.mark.parametrize("data", [None, [1, 2]])
def test_last_event_name(data):
    engine = Engine(MagicMock(return_value=1))
    assert engine.last_event_name is None

    @engine.on(Events.STARTED)
    def _(_engine):
        assert _engine.last_event_name == Events.STARTED

    @engine.on(Events.EPOCH_STARTED)
    def _(_engine):
        assert _engine.last_event_name == Events.EPOCH_STARTED

    @engine.on(Events.ITERATION_STARTED)
    def _(_engine):
        assert _engine.last_event_name == Events.ITERATION_STARTED

    @engine.on(Events.ITERATION_COMPLETED)
    def _(_engine):
        assert _engine.last_event_name == Events.ITERATION_COMPLETED

    @engine.on(Events.EPOCH_COMPLETED)
    def _(_engine):
        assert _engine.last_event_name == Events.EPOCH_COMPLETED

    epoch_length = 2 if data is None else None
    engine.run(data, epoch_length=epoch_length)
    assert engine.last_event_name == Events.COMPLETED


def test_reset_should_terminate():
    def update_fn(engine, batch):
        pass

    engine = Engine(update_fn)

    @engine.on(Events.ITERATION_COMPLETED)
    def terminate_on_iteration_10(engine):
        if engine.state.iteration == 10:
            engine.terminate()

    engine.run([0] * 20)
    assert engine.state.iteration == 10

    engine.run([0] * 20)
    assert engine.state.iteration == 10


def test_batch_values():
    def _test(data):
        # This test check the content passed to update function
        counter = [0]
        num_iters = len(data)

        def update_fn(_, batch):
            assert batch == data[counter[0] % num_iters]
            counter[0] += 1

        engine = Engine(update_fn)
        engine.run(data, max_epochs=10)

    data = torch.randint(0, 1000, size=(256,))
    _test(data)


def test_state_repr():

    data = [0, 1, 2, 3, 4, 5]
    max_epochs = 1
    metrics = {"accuracy": Mock()}
    state = State(dataloader=data, max_epochs=max_epochs, metrics=metrics)
    s = repr(state)
    assert "iteration" in s
    assert "epoch" in s
    assert "max_epochs: 1" in s
    assert "dataloader" in s
    assert "metrics" in s
    assert "output" in s
    assert "batch" in s


def test_alter_batch():

    small_shape = (1, 2, 2)
    large_shape = (1, 3, 3)

    small_loader = torch.randint(0, 256, size=(30,) + small_shape)
    large_loader = torch.randint(0, 256, size=(20,) + large_shape)

    switch_iteration = 50

    def should_take_large_img(i):
        return i >= switch_iteration

    def update_fn(engine, batch):
        i = engine.state.iteration
        if i < switch_iteration:
            assert batch.shape == small_shape
            assert (small_loader[(i - 1) % len(small_loader), ...] == batch).all()
        else:
            assert batch.shape == large_shape
            assert (large_loader[(i - switch_iteration) % len(large_loader), ...] == batch).all()

    trainer = Engine(update_fn)

    def cycle(seq):
        while True:
            for i in seq:
                yield i

    small_loader_iter = cycle(small_loader)
    large_loader_iter = cycle(large_loader)

    @trainer.on(Events.ITERATION_STARTED)
    def choose_batch(engine):
        i = engine.state.iteration
        if should_take_large_img(i):
            batch = next(large_loader_iter)
        else:
            batch = next(small_loader_iter)

        engine.state.batch = batch

    num_epochs = 5
    num_iters = 25
    data = range(num_iters)
    trainer.run(data, num_epochs)


def test__is_done():
    state = State(iteration=10, epoch=1, max_epochs=100, epoch_length=100)
    assert not Engine._is_done(state)

    state = State(iteration=1000, max_epochs=10, epoch_length=100)
    assert Engine._is_done(state)


def test__setup_engine():
    engine = Engine(lambda e, b: 1)
    engine.state = State(iteration=10, epoch=1, max_epochs=100, epoch_length=100)

    data = list(range(100))
    engine.state.dataloader = data
    engine._setup_engine()
    assert len(engine._init_iter) == 1 and engine._init_iter[0] == 10


def test_run_asserts():
    engine = Engine(lambda e, b: 1)

    with pytest.raises(ValueError, match=r"Input data has zero size. Please provide non-empty data"):
        engine.run([])


def test_state_get_event_attrib_value():
    state = State()
    state.iteration = 10
    state.epoch = 9

    e = Events.ITERATION_STARTED
    assert state.get_event_attrib_value(e) == state.iteration
    e = Events.ITERATION_COMPLETED
    assert state.get_event_attrib_value(e) == state.iteration
    e = Events.EPOCH_STARTED
    assert state.get_event_attrib_value(e) == state.epoch
    e = Events.EPOCH_COMPLETED
    assert state.get_event_attrib_value(e) == state.epoch
    e = Events.STARTED
    assert state.get_event_attrib_value(e) == state.epoch
    e = Events.COMPLETED
    assert state.get_event_attrib_value(e) == state.epoch

    e = Events.ITERATION_STARTED(every=10)
    assert state.get_event_attrib_value(e) == state.iteration
    e = Events.ITERATION_COMPLETED(every=10)
    assert state.get_event_attrib_value(e) == state.iteration
    e = Events.EPOCH_STARTED(once=5)
    assert state.get_event_attrib_value(e) == state.epoch
    e = Events.EPOCH_COMPLETED(once=5)
    assert state.get_event_attrib_value(e) == state.epoch


@pytest.mark.parametrize(
    "data, max_epochs, epoch_length", [(range(100), 2, 100), (range(200), 2, 100), (range(200), 5, 100)]
)
def test_time_stored_in_state(data, max_epochs, epoch_length):
    sleep_time = 0.01
    extra_sleep_time = 0.1
    engine = Engine(lambda e, b: time.sleep(sleep_time))

    @engine.on(Events.EPOCH_COMPLETED)
    def check_epoch_time():
        assert engine.state.times[Events.EPOCH_COMPLETED.name] >= sleep_time * epoch_length
        time.sleep(extra_sleep_time)

    @engine.on(Events.COMPLETED)
    def check_completed_time():
        assert engine.state.times[Events.COMPLETED.name] >= (sleep_time * epoch_length + extra_sleep_time) * max_epochs
        time.sleep(extra_sleep_time)

    engine.run(data, max_epochs=max_epochs, epoch_length=epoch_length)

    assert engine.state.times[Events.EPOCH_COMPLETED.name] >= sleep_time * epoch_length + extra_sleep_time
    assert (
        engine.state.times[Events.COMPLETED.name]
        >= (sleep_time * epoch_length + extra_sleep_time) * max_epochs + extra_sleep_time
    )


def _test_check_triggered_events(data, max_epochs, epoch_length, exp_iter_stops=None):
    engine = Engine(lambda e, b: 1)
    events = [
        Events.STARTED,
        Events.EPOCH_STARTED,
        Events.ITERATION_STARTED,
        Events.ITERATION_COMPLETED,
        Events.EPOCH_COMPLETED,
        Events.COMPLETED,
        Events.GET_BATCH_STARTED,
        Events.GET_BATCH_COMPLETED,
        Events.DATALOADER_STOP_ITERATION,
    ]

    handlers = {e: MagicMock() for e in events}

    for e, handler in handlers.items():
        engine.add_event_handler(e, handler)

    engine.run(data, max_epochs=max_epochs, epoch_length=epoch_length)

    expected_num_calls = {
        Events.STARTED: 1,
        Events.COMPLETED: 1,
        Events.EPOCH_STARTED: max_epochs,
        Events.EPOCH_COMPLETED: max_epochs,
        Events.ITERATION_STARTED: max_epochs * epoch_length,
        Events.ITERATION_COMPLETED: max_epochs * epoch_length,
        Events.GET_BATCH_STARTED: max_epochs * epoch_length,
        Events.GET_BATCH_COMPLETED: max_epochs * epoch_length,
        Events.DATALOADER_STOP_ITERATION: (max_epochs - 1) if exp_iter_stops is None else exp_iter_stops,
    }

    for n, handler in handlers.items():
        assert handler.call_count == expected_num_calls[n], f"{n}: {handler.call_count} vs {expected_num_calls[n]}"


def _test_run_check_triggered_events():
    # tests issue https://github.com/pytorch/ignite/issues/818
    _test_check_triggered_events(list(range(10)), max_epochs=4, epoch_length=10)
    _test_check_triggered_events(list(range(100)), max_epochs=5, epoch_length=100)
    _test_check_triggered_events(list(range(100)), max_epochs=5, epoch_length=50, exp_iter_stops=50 * 5 // 100)
    _test_check_triggered_events(list(range(100)), max_epochs=5, epoch_length=150, exp_iter_stops=150 * 5 // 100)
    _test_check_triggered_events(None, max_epochs=5, epoch_length=150)


def test_run_check_triggered_events_list():
    _test_run_check_triggered_events()


def _test_run_check_triggered_events_on_iterator():
    def infinite_data_iterator():
        while True:
            for i in range(100):
                yield i

    _test_check_triggered_events(infinite_data_iterator(), max_epochs=5, epoch_length=100, exp_iter_stops=0)
    _test_check_triggered_events(infinite_data_iterator(), max_epochs=5, epoch_length=50, exp_iter_stops=0)
    _test_check_triggered_events(infinite_data_iterator(), max_epochs=5, epoch_length=150, exp_iter_stops=0)

    def limited_data_iterator():
        for i in range(100):
            yield i

    _test_check_triggered_events(limited_data_iterator(), max_epochs=1, epoch_length=100, exp_iter_stops=0)
    _test_check_triggered_events(limited_data_iterator(), max_epochs=10, epoch_length=10, exp_iter_stops=0)

    # These tests will fail
    with pytest.raises(AssertionError):
        with pytest.warns(UserWarning, match=r"Data iterator can not provide data anymore"):
            _test_check_triggered_events(limited_data_iterator(), max_epochs=3, epoch_length=100)

    with pytest.raises(AssertionError):
        with pytest.warns(UserWarning, match=r"Data iterator can not provide data anymore"):
            _test_check_triggered_events(limited_data_iterator(), max_epochs=3, epoch_length=75)

    with pytest.raises(AssertionError):
        with pytest.warns(UserWarning, match=r"Data iterator can not provide data anymore"):
            _test_check_triggered_events(limited_data_iterator(), max_epochs=1, epoch_length=101)


def test_run_check_triggered_events_on_iterator():
    _test_run_check_triggered_events_on_iterator()


@pytest.mark.distributed
@pytest.mark.skipif(not idist.has_native_dist_support, reason="Skip if no native dist support")
@pytest.mark.skipif(torch.cuda.device_count() < 1, reason="Skip if no GPU")
def test_distrib_nccl_gpu(distributed_context_single_node_nccl):
    _test_run_check_triggered_events_on_iterator()
    _test_run_check_triggered_events()


@pytest.mark.distributed
@pytest.mark.skipif(not idist.has_native_dist_support, reason="Skip if no native dist support")
def test_distrib_gloo_cpu_or_gpu(distributed_context_single_node_gloo):
    _test_run_check_triggered_events_on_iterator()
    _test_run_check_triggered_events()


@pytest.mark.multinode_distributed
@pytest.mark.skipif(not idist.has_native_dist_support, reason="Skip if no native dist support")
@pytest.mark.skipif("MULTINODE_DISTRIB" not in os.environ, reason="Skip if not multi-node distributed")
def test_multinode_distrib_gloo_cpu_or_gpu(distributed_context_multi_node_gloo):
    _test_run_check_triggered_events_on_iterator()
    _test_run_check_triggered_events()


@pytest.mark.multinode_distributed
@pytest.mark.skipif(not idist.has_native_dist_support, reason="Skip if no native dist support")
@pytest.mark.skipif("GPU_MULTINODE_DISTRIB" not in os.environ, reason="Skip if not multi-node distributed")
def test_multinode_distrib_nccl_gpu(distributed_context_multi_node_nccl):
    _test_run_check_triggered_events_on_iterator()
    _test_run_check_triggered_events()


def test_engine_random_state():
    def random_data_generator():
        while True:
            yield torch.randint(0, 100, size=(5,))

    def sum_data(_, batch):
        result = torch.sum(batch)
        return result

    def get_engine():
        engine = Engine(sum_data)
        average = Average()
        average.attach(engine, "average")
        return engine

    torch.manual_seed(34)
    engine = get_engine()
    state1 = engine.run(random_data_generator(), max_epochs=2, epoch_length=2)

    torch.manual_seed(34)
    engine = get_engine()
    state2 = engine.run(random_data_generator(), max_epochs=2, epoch_length=2)

    torch.manual_seed(42)
    engine = get_engine()
    state3 = engine.run(random_data_generator(), max_epochs=2, epoch_length=2)

    assert state1.metrics["average"] == pytest.approx(state2.metrics["average"])
    assert state1.metrics["average"] != pytest.approx(state3.metrics["average"])
    assert state2.metrics["average"] != pytest.approx(state3.metrics["average"])


def test_altered_random_state():
    # tests issue https://github.com/pytorch/ignite/issues/795
    size = 1

    def random_train_data_generator(size):
        while True:
            yield torch.randint(0, 100, size=(size,))

    def random_val_data_generator(size):
        while True:
            yield torch.randint(0, 100, size=(size,)) + 100

    train_only_batches = []

    def train_fn(_, batch):
        train_only_batches.append(batch[0].item())

    torch.manual_seed(1)
    epoch_length = 6
    trainer = Engine(train_fn)
    trainer.run(random_train_data_generator(size), max_epochs=4, epoch_length=epoch_length)

    def val_fn(_1, _2):
        pass

    evaluator = Engine(val_fn)
    train_batches = []

    def train_fn2(_, batch):
        train_batches.append(batch[0].item())

    trainer = Engine(train_fn2)

    @trainer.on(Events.EPOCH_COMPLETED)
    @keep_random_state
    def run_evaluation(_):
        evaluator.run(random_val_data_generator(size), epoch_length=4)

    torch.manual_seed(1)
    trainer.run(random_train_data_generator(size), max_epochs=4, epoch_length=epoch_length)

    for i in range(epoch_length):
        assert train_batches[epoch_length + i] != train_batches[2 * epoch_length + i]
        assert train_batches[i] == train_only_batches[i]


def test_engine_with_dataloader_no_auto_batching():
    # tests https://github.com/pytorch/ignite/issues/941
    from torch.utils.data import BatchSampler, DataLoader, RandomSampler

    data = torch.rand(64, 4, 10)
    data_loader = DataLoader(
        data, batch_size=None, sampler=BatchSampler(RandomSampler(data), batch_size=8, drop_last=True)
    )

    counter = [0]

    def foo(e, b):
        counter[0] += 1

    engine = Engine(foo)
    engine.run(data_loader, epoch_length=10, max_epochs=5)

    assert counter[0] == 50


def test_run_once_finite_iterator_no_epoch_length():
    # FR: https://github.com/pytorch/ignite/issues/871

    unknown_size = 11

    def finite_unk_size_data_iter():
        for i in range(unknown_size):
            yield i

    bc = BatchChecker(data=list(range(unknown_size)))

    engine = Engine(lambda e, b: bc.check(b))

    completed_handler = MagicMock()
    engine.add_event_handler(Events.COMPLETED, completed_handler)

    data_iter = finite_unk_size_data_iter()
    engine.run(data_iter)

    assert engine.state.epoch == 1
    assert engine.state.iteration == unknown_size
    assert completed_handler.call_count == 1


def test_run_finite_iterator_no_epoch_length():
    # FR: https://github.com/pytorch/ignite/issues/871
    unknown_size = 11

    def finite_unk_size_data_iter():
        for i in range(unknown_size):
            yield i

    bc = BatchChecker(data=list(range(unknown_size)))

    engine = Engine(lambda e, b: bc.check(b))

    @engine.on(Events.DATALOADER_STOP_ITERATION)
    def restart_iter():
        engine.state.dataloader = finite_unk_size_data_iter()

    data_iter = finite_unk_size_data_iter()
    engine.run(data_iter, max_epochs=5)

    assert engine.state.epoch == 5
    assert engine.state.iteration == unknown_size * 5


def test_run_finite_iterator_no_epoch_length_2():
    # FR: https://github.com/pytorch/ignite/issues/871
    known_size = 11

    def finite_size_data_iter(size):
        for i in range(size):
            yield i

    bc = BatchChecker(data=list(range(known_size)))

    engine = Engine(lambda e, b: bc.check(b))

    @engine.on(Events.ITERATION_COMPLETED(every=known_size))
    def restart_iter():
        engine.state.dataloader = finite_size_data_iter(known_size)

    data_iter = finite_size_data_iter(known_size)
    engine.run(data_iter, max_epochs=5)

    assert engine.state.epoch == 5
    assert engine.state.iteration == known_size * 5


def test_faq_inf_iterator_with_epoch_length():
    # Code snippet from FAQ
    # import torch

    torch.manual_seed(12)

    def infinite_iterator(batch_size):
        while True:
            batch = torch.rand(batch_size, 3, 32, 32)
            yield batch

    def train_step(trainer, batch):
        # ...
        s = trainer.state
        print(f"{s.epoch}/{s.max_epochs} : {s.iteration} - {batch.norm():.3f}")

    trainer = Engine(train_step)
    # We need to specify epoch_length to define the epoch
    trainer.run(infinite_iterator(4), epoch_length=5, max_epochs=3)

    assert trainer.state.epoch == 3
    assert trainer.state.iteration == 3 * 5


def test_faq_inf_iterator_no_epoch_length():
    # Code snippet from FAQ
    # import torch

    torch.manual_seed(12)

    def infinite_iterator(batch_size):
        while True:
            batch = torch.rand(batch_size, 3, 32, 32)
            yield batch

    def train_step(trainer, batch):
        # ...
        s = trainer.state
        print(f"{s.epoch}/{s.max_epochs} : {s.iteration} - {batch.norm():.3f}")

    trainer = Engine(train_step)

    @trainer.on(Events.ITERATION_COMPLETED(once=15))
    def stop_training():
        trainer.terminate()

    trainer.run(infinite_iterator(4))

    assert trainer.state.epoch == 1
    assert trainer.state.iteration == 15


def test_faq_fin_iterator_unknw_size():
    # Code snippet from FAQ
    # import torch

    torch.manual_seed(12)

    def finite_unk_size_data_iter():
        for i in range(11):
            yield i

    def train_step(trainer, batch):
        # ...
        s = trainer.state
        print(f"{s.epoch}/{s.max_epochs} : {s.iteration} - {batch:.3f}")

    trainer = Engine(train_step)

    @trainer.on(Events.DATALOADER_STOP_ITERATION)
    def restart_iter():
        trainer.state.dataloader = finite_unk_size_data_iter()

    data_iter = finite_unk_size_data_iter()
    trainer.run(data_iter, max_epochs=5)

    assert trainer.state.epoch == 5
    assert trainer.state.iteration == 5 * 11

    # Code snippet from FAQ
    # import torch

    torch.manual_seed(12)

    def finite_unk_size_data_iter():
        for i in range(11):
            yield i

    def val_step(evaluator, batch):
        # ...
        s = evaluator.state
        print(f"{s.epoch}/{s.max_epochs} : {s.iteration} - {batch:.3f}")

    evaluator = Engine(val_step)

    data_iter = finite_unk_size_data_iter()
    evaluator.run(data_iter)

    assert evaluator.state.epoch == 1
    assert evaluator.state.iteration == 1 * 11


def test_faq_fin_iterator():
    # Code snippet from FAQ
    # import torch

    torch.manual_seed(12)

    size = 11

    def finite_size_data_iter(size):
        for i in range(size):
            yield i

    def train_step(trainer, batch):
        # ...
        s = trainer.state
        print(f"{s.epoch}/{s.max_epochs} : {s.iteration} - {batch:.3f}")

    trainer = Engine(train_step)

    @trainer.on(Events.ITERATION_COMPLETED(every=size))
    def restart_iter():
        trainer.state.dataloader = finite_size_data_iter(size)

    data_iter = finite_size_data_iter(size)
    trainer.run(data_iter, max_epochs=5)

    assert trainer.state.epoch == 5
    assert trainer.state.iteration == 5 * size

    # Code snippet from FAQ
    # import torch

    torch.manual_seed(12)

    size = 11

    def finite_size_data_iter(size):
        for i in range(size):
            yield i

    def val_step(evaluator, batch):
        # ...
        s = evaluator.state
        print(f"{s.epoch}/{s.max_epochs} : {s.iteration} - {batch:.3f}")

    evaluator = Engine(val_step)

    data_iter = finite_size_data_iter(size)
    evaluator.run(data_iter)

    assert evaluator.state.epoch == 1
    assert evaluator.state.iteration == size


def test_set_data():
    # tests FR https://github.com/pytorch/ignite/issues/833
    from torch.utils.data import DataLoader

    num_iters1 = 10
    num_iters2 = 20
    batch_size = 4

    torch.manual_seed(1)
    data1 = DataLoader(torch.rand(num_iters1 * batch_size, 11), batch_size=batch_size)
    data2 = DataLoader(torch.rand(num_iters2 * batch_size, 22), batch_size=batch_size)

    switch_iteration = 35

    def train_fn(e, batch):
        if e.state.iteration <= switch_iteration:
            assert batch.shape[1] == 11, f"{e.state.iteration}: {batch.shape}"
        else:
            assert batch.shape[1] == 22, f"{e.state.iteration}: {batch.shape}"

    trainer = Engine(train_fn)

    @trainer.on(Events.ITERATION_COMPLETED(once=switch_iteration))
    def switch_dataloader():
        trainer.set_data(data2)

    trainer.run(data1, max_epochs=10)


def test_run_with_max_iters():
    max_iters = 8
    engine = Engine(lambda e, b: 1)
    engine.run([0] * 20, max_iters=max_iters)
    assert engine.state.iteration == max_iters
    assert engine.state.max_iters == max_iters


def test_run_with_max_iters_greater_than_epoch_length():
    max_iters = 73
    engine = Engine(lambda e, b: 1)
    engine.run([0] * 20, max_iters=max_iters)
    assert engine.state.iteration == max_iters


def test_run_with_invalid_max_iters_and_max_epoch():
    max_iters = 12
    max_epochs = 2
    engine = Engine(lambda e, b: 1)
    with pytest.raises(
        ValueError,
        match=r"Arguments max_iters and max_epochs are mutually exclusive."
        "Please provide only max_epochs or max_iters.",
    ):
        engine.run([0] * 20, max_iters=max_iters, max_epochs=max_epochs)


def test_epoch_events_fired_max_iters():
    max_iters = 32
    engine = Engine(lambda e, b: 1)

    @engine.on(Events.EPOCH_COMPLETED)
    def fired_event(engine):
        assert engine.state.iteration % engine.state.epoch_length == 0

    engine.run([0] * 10, max_iters=max_iters)


def test_is_done_with_max_iters():
    state = State(iteration=100, epoch=1, max_epochs=3, epoch_length=100, max_iters=250)
    assert not Engine._is_done(state)

    state = State(iteration=250, epoch=1, max_epochs=3, epoch_length=100, max_iters=250)
    assert Engine._is_done(state)


@pytest.mark.skipif(torch.cuda.device_count() < 1, reason="Skip if no GPU")
def test_batch_is_released_before_new_one_is_loaded_on_cuda():
    torch.cuda.empty_cache()

    engine = Engine(lambda e, b: None)

    def _test():
        mem_consumption = []

        def dataloader():
            for _ in range(4):
                mem_consumption.append(torch.cuda.memory_allocated())
                batch = torch.randn(10).cuda()
                mem_consumption.append(torch.cuda.memory_allocated())
                yield batch

        engine.run(dataloader(), max_epochs=2, epoch_length=2)
        return mem_consumption

    mem_consumption1 = _test()
    # mem_consumption should look like [0, 512, 512, 512, 512, 512, 512, 512]
    assert len(set(mem_consumption1[1:])) == 1

    mem_consumption2 = _test()
    assert len(set(mem_consumption2[1:])) == 1

    assert mem_consumption1 == mem_consumption2


@pytest.mark.skipif(torch.cuda.device_count() < 1, reason="Skip if no GPU")
def test_output_is_released_before_new_one_is_assigned_on_cuda():
    torch.cuda.empty_cache()

    def _test():
        mem_consumption = []

        def update_fn(engine, batch):
            mem_consumption.append(torch.cuda.memory_allocated())
            output = torch.rand(10).cuda()
            mem_consumption.append(torch.cuda.memory_allocated())
            return output

        engine = Engine(update_fn)
        engine.run([0, 1], max_epochs=2)

        return mem_consumption

    mem_consumption1 = _test()
    # mem_consumption ~ [0, 512, 0, 512, 0, 512, 0, 512]
    assert len(set(mem_consumption1)) == 2

    mem_consumption2 = _test()
    assert len(set(mem_consumption2)) == 2

    assert mem_consumption1 == mem_consumption2


def test_engine_no_data_asserts():
    trainer = Engine(lambda e, b: None)

    with pytest.raises(ValueError, match=r"epoch_length should be provided if data is None"):
        trainer.run(max_epochs=10)


def test_engine_no_data():
    def train_step(engine, batch):
        assert batch is None

    trainer = Engine(train_step)
    trainer.run(max_epochs=10, epoch_length=10)

    assert trainer.state.iteration == 10 * 10
    assert trainer.state.epoch == 10
    assert trainer.state.dataloader is None

    # continue
    trainer.run(max_epochs=20)

    assert trainer.state.iteration == 20 * 10
    assert trainer.state.epoch == 20
    assert trainer.state.dataloader is None


@pytest.mark.parametrize("data, epoch_length", [(None, 10), (range(10), None)])
def test_engine_run_resume(data, epoch_length):
    # https://github.com/pytorch/ignite/wiki/Roadmap#runresume-logic-improvements
    engine = Engine(lambda e, b: None)
    real_epoch_length = len(data) if data is not None else epoch_length

    first_epoch_iter = [None, None]

    @engine.on(Events.STARTED, first_epoch_iter)
    def check_iter_epoch(first_epoch_iter):
        assert engine.state.epoch == first_epoch_iter[0]
        assert engine.state.iteration == first_epoch_iter[1]

    # (re)start from 0 to 5
    first_epoch_iter[0], first_epoch_iter[1] = 0, 0
    # Engine run starting with max_epochs=5 => state.epoch=5
    engine.run(data, max_epochs=5, epoch_length=epoch_length)
    assert engine.state.epoch == 5
    assert engine.state.iteration == 5 * real_epoch_length

    # continue from 5 to 7
    first_epoch_iter[0], first_epoch_iter[1] = 5, 5 * real_epoch_length
    # Engine run resuming from iteration 50, epoch 5 until 7 epochs => state.epoch=7
    engine.run(data, max_epochs=7, epoch_length=epoch_length)
    assert engine.state.epoch == 7
    assert engine.state.iteration == 7 * real_epoch_length

    # error
<<<<<<< HEAD
    with pytest.raises(ValueError, match="Argument max_epochs should be greater than or equal to the start epoch"):
=======
    with pytest.raises(ValueError, match="Argument max_epochs should be larger than the start epoch"):
>>>>>>> 5a29885e
        engine.run(data, max_epochs=4, epoch_length=epoch_length)

    # restart from 0 to 7 (As state.epoch == max_epochs(=7),
    # this should be like that as we always do: evaluator.run(data) without any other instructions)
    first_epoch_iter[0], first_epoch_iter[1] = 0, 0
    # Engine run starting with max_epochs=7 => state.epoch=7
    engine.run(data, max_epochs=7, epoch_length=epoch_length)
    assert engine.state.epoch == 7
    assert engine.state.iteration == 7 * real_epoch_length

    # forced restart from 0 to 5
    engine.state.max_epochs = None
    first_epoch_iter[0], first_epoch_iter[1] = 0, 0
    # Engine run starting with max_epochs=5 => state.epoch=5
    engine.run(data, max_epochs=5, epoch_length=epoch_length)
    assert engine.state.epoch == 5
    assert engine.state.iteration == 5 * real_epoch_length

    # forced restart from 0 to 9, instead of continue from state.epoch=5
    engine.state.max_epochs = None
    first_epoch_iter[0], first_epoch_iter[1] = 0, 0
    # Engine run starting with max_epochs=9 => state.epoch=9
    engine.run(data, max_epochs=9, epoch_length=epoch_length)
    assert engine.state.epoch == 9
    assert engine.state.iteration == 9 * real_epoch_length

    # continue from 9 until 10
    first_epoch_iter[0], first_epoch_iter[1] = 9, 9 * real_epoch_length
    # Engine run resuming from iteration 90, epoch 9 until 10 epochs => state.epoch=10
    engine.run(data, max_epochs=10, epoch_length=epoch_length)
    assert engine.state.epoch == 10
<<<<<<< HEAD
    assert engine.state.iteration == 10 * real_epoch_length
=======
    assert engine.state.iteration == 10 * real_epoch_length


@pytest.mark.parametrize(
    "interrupt_event, e, i",
    [
        (Events.EPOCH_STARTED(once=2), 2, None),
        (Events.EPOCH_COMPLETED(once=2), 2, None),
        (Events.GET_BATCH_STARTED(once=12), None, 12),
        (Events.GET_BATCH_COMPLETED(once=12), None, 12),
        (Events.ITERATION_STARTED(once=14), None, 14),
        (Events.ITERATION_COMPLETED(once=14), None, 14),
    ],
)
def test_engine_run_interrupt_resume(interrupt_event, e, i):
    data = range(10)
    max_epochs = 5

    def check_input_data(e, b):
        i = (e.state.iteration - 1) % len(data)
        assert b == data[i]

    engine = RecordedEngine(check_input_data)
    engine.run(data, max_epochs=max_epochs)

    expected_called_events = list(engine.called_events)
    engine.called_events = []

    @engine.on(interrupt_event)
    def call_interrupt():
        engine.interrupt()

    state = engine.run(data, max_epochs=max_epochs)

    if i is None:
        if interrupt_event == Events.EPOCH_STARTED:
            i = len(data) * (e - 1)
        else:
            i = len(data) * e

    if e is None:
        e = i // len(data) + 1

    # Check the last events
    assert engine.called_events[-1] == (e, i, Events.INTERRUPT)
    assert engine.called_events[-2] == (e, i, interrupt_event)
    assert state.epoch == e
    assert state.iteration == i
    assert engine._dataloader_iter is not None

    le = len(engine.called_events)
    # We need to skip the last INTERRUPT event to compare
    assert expected_called_events[:le - 1] == engine.called_events[:-1]

    engine.called_events = []

    @engine.on(Events.STARTED)
    def raise_error():
        raise RuntimeError("Shouldn't be here")

    engine.run(data, max_epochs=max_epochs)

    assert expected_called_events[le:] == engine.called_events
>>>>>>> 5a29885e
<|MERGE_RESOLUTION|>--- conflicted
+++ resolved
@@ -105,11 +105,7 @@
 
 
 @pytest.mark.parametrize("data, epoch_length", [(None, 10), (range(10), None)])
-<<<<<<< HEAD
 def test_terminate_at_start_of_epoch(data, epoch_length):
-=======
-def test_terminate_at_start_of_epoch_stops_run_after_completing_iteration(data, epoch_length):
->>>>>>> 5a29885e
     max_epochs = 5
     epoch_to_terminate_on = 3
     real_epoch_length = epoch_length if data is None else len(data)
@@ -129,10 +125,6 @@
     # epoch is not completed so counter is not incremented
     assert state.epoch == epoch_to_terminate_on
     assert engine.should_terminate
-<<<<<<< HEAD
-=======
-    assert engine._dataloader_iter is None
->>>>>>> 5a29885e
     assert state.iteration == ((epoch_to_terminate_on - 1) * real_epoch_length)
 
     # Engine continue from epoch_to_terminate_on until max_epochs
@@ -142,8 +134,6 @@
     def check_iter_epoch():
         assert engine.state.epoch == first_epoch_iter[0]
         assert engine.state.iteration == first_epoch_iter[1]
-<<<<<<< HEAD
-=======
 
     if data is not None:
         expected_data_iter = iter(data)
@@ -167,40 +157,10 @@
 
     assert state.epoch == max_epochs
     assert not engine.should_terminate
-    assert engine._dataloader_iter is None
     # As terminated epoch is skipped -> iterations are not incremented
     assert state.iteration == real_epoch_length * (max_epochs - 1)
->>>>>>> 5a29885e
-
-    if data is not None:
-        expected_data_iter = iter(data)
-        expected_iter = state.iteration
-
-<<<<<<< HEAD
-        @engine.on(Events.ITERATION_STARTED)
-        def check_iter_and_data():
-            nonlocal expected_data_iter, expected_iter
-
-            expected_iter += 1
-            assert engine.state.iteration == expected_iter
-
-            try:
-                assert engine.state.batch == next(expected_data_iter)
-            except StopIteration:
-                expected_data_iter = iter(data)
-                assert engine.state.batch == next(expected_data_iter)
-
-    first_epoch_iter[0], first_epoch_iter[1] = state.epoch, state.iteration
-    state = engine.run(data, max_epochs=max_epochs, epoch_length=epoch_length)
-
-    assert state.epoch == max_epochs
-    assert not engine.should_terminate
-    # As terminated epoch is skipped -> iterations are not incremented
-    assert state.iteration == real_epoch_length * (max_epochs - 1)
-
-
-=======
->>>>>>> 5a29885e
+
+
 @pytest.mark.parametrize("data, epoch_length", [(None, 10), (range(10), None)])
 def test_terminate_stops_run_mid_epoch(data, epoch_length):
     max_epochs = 5
@@ -222,22 +182,14 @@
     # completes the iteration but doesn't increment counter (this happens just before a new iteration starts)
     assert state.iteration == iteration_to_stop
     assert state.epoch == np.ceil(iteration_to_stop / real_epoch_length)  # it starts from 0
-<<<<<<< HEAD
 
     # Engine continue from epoch_to_terminate_on until max_epochs
     first_epoch_iter = [None, None]
 
-=======
-
-    # Engine continue from epoch_to_terminate_on until max_epochs
-    first_epoch_iter = [None, None]
-
->>>>>>> 5a29885e
     @engine.on(Events.STARTED, first_epoch_iter)
     def check_iter_epoch(first_epoch_iter):
         assert engine.state.epoch == first_epoch_iter[0]
         assert engine.state.iteration == first_epoch_iter[1]
-<<<<<<< HEAD
 
     if data is not None:
         expected_iter = state.iteration
@@ -285,66 +237,14 @@
     data = range(10)
     max_epochs = 5
 
-=======
-
-    if data is not None:
-        expected_iter = state.iteration
-
-        @engine.on(Events.ITERATION_STARTED)
-        def check_iter_and_data():
-            nonlocal expected_iter
-
-            expected_iter += 1
-            assert engine.state.iteration == expected_iter
-            assert engine.state.batch == data[(expected_iter - first_epoch_iter[1] - 1) % len(data)]
-
-    first_epoch_iter[0], first_epoch_iter[1] = state.epoch, state.iteration
-    state = engine.run(data, max_epochs=max_epochs, epoch_length=epoch_length)
-
-    assert state.epoch == max_epochs
-    assert not engine.should_terminate
-    assert state.iteration == real_epoch_length * (max_epochs - 1)
-
-
-class RecordedEngine(Engine):
-    def __init__(self, *args, **kwargs):
-        super().__init__(*args, **kwargs)
-        self.called_events = []
-
-    def _fire_event(self, event_name, *event_args, **event_kwargs):
-        self.called_events.append((self.state.epoch, self.state.iteration, event_name.name))
-        return super()._fire_event(event_name, *event_args, **event_kwargs)
-
-
-@pytest.mark.parametrize(
-    "terminate_event, e, i",
-    [
-        (Events.STARTED, 0, 0),
-        (Events.EPOCH_STARTED(once=2), 2, None),
-        (Events.EPOCH_COMPLETED(once=2), 2, None),
-        (Events.GET_BATCH_STARTED(once=12), None, 12),
-        (Events.GET_BATCH_COMPLETED(once=12), None, 12),
-        (Events.ITERATION_STARTED(once=14), None, 14),
-        (Events.ITERATION_COMPLETED(once=14), None, 14),
-    ],
-)
-def test_terminate_events_sequence(terminate_event, e, i):
-    engine = RecordedEngine(MagicMock(return_value=1))
-    data = range(10)
-    max_epochs = 5
-
->>>>>>> 5a29885e
     @engine.on(terminate_event)
     def call_terminate():
         engine.terminate()
 
-<<<<<<< HEAD
     @engine.on(Events.EXCEPTION_RAISED)
     def assert_no_exceptions(ee):
         assert False, f"Engine should terminate without raising an exception, got '{type(ee)}'"
 
-=======
->>>>>>> 5a29885e
     engine.run(data, max_epochs=max_epochs)
 
     if i is None:
@@ -360,10 +260,6 @@
     assert engine.called_events[-1] == (e, i, Events.COMPLETED)
     assert engine.called_events[-2] == (e, i, Events.TERMINATE)
     assert engine.called_events[-3] == (e, i, terminate_event)
-<<<<<<< HEAD
-=======
-    assert engine._dataloader_iter is None
->>>>>>> 5a29885e
 
 
 @pytest.mark.parametrize("data, epoch_length", [(None, 10), (range(10), None)])
@@ -398,11 +294,7 @@
 def test_terminate_epoch_events_sequence(terminate_epoch_event, i):
     engine = RecordedEngine(MagicMock(return_value=1))
     data = range(10)
-<<<<<<< HEAD
     max_epochs = 3
-=======
-    max_epochs = 5
->>>>>>> 5a29885e
 
     # TODO: Bug: Events.GET_BATCH_STARTED(once=12) is called twice !
     # prevent call_terminate_epoch to be called twice
@@ -419,7 +311,6 @@
     def check_previous_events(iter_counter):
         e = i // len(data) + 1
 
-<<<<<<< HEAD
         assert engine.called_events[0] == (0, 0, Events.STARTED)
         assert engine.called_events[-2] == (e, i, terminate_epoch_event)
         assert engine.called_events[-1] == (e, i, Events.TERMINATE_SINGLE_EPOCH)
@@ -436,15 +327,6 @@
 
     assert engine.state.epoch == max_epochs
     assert (max_epochs - 1) * len(data) < engine.state.iteration < max_epochs * len(data)
-=======
-        print("engine.called_events:", engine.called_events)
-
-        assert engine.called_events[0] == (0, 0, Events.STARTED)
-        assert engine.called_events[-1] == (e, i, Events.TERMINATE_SINGLE_EPOCH)
-        assert engine.called_events[-2] == (e, i, terminate_epoch_event)
-
-    engine.run(data, max_epochs=max_epochs)
->>>>>>> 5a29885e
 
 
 def _create_mock_data_loader(epochs, batches_per_epoch):
@@ -1326,11 +1208,7 @@
     assert engine.state.iteration == 7 * real_epoch_length
 
     # error
-<<<<<<< HEAD
-    with pytest.raises(ValueError, match="Argument max_epochs should be greater than or equal to the start epoch"):
-=======
     with pytest.raises(ValueError, match="Argument max_epochs should be larger than the start epoch"):
->>>>>>> 5a29885e
         engine.run(data, max_epochs=4, epoch_length=epoch_length)
 
     # restart from 0 to 7 (As state.epoch == max_epochs(=7),
@@ -1362,9 +1240,6 @@
     # Engine run resuming from iteration 90, epoch 9 until 10 epochs => state.epoch=10
     engine.run(data, max_epochs=10, epoch_length=epoch_length)
     assert engine.state.epoch == 10
-<<<<<<< HEAD
-    assert engine.state.iteration == 10 * real_epoch_length
-=======
     assert engine.state.iteration == 10 * real_epoch_length
 
 
@@ -1417,7 +1292,7 @@
 
     le = len(engine.called_events)
     # We need to skip the last INTERRUPT event to compare
-    assert expected_called_events[:le - 1] == engine.called_events[:-1]
+    assert expected_called_events[: le - 1] == engine.called_events[:-1]
 
     engine.called_events = []
 
@@ -1427,5 +1302,4 @@
 
     engine.run(data, max_epochs=max_epochs)
 
-    assert expected_called_events[le:] == engine.called_events
->>>>>>> 5a29885e
+    assert expected_called_events[le:] == engine.called_events