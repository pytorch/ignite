--- conflicted
+++ resolved
@@ -921,15 +921,12 @@
     def fired_event(engine):
         assert engine.state.iteration % engine.state.epoch_length == 0
 
-<<<<<<< HEAD
     engine.run([0] * 10, max_iters=max_iters)
+
 
 def test_is_done_with_max_iters():
     state = State(iteration=100, epoch=1, max_epochs=3, epoch_length=100, max_iters=250)
     assert not Engine._is_done(state)
 
     state = State(iteration=250, epoch=1, max_epochs=3, epoch_length=100, max_iters=250)
-    assert Engine._is_done(state)
-=======
-    engine.run([0] * 10, max_iters=max_iters)
->>>>>>> b40a8933
+    assert Engine._is_done(state)