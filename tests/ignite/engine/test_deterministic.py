--- conflicted
+++ resolved
@@ -15,11 +15,8 @@
     keep_random_state,
     make_deterministic,
 )
-<<<<<<< HEAD
+
 from ignite.utils import manual_seed
-=======
-from ignite.utils import manual_seed, setup_logger
->>>>>>> 0ee4ac39
 
 from tests.ignite.engine import BatchChecker, setup_sampler
 
