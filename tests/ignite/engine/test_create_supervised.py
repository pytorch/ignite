--- conflicted
+++ resolved
@@ -84,7 +84,6 @@
                 trainer.run(data)
 
 
-<<<<<<< HEAD
 def test_create_supervised_training_scalar_assignment():
     model = Linear(1, 1)
 
@@ -117,7 +116,8 @@
             scaler=True,
         )
         assert not hasattr(trainer.state, "scaler")
-=======
+
+
 def _test_create_mocked_supervised_trainer(
     model_device: Optional[str] = None,
     trainer_device: Optional[str] = None,
@@ -178,7 +178,6 @@
                             assert training_step_tpu_mock.called
                         else:
                             assert training_step_mock.called
->>>>>>> c0fa46ab
 
 
 def _test_create_supervised_evaluator(
@@ -217,12 +216,6 @@
 
         assert model.weight.data[0, 0].item() == approx(0.0)
         assert model.bias.item() == approx(0.0)
-
-    else:
-        if LooseVersion(torch.__version__) >= LooseVersion("1.7.0"):
-            # This is broken in 1.6.0 but will be probably fixed with 1.7.0
-            with pytest.raises(RuntimeError, match=r"is on CPU, but expected them to be on GPU"):
-                evaluator.run(data)
 
 
 def _test_mocked_supervised_evaluator(
