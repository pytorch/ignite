import os
from distutils.version import LooseVersion
from importlib.util import find_spec
from typing import Optional, Union
from unittest import mock
from unittest.mock import patch

import pytest
import torch
from pytest import approx
from torch.nn import Linear
from torch.nn.functional import mse_loss
from torch.optim import SGD

import ignite.distributed as idist
from ignite.engine import (
    _check_arg,
    create_supervised_evaluator,
    create_supervised_trainer,
    supervised_training_step_tpu,
)
from ignite.metrics import MeanSquaredError


def _test_create_supervised_trainer(
    model_device: Optional[str] = None,
    trainer_device: Optional[str] = None,
    trace: bool = False,
    amp_mode: str = None,
    scaler: Union[bool, "torch.cuda.amp.GradScaler"] = False,
):
    model = Linear(1, 1)

    if model_device:
        model.to(model_device)

    model.weight.data.zero_()
    model.bias.data.zero_()
    optimizer = SGD(model.parameters(), 0.1)

    if trace:
        example_input = torch.randn(1, 1)
        model = torch.jit.trace(model, example_input)

    if amp_mode == "apex" and model_device == trainer_device == "cuda":
        from apex import amp

        model, optimizer = amp.initialize(model, optimizer, opt_level="O2")

    trainer = create_supervised_trainer(
        model,
        optimizer,
        mse_loss,
        device=trainer_device,
        output_transform=lambda x, y, y_pred, loss: (y_pred, loss.item()),
        amp_mode=amp_mode,
        scaler=scaler,
    )

    x = torch.tensor([[0.1], [0.2]])
    y = torch.tensor([[0.3], [0.5]])
    data = [(x, y)]

    assert model.weight.data[0, 0].item() == approx(0.0)
    assert model.bias.item() == approx(0.0)

    if model_device == trainer_device or ((model_device == "cpu") ^ (trainer_device == "cpu")):
        state = trainer.run(data)

        assert state.output[-1] == approx(0.17), state.output[-1]
        assert round(model.weight.data[0, 0].item(), 3) == approx(0.013), model.weight.item()
        assert round(model.bias.item(), 3) == approx(0.08), model.bias.item()

        if amp_mode == "amp":
            assert state.output[0].dtype is torch.half
            if scaler and isinstance(scaler, bool):
                assert hasattr(state, "scaler")
            else:
                assert not hasattr(state, "scaler")
    else:
        if LooseVersion(torch.__version__) >= LooseVersion("1.7.0"):
            # This is broken in 1.6.0 but will be probably fixed with 1.7.0
            with pytest.raises(RuntimeError, match=r"is on CPU, but expected them to be on GPU"):
                trainer.run(data)


def test_create_supervised_training_scalar_assignment():
    model = Linear(1, 1)

    model.weight.data.zero_()
    model.bias.data.zero_()
    optimizer = SGD(model.parameters(), 0.1)

    with mock.patch("ignite.engine._check_arg") as check_arg_mock:
        check_arg_mock.return_value = None, torch.cuda.amp.GradScaler(enabled=True)
        trainer = create_supervised_trainer(
            model,
            optimizer,
            mse_loss,
            device="cpu",
            output_transform=lambda x, y, y_pred, loss: (y_pred, loss.item()),
            amp_mode=None,
            scaler=True,
        )
        assert hasattr(trainer.state, "scaler")
<<<<<<< HEAD
        assert type(trainer.state.scaler) == torch.cuda.amp.GradScaler
=======
        assert isinstance(trainer.state.scaler, torch.cuda.amp.GradScaler)
>>>>>>> 62821054

        check_arg_mock.return_value = None, None
        trainer = create_supervised_trainer(
            model,
            optimizer,
            mse_loss,
            device="cpu",
            output_transform=lambda x, y, y_pred, loss: (y_pred, loss.item()),
            amp_mode=None,
            scaler=True,
        )
        assert not hasattr(trainer.state, "scaler")


<<<<<<< HEAD
def _test_create_mocked_supervised_trainer(
    model_device: Optional[str] = None,
    trainer_device: Optional[str] = None,
    trace: bool = False,
    amp_mode: str = None,
    scaler: Union[bool, "torch.cuda.amp.GradScaler"] = False,
):
    with mock.patch("ignite.engine.supervised_training_step_amp") as training_step_amp_mock:
        with mock.patch("ignite.engine.supervised_training_step_apex") as training_step_apex_mock:
            with mock.patch("ignite.engine.supervised_training_step_tpu") as training_step_tpu_mock:
                with mock.patch("ignite.engine.supervised_training_step") as training_step_mock:
                    model = Linear(1, 1)

                    if model_device:
                        model.to(model_device)

                    model.weight.data.zero_()
                    model.bias.data.zero_()
                    optimizer = SGD(model.parameters(), 0.1)

                    if trace:
                        example_input = torch.randn(1, 1)
                        model = torch.jit.trace(model, example_input)

                    if amp_mode == "apex" and model_device == trainer_device == "cuda":
                        from apex import amp

                        model, optimizer = amp.initialize(model, optimizer, opt_level="O2")

                    trainer = create_supervised_trainer(
                        model,
                        optimizer,
                        mse_loss,
                        device=trainer_device,
                        output_transform=lambda x, y, y_pred, loss: (y_pred, loss.item()),
                        amp_mode=amp_mode,
                        scaler=scaler,
                    )

                    x = torch.tensor([[0.1], [0.2]])
                    y = torch.tensor([[0.3], [0.5]])
                    data = [(x, y)]

                    assert model.weight.data[0, 0].item() == approx(0.0)
                    assert model.bias.item() == approx(0.0)

                    on_tpu = "xla" in trainer_device if trainer_device is not None else False
                    mode, _ = _check_arg(on_tpu, amp_mode, scaler)

                    if model_device == trainer_device or ((model_device == "cpu") ^ (trainer_device == "cpu")):
                        trainer.run(data)

                        if mode == "amp":
                            assert training_step_amp_mock.called
                        elif mode == "apex":
                            assert training_step_apex_mock.called
                        elif mode == "tpu":
                            assert training_step_tpu_mock.called
                        else:
                            assert training_step_mock.called


=======
>>>>>>> 62821054
def _test_create_supervised_evaluator(
    model_device: Optional[str] = None,
    evaluator_device: Optional[str] = None,
    trace: bool = False,
    amp_mode: str = None,
):
    model = Linear(1, 1)

    if model_device:
        model.to(model_device)

    model.weight.data.zero_()
    model.bias.data.zero_()

    if trace:
        example_input = torch.randn(1, 1)
        model = torch.jit.trace(model, example_input)

    evaluator = create_supervised_evaluator(model, device=evaluator_device, amp_mode=amp_mode)

    x = torch.tensor([[1.0], [2.0]])
    y = torch.tensor([[3.0], [5.0]])
    data = [(x, y)]

    if model_device == evaluator_device or ((model_device == "cpu") ^ (evaluator_device == "cpu")):
        state = evaluator.run(data)

        y_pred, y = state.output

        assert y_pred[0, 0].item() == approx(0.0)
        assert y_pred[1, 0].item() == approx(0.0)
        assert y[0, 0].item() == approx(3.0)
        assert y[1, 0].item() == approx(5.0)

        assert model.weight.data[0, 0].item() == approx(0.0)
        assert model.bias.item() == approx(0.0)


def _test_mocked_supervised_evaluator(
    model_device: Optional[str] = None,
    evaluator_device: Optional[str] = None,
    trace: bool = False,
    amp_mode: str = None,
):
    with mock.patch("ignite.engine.supervised_evaluation_step") as evaluation_step:
        with mock.patch("ignite.engine.supervised_evaluation_step_amp") as evaluation_step_amp:
            model = Linear(1, 1)

            if model_device:
                model.to(model_device)

            model.weight.data.zero_()
            model.bias.data.zero_()

            if trace:
                example_input = torch.randn(1, 1)
                model = torch.jit.trace(model, example_input)

            evaluator = create_supervised_evaluator(model, device=evaluator_device, amp_mode=amp_mode)

            x = torch.tensor([[1.0], [2.0]])
            y = torch.tensor([[3.0], [5.0]])
            data = [(x, y)]

            if model_device == evaluator_device or ((model_device == "cpu") ^ (evaluator_device == "cpu")):
                state = evaluator.run(data)

                if amp_mode == "amp":
                    assert evaluation_step_amp.called
                    assert not evaluation_step.called
                else:
                    assert evaluation_step.called
                    assert not evaluation_step_amp.called


def test_create_supervised_trainer():
    _test_create_supervised_trainer()
    _test_create_mocked_supervised_trainer()


def test_create_supervised_trainer_with_cpu():
    _test_create_supervised_trainer(trainer_device="cpu")
    _test_create_mocked_supervised_trainer(trainer_device="cpu")


def test_create_supervised_trainer_traced_with_cpu():
    _test_create_supervised_trainer(trainer_device="cpu", trace=True)
    _test_create_mocked_supervised_trainer(trainer_device="cpu", trace=True)


@pytest.mark.skipif(find_spec("apex"), reason="Skip if APEX")
def test_create_supervised_trainer_apex_error():
    with pytest.raises(
        ModuleNotFoundError, match="Please install apex from https://github.com/nvidia/apex to use amp_mode='apex'."
    ):
        _test_create_supervised_trainer(amp_mode="apex")


@pytest.fixture
def mock_torch_cuda_amp_module():
    with patch.dict(
        "sys.modules",
        {"torch.cuda.amp": None, "torch.cuda.amp.grad_scaler": None, "torch.cuda.amp.autocast_mode": None},
    ):
        yield torch


def test_create_supervised_trainer_amp_error(mock_torch_cuda_amp_module):
    with pytest.raises(ImportError, match="Please install torch>=1.6.0 to use amp_mode='amp'."):
        _test_create_supervised_trainer(amp_mode="amp")
    with pytest.raises(ImportError, match="Please install torch>=1.6.0 to use scaler argument."):
        _test_create_supervised_trainer(amp_mode="amp", scaler=True)


@pytest.mark.skipif(LooseVersion(torch.__version__) < LooseVersion("1.6.0"), reason="Skip if < 1.6.0")
def test_create_supervised_trainer_scaler_not_amp():
    scaler = torch.cuda.amp.GradScaler(enabled=torch.cuda.is_available())
    with pytest.raises(ValueError, match=f"scaler argument is {scaler}, but amp_mode is None."):
        _test_create_supervised_trainer(amp_mode=None, scaler=scaler)
    with pytest.raises(ValueError, match="scaler argument is True, but amp_mode is None."):
        _test_create_supervised_trainer(amp_mode=None, scaler=True)
    with pytest.raises(ValueError, match="scaler argument is True, but amp_mode is apex."):
        _test_create_supervised_trainer(amp_mode="apex", scaler=True)
    with pytest.raises(ValueError, match=f"scaler argument is {scaler}, but amp_mode is apex."):
        _test_create_supervised_trainer(amp_mode="apex", scaler=scaler)


@pytest.mark.skipif(not torch.cuda.is_available(), reason="Skip if no GPU")
def test_create_supervised_trainer_on_cuda():
    model_device = trainer_device = "cuda"
    _test_create_supervised_trainer(model_device=model_device, trainer_device=trainer_device)
    _test_create_mocked_supervised_trainer(model_device=model_device, trainer_device=trainer_device)


@pytest.mark.skipif(LooseVersion(torch.__version__) < LooseVersion("1.6.0"), reason="Skip if < 1.6.0")
@pytest.mark.skipif(not torch.cuda.is_available(), reason="Skip if no GPU")
def test_create_supervised_trainer_on_cuda_amp():
    model_device = trainer_device = "cuda"
    _test_create_supervised_trainer(model_device=model_device, trainer_device=trainer_device, amp_mode="amp")
    _test_create_mocked_supervised_trainer(model_device=model_device, trainer_device=trainer_device, amp_mode="amp")


@pytest.mark.skipif(LooseVersion(torch.__version__) < LooseVersion("1.6.0"), reason="Skip if < 1.6.0")
@pytest.mark.skipif(not torch.cuda.is_available(), reason="Skip if no GPU")
def test_create_supervised_trainer_on_cuda_amp_scaler():
    model_device = trainer_device = "cuda"
    _test_create_supervised_trainer(
        model_device=model_device, trainer_device=trainer_device, amp_mode="amp", scaler=True
    )
    _test_create_mocked_supervised_trainer(
        model_device=model_device, trainer_device=trainer_device, amp_mode="amp", scaler=True
    )

    scaler = torch.cuda.amp.GradScaler(enabled=torch.cuda.is_available())
    _test_create_supervised_trainer(
        model_device=model_device, trainer_device=trainer_device, amp_mode="amp", scaler=scaler
    )
    _test_create_mocked_supervised_trainer(
        model_device=model_device, trainer_device=trainer_device, amp_mode="amp", scaler=scaler
    )


@pytest.mark.skipif(not torch.cuda.is_available(), reason="Skip if no GPU")
@pytest.mark.skipif(not find_spec("apex"), reason="Skip if no APEX")
def test_create_supervised_trainer_on_cuda_apex():
    model_device = trainer_device = "cuda"
    _test_create_supervised_trainer(model_device=model_device, trainer_device=trainer_device, amp_mode="apex")
    _test_create_mocked_supervised_trainer(model_device=model_device, trainer_device=trainer_device, amp_mode="apex")


@pytest.mark.skipif(idist.has_xla_support, reason="Skip if has PyTorch XLA package")
def test_supervised_training_step_tpu_no_xla():
    with pytest.raises(ModuleNotFoundError, match="torch_xla cannot be imported, please install PyTorch XLA."):
        supervised_training_step_tpu(model=None, optimizer=None, loss_fn=None)


@pytest.mark.skipif(idist.has_xla_support, reason="Skip if has PyTorch XLA package")
def test_create_supervised_trainer_on_tpu_no_xla():
    model_device = "cpu"
    trainer_device = "xla"
    with pytest.raises(RuntimeError, match=r"In order to run on TPU, please install PyTorch XLA"):
        _test_create_supervised_trainer(model_device=model_device, trainer_device=trainer_device)


@pytest.mark.tpu
@pytest.mark.skipif("NUM_TPU_WORKERS" in os.environ, reason="Skip if no NUM_TPU_WORKERS in env vars")
@pytest.mark.skipif(not idist.has_xla_support, reason="Skip if no PyTorch XLA package")
def test_create_supervised_trainer_on_tpu():
    model_device = trainer_device = "xla"
    _test_create_supervised_trainer(model_device=model_device, trainer_device=trainer_device)
    _test_create_mocked_supervised_trainer(model_device=model_device, trainer_device=trainer_device)


@pytest.mark.tpu
@pytest.mark.skipif(not idist.has_xla_support, reason="Skip if no PyTorch XLA package")
def test_create_supervised_trainer_on_tpu_amp():
    model_device = trainer_device = "xla"
    with pytest.raises(ValueError, match="amp_mode cannot be used with xla device."):
        _test_create_supervised_trainer(model_device=model_device, trainer_device=trainer_device, amp_mode="amp")


@pytest.mark.skipif(not torch.cuda.is_available(), reason="Skip if no GPU")
def test_create_supervised_trainer_on_cuda_with_model_on_cpu():
    _test_create_supervised_trainer(trainer_device="cuda")
    _test_create_mocked_supervised_trainer(trainer_device="cuda")


def test_create_supervised_evaluator():
    _test_create_supervised_evaluator()
    _test_mocked_supervised_evaluator()


def test_create_supervised_evaluator_on_cpu():
    _test_create_supervised_evaluator(evaluator_device="cpu")
    _test_mocked_supervised_evaluator(evaluator_device="cpu")


def test_create_supervised_evaluator_traced_on_cpu():
    _test_create_supervised_evaluator(evaluator_device="cpu", trace=True)
    _test_mocked_supervised_evaluator(evaluator_device="cpu", trace=True)


@pytest.mark.skipif(not torch.cuda.is_available(), reason="Skip if no GPU")
def test_create_supervised_evaluator_on_cuda():
    model_device = evaluator_device = "cuda"
    _test_create_supervised_evaluator(model_device=model_device, evaluator_device=evaluator_device)
    _test_mocked_supervised_evaluator(model_device=model_device, evaluator_device=evaluator_device)


@pytest.mark.skipif(not torch.cuda.is_available(), reason="Skip if no GPU")
def test_create_supervised_evaluator_on_cuda_with_model_on_cpu():
    _test_create_supervised_evaluator(evaluator_device="cuda")
    _test_mocked_supervised_evaluator(evaluator_device="cuda")


@pytest.mark.skipif(LooseVersion(torch.__version__) < LooseVersion("1.6.0"), reason="Skip if < 1.6.0")
@pytest.mark.skipif(not torch.cuda.is_available(), reason="Skip if no GPU")
def test_create_supervised_evaluator_on_cuda_amp():
    model_device = evaluator_device = "cuda"
    _test_create_supervised_evaluator(model_device=model_device, evaluator_device=evaluator_device, amp_mode="amp")
    _test_mocked_supervised_evaluator(model_device=model_device, evaluator_device=evaluator_device, amp_mode="amp")


def test_create_supervised_evaluator_amp_error(mock_torch_cuda_amp_module):
    with pytest.raises(ImportError, match="Please install torch>=1.6.0 to use amp_mode='amp'."):
        _test_create_supervised_evaluator(amp_mode="amp")


def test_create_supervised_evaluator_with_metrics():
    model = Linear(1, 1)
    model.weight.data.zero_()
    model.bias.data.zero_()

    evaluator = create_supervised_evaluator(model, metrics={"mse": MeanSquaredError()})

    x = torch.tensor([[1.0], [2.0]])
    y = torch.tensor([[3.0], [4.0]])
    data = [(x, y)]

    state = evaluator.run(data)
    assert state.metrics["mse"] == 12.5<|MERGE_RESOLUTION|>--- conflicted
+++ resolved
@@ -103,11 +103,7 @@
             scaler=True,
         )
         assert hasattr(trainer.state, "scaler")
-<<<<<<< HEAD
-        assert type(trainer.state.scaler) == torch.cuda.amp.GradScaler
-=======
         assert isinstance(trainer.state.scaler, torch.cuda.amp.GradScaler)
->>>>>>> 62821054
 
         check_arg_mock.return_value = None, None
         trainer = create_supervised_trainer(
@@ -122,7 +118,6 @@
         assert not hasattr(trainer.state, "scaler")
 
 
-<<<<<<< HEAD
 def _test_create_mocked_supervised_trainer(
     model_device: Optional[str] = None,
     trainer_device: Optional[str] = None,
@@ -185,8 +180,6 @@
                             assert training_step_mock.called
 
 
-=======
->>>>>>> 62821054
 def _test_create_supervised_evaluator(
     model_device: Optional[str] = None,
     evaluator_device: Optional[str] = None,
