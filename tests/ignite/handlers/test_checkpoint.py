--- conflicted
+++ resolved
@@ -907,11 +907,28 @@
     _test(".pt")
 
 
-<<<<<<< HEAD
+def _test_checkpoint_with_ddp(device):
+    model = DummyModel().to(device)
+    ddp_model = nn.parallel.DistributedDataParallel(model)
+    to_save = {"model": ddp_model}
+
+    save_handler = MagicMock(spec=BaseSaveHandler)
+    checkpointer = Checkpoint(to_save, save_handler=save_handler)
+
+    trainer = Engine(lambda e, b: None)
+    trainer.state = State(epoch=0, iteration=0)
+
+    checkpointer(trainer)
+    assert save_handler.call_count == 1
+    metadata = {"basename": "model", "score_name": None, "priority": 0}
+    save_handler.assert_called_with(model.state_dict(), "model_0.pt", metadata)
+
+
 @pytest.mark.distributed
 def test_distrib_cpu(distributed_context_single_node_gloo, get_rank_zero_dirname):
     dirname = get_rank_zero_dirname("cpu")
     _test_save_model_optimizer_lr_scheduler_with_state_dict("cpu", os.path.join(dirname, "1"))
+    _test_checkpoint_with_ddp("cpu")
 
 
 @pytest.mark.distributed
@@ -920,6 +937,7 @@
     device = idist.device()
     dirname = get_rank_zero_dirname(device)
     _test_save_model_optimizer_lr_scheduler_with_state_dict(device, os.path.join(dirname, "1"))
+    _test_checkpoint_with_ddp(device=device)
 
 
 def _test_tpu_saves_to_cpu(device, dirname):
@@ -967,34 +985,4 @@
 @pytest.mark.skipif(not idist.has_xla_support, reason="Not on TPU device")
 def test_distrib_single_device_xla_nprocs(xmp_executor, get_rank_zero_dirname):
     n = int(os.environ["NUM_TPU_WORKERS"])
-    xmp_executor(_test_tpu_saves_to_cpu_nprocs, args=(get_rank_zero_dirname,), nprocs=n)
-=======
-def _test_checkpoint_with_ddp(device):
-    model = DummyModel().to(device)
-    ddp_model = nn.parallel.DistributedDataParallel(model)
-    to_save = {"model": ddp_model}
-
-    save_handler = MagicMock(spec=BaseSaveHandler)
-    checkpointer = Checkpoint(to_save, save_handler=save_handler)
-
-    trainer = Engine(lambda e, b: None)
-    trainer.state = State(epoch=0, iteration=0)
-
-    checkpointer(trainer)
-    assert save_handler.call_count == 1
-    metadata = {"basename": "model", "score_name": None, "priority": 0}
-    save_handler.assert_called_with(model.state_dict(), "model_0.pt", metadata)
-
-
-@pytest.mark.distributed
-def test_checkpoint_with_ddp_gloo(distributed_context_single_node_gloo):
-    device = "cpu"
-    _test_checkpoint_with_ddp(device=device)
-
-
-@pytest.mark.distributed
-@pytest.mark.skipif(torch.cuda.device_count() < 1, reason="Skip if no GPU")
-def test_checkpoint_with_ddp_nccl(local_rank, distributed_context_single_node_nccl):
-    device = "cuda:{}".format(local_rank)
-    _test_checkpoint_with_ddp(device=device)
->>>>>>> cfd07999
+    xmp_executor(_test_tpu_saves_to_cpu_nprocs, args=(get_rank_zero_dirname,), nprocs=n)