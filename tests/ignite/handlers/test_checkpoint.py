--- conflicted
+++ resolved
@@ -1310,13 +1310,9 @@
 @pytest.mark.skipif("NUM_TPU_WORKERS" in os.environ, reason="Skip if NUM_TPU_WORKERS is in env vars")
 @pytest.mark.skipif(not idist.has_xla_support, reason="Not on TPU device")
 def test_distrib_single_device_xla(dirname):
-    with pytest.warns(
-        UserWarning,
-        match=r"`tag` parameter is mandatory and is set by default to `barrier` for xla-tpu `rendezvous` method.",
-    ):
-        assert "xla" in idist.device().type
-        _test_tpu_saves_to_cpu(idist.device(), os.path.join(dirname, "1"))
-        _test_save_model_optimizer_lr_scheduler_with_state_dict(idist.device(), os.path.join(dirname, "2"))
+    assert "xla" in idist.device().type
+    _test_tpu_saves_to_cpu(idist.device(), os.path.join(dirname, "1"))
+    _test_save_model_optimizer_lr_scheduler_with_state_dict(idist.device(), os.path.join(dirname, "2"))
 
 
 def _test_tpu_saves_to_cpu_nprocs(index, dirname):
@@ -1333,19 +1329,9 @@
 @pytest.mark.tpu
 @pytest.mark.skipif("NUM_TPU_WORKERS" not in os.environ, reason="Skip if no NUM_TPU_WORKERS is in env vars")
 @pytest.mark.skipif(not idist.has_xla_support, reason="Not on TPU device")
-<<<<<<< HEAD
-def test_distrib_single_device_xla_nprocs(xmp_executor, dirname):
-    with pytest.warns(
-        UserWarning,
-        match=r"`tag` parameter is mandatory and is set by default to `barrier` for xla-tpu `rendezvous` method.",
-    ):
-        n = int(os.environ["NUM_TPU_WORKERS"])
-        xmp_executor(_test_tpu_saves_to_cpu_nprocs, args=(dirname,), nprocs=n)
-=======
 def test_distrib_xla_nprocs(xmp_executor, dirname):
     n = int(os.environ["NUM_TPU_WORKERS"])
     xmp_executor(_test_tpu_saves_to_cpu_nprocs, args=(dirname,), nprocs=n)
->>>>>>> 0666b407
 
 
 def test_checkpoint_filename_pattern():
