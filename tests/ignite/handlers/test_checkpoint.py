--- conflicted
+++ resolved
@@ -712,12 +712,7 @@
         loss.backward()
         if idist.has_xla_support:
             import torch_xla.core.xla_model as xm
-<<<<<<< HEAD
             xm.optimizer_step(optim, barrier=True)
-=======
-
-            xm.optimizer_step(optim)
->>>>>>> 02c64ae2
         else:
             optim.step()
             pass
@@ -729,14 +724,8 @@
     engine.add_event_handler(
         Events.EPOCH_COMPLETED, handler, {"model": model, "optimizer": optim, "lr_scheduler": lr_scheduler}
     )
-    @engine.on(Events.EPOCH_COMPLETED)
-    def log_():
-        print(idist.get_rank(), model.state_dict(), flush=True)
 
     engine.run([0], max_epochs=2)
-
-    idist.barrier()
-    assert False
 
     saved_objects = sorted(os.listdir(dirname))
     # saved object is ['PREFIX_checkpoint_3.pt', ]
