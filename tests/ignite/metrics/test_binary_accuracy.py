--- conflicted
+++ resolved
@@ -2,65 +2,6 @@
 import pytest
 
 
-<<<<<<< HEAD
-def test_zero_div():
-    with pytest.warns(UserWarning):
-        acc = BinaryAccuracy()
-
-    with pytest.raises(NotComputableError):
-        acc.compute()
-
-
-def test_compute():
-    with pytest.warns(UserWarning):
-        acc = BinaryAccuracy()
-
-    y_pred = torch.sigmoid(torch.rand(4, 1))
-    y = torch.ones(4).type(torch.LongTensor)
-    indices = torch.max(torch.cat([1.0 - y_pred, y_pred], dim=1), dim=1)[1]
-    acc.update((y_pred, y))
-    assert isinstance(acc.compute(), float)
-    assert accuracy_score(y.numpy(), indices.numpy()) == pytest.approx(acc.compute())
-
-    acc.reset()
-    y_pred = torch.sigmoid(torch.rand(4))
-    y = torch.ones(4).type(torch.LongTensor)
-    y_pred = y_pred.unsqueeze(1)
-    indices = torch.max(torch.cat([1.0 - y_pred, y_pred], dim=1), dim=1)[1]
-    acc.update((y_pred, y))
-    assert isinstance(acc.compute(), float)
-    assert accuracy_score(y.numpy(), indices.numpy()) == pytest.approx(acc.compute())
-
-
-def test_compute_batch_images():
-    with pytest.warns(UserWarning):
-        acc = BinaryAccuracy()
-
-    y_pred = torch.sigmoid(torch.rand(1, 2, 2))
-    y = torch.ones(1, 2, 2).type(torch.LongTensor)
-    y_pred = y_pred.unsqueeze(1)
-    indices = torch.max(torch.cat([1.0 - y_pred, y_pred], dim=1), dim=1)[1]
-    acc.update((y_pred, y))
-    assert isinstance(acc.compute(), float)
-    assert accuracy_score(y.view(-1).numpy(), indices.view(-1).numpy()) == pytest.approx(acc.compute())
-
-    acc.reset()
-    y_pred = torch.sigmoid(torch.rand(2, 1, 2, 2))
-    y = torch.ones(2, 2, 2).type(torch.LongTensor)
-    indices = torch.max(torch.cat([1.0 - y_pred, y_pred], dim=1), dim=1)[1]
-    acc.update((y_pred, y))
-    assert isinstance(acc.compute(), float)
-    assert accuracy_score(y.view(-1).numpy(), indices.view(-1).numpy()) == pytest.approx(acc.compute())
-
-    acc.reset()
-    y_pred = torch.sigmoid(torch.rand(2, 1, 2, 2))
-    y = torch.ones(2, 1, 2, 2).type(torch.LongTensor)
-    indices = torch.max(torch.cat([1.0 - y_pred, y_pred], dim=1), dim=1)[1]
-    acc.update((y_pred, y))
-    assert isinstance(acc.compute(), float)
-    assert accuracy_score(y.view(-1).numpy(), indices.view(-1).numpy()) == pytest.approx(acc.compute())
-=======
 def test_warning():
     with pytest.warns(DeprecationWarning):
-        BinaryAccuracy()
->>>>>>> 43301368
+        BinaryAccuracy()