import os

import numpy as np
import pytest
import torch
from sklearn.metrics import fbeta_score

import ignite.distributed as idist
from ignite.engine import Engine
from ignite.metrics import Fbeta, Precision, Recall

torch.manual_seed(12)


def test_wrong_inputs():
    with pytest.raises(ValueError, match=r"Beta should be a positive integer"):
        Fbeta(0.0)

    with pytest.raises(ValueError, match=r"Input precision metric should have average=False"):
        p = Precision(average="micro")
        Fbeta(1.0, precision=p)

    with pytest.raises(ValueError, match=r"Input recall metric should have average=False"):
        r = Recall(average="samples")
        Fbeta(1.0, recall=r)

    with pytest.raises(ValueError, match=r"If precision argument is provided, output_transform should be None"):
        p = Precision(average=False)
        Fbeta(1.0, precision=p, output_transform=lambda x: x)

    with pytest.raises(ValueError, match=r"If recall argument is provided, output_transform should be None"):
        r = Recall(average=False)
        Fbeta(1.0, recall=r, output_transform=lambda x: x)


def _output_transform(output):
    return output["y_pred"], output["y"]


@pytest.fixture
def precision_and_recall(request, available_device):
    name = request.param
    if name == "none":
        return None, None
    elif name == "custom":
        return (
            Precision(average=False, device=available_device),
            Recall(average=False, device=available_device),
        )
    raise ValueError(f"Unknown param: {name}")


@pytest.mark.parametrize(
<<<<<<< HEAD
    "precision_cls, recall_cls, average, output_transform",
    [
        (None, None, False, None),
        (None, None, True, None),
        (None, None, False, _output_transform),
        (None, None, True, _output_transform),
        (
            lambda device: Precision(average=False, device=device),
            lambda device: Recall(average=False, device=device),
            False,
            None,
        ),
        (
            lambda device: Precision(average=False, device=device),
            lambda device: Recall(average=False, device=device),
            True,
            None,
        ),
=======
    "precision_and_recall, average, output_transform",
    [
        ("none", False, None),
        ("none", True, None),
        ("none", False, _output_transform),
        ("none", True, _output_transform),
        ("custom", False, None),
        ("custom", True, None),
>>>>>>> 13761c94
    ],
    indirect=["precision_and_recall"],
)
<<<<<<< HEAD
def test_integration(precision_cls, recall_cls, average, output_transform, available_device):
    if precision_cls is None:
        p = None
    else:
        p = precision_cls(available_device)
        assert p._device == torch.device(available_device)
    if recall_cls is None:
        r = None
    else:
        r = recall_cls(available_device)
        assert r._device == torch.device(available_device)
=======
def test_integration(precision_and_recall, average, output_transform, available_device):
    p, r = precision_and_recall
>>>>>>> 13761c94

    n_iters = 10
    batch_size = 10
    n_classes = 10

<<<<<<< HEAD
    y_true = torch.arange(n_iters * batch_size, dtype=torch.long).to(available_device) % n_classes
    y_pred = 0.2 * torch.rand(n_iters * batch_size, n_classes).to(available_device)
=======
    y_true = torch.arange(n_iters * batch_size, dtype=torch.long, device=available_device) % n_classes
    y_pred = 0.2 * torch.rand(n_iters * batch_size, n_classes, device=available_device)
>>>>>>> 13761c94
    for i in range(n_iters * batch_size):
        if np.random.rand() > 0.4:
            y_pred[i, y_true[i]] = 1.0
        else:
            j = np.random.randint(0, n_classes)
            y_pred[i, j] = 0.7

    y_true_batch_values = iter(y_true.reshape(n_iters, batch_size))
    y_pred_batch_values = iter(y_pred.reshape(n_iters, batch_size, n_classes))

    def update_fn(engine, batch):
        y_true_batch = next(y_true_batch_values)
        y_pred_batch = next(y_pred_batch_values)
        if output_transform is not None:
            return {"y_pred": y_pred_batch, "y": y_true_batch}
        return y_pred_batch, y_true_batch

    evaluator = Engine(update_fn)

    f2 = Fbeta(
        beta=2.0, average=average, precision=p, recall=r, output_transform=output_transform, device=available_device
    )
    assert f2._device == torch.device(available_device)

    f2.attach(evaluator, "f2")

    data = list(range(n_iters))
    state = evaluator.run(data, max_epochs=1)

    f2_true = fbeta_score(y_true, np.argmax(y_pred, axis=-1), average="macro" if average else None, beta=2.0)
    np.testing.assert_allclose(np.array(f2_true), np.array(state.metrics["f2"]))


def _test_distrib_integration(device):
    rank = idist.get_rank()

    def _test(p, r, average, n_epochs, metric_device):
        n_iters = 60
        batch_size = 16
        n_classes = 7

        torch.manual_seed(12 + rank)

        y_true = torch.randint(0, n_classes, size=(n_iters * batch_size,)).to(device)
        y_preds = torch.rand(n_iters * batch_size, n_classes).to(device)

        def update(engine, i):
            return (
                y_preds[i * batch_size : (i + 1) * batch_size, :],
                y_true[i * batch_size : (i + 1) * batch_size],
            )

        engine = Engine(update)

        fbeta = Fbeta(beta=2.5, average=average, device=metric_device)
        fbeta.attach(engine, "f2.5")

        data = list(range(n_iters))
        engine.run(data=data, max_epochs=n_epochs)

        y_preds = idist.all_gather(y_preds)
        y_true = idist.all_gather(y_true)

        assert "f2.5" in engine.state.metrics
        res = engine.state.metrics["f2.5"]
        if isinstance(res, torch.Tensor):
            res = res.cpu().numpy()

        true_res = fbeta_score(
            y_true.cpu().numpy(),
            torch.argmax(y_preds, dim=1).cpu().numpy(),
            beta=2.5,
            average="macro" if average else None,
        )

        assert pytest.approx(res) == true_res

    metric_devices = ["cpu"]
    if device.type != "xla":
        metric_devices.append(idist.device())
    for metric_device in metric_devices:
        _test(None, None, average=True, n_epochs=1, metric_device=metric_device)
        _test(None, None, average=True, n_epochs=2, metric_device=metric_device)
        precision = Precision(average=False, device=metric_device)
        recall = Recall(average=False, device=metric_device)
        _test(precision, recall, average=False, n_epochs=1, metric_device=metric_device)
        _test(precision, recall, average=False, n_epochs=2, metric_device=metric_device)


@pytest.mark.distributed
@pytest.mark.skipif(not idist.has_native_dist_support, reason="Skip if no native dist support")
@pytest.mark.skipif(torch.cuda.device_count() < 1, reason="Skip if no GPU")
def test_distrib_nccl_gpu(distributed_context_single_node_nccl):
    device = idist.device()
    _test_distrib_integration(device)


@pytest.mark.distributed
@pytest.mark.skipif(not idist.has_native_dist_support, reason="Skip if no native dist support")
def test_distrib_gloo_cpu_or_gpu(distributed_context_single_node_gloo):
    device = idist.device()
    _test_distrib_integration(device)


@pytest.mark.distributed
@pytest.mark.skipif(not idist.has_hvd_support, reason="Skip if no Horovod dist support")
@pytest.mark.skipif("WORLD_SIZE" in os.environ, reason="Skip if launched as multiproc")
def test_distrib_hvd(gloo_hvd_executor):
    device = torch.device("cpu" if not torch.cuda.is_available() else "cuda")
    nproc = 4 if not torch.cuda.is_available() else torch.cuda.device_count()

    gloo_hvd_executor(_test_distrib_integration, (device,), np=nproc, do_init=True)


@pytest.mark.tpu
@pytest.mark.skipif("NUM_TPU_WORKERS" in os.environ, reason="Skip if NUM_TPU_WORKERS is in env vars")
@pytest.mark.skipif(not idist.has_xla_support, reason="Skip if no PyTorch XLA package")
def test_distrib_single_device_xla():
    device = idist.device()
    _test_distrib_integration(device)


def _test_distrib_xla_nprocs(index):
    device = idist.device()
    _test_distrib_integration(device)


@pytest.mark.tpu
@pytest.mark.skipif("NUM_TPU_WORKERS" not in os.environ, reason="Skip if no NUM_TPU_WORKERS in env vars")
@pytest.mark.skipif(not idist.has_xla_support, reason="Skip if no PyTorch XLA package")
def test_distrib_xla_nprocs(xmp_executor):
    n = int(os.environ["NUM_TPU_WORKERS"])
    xmp_executor(_test_distrib_xla_nprocs, args=(), nprocs=n)


@pytest.mark.multinode_distributed
@pytest.mark.skipif(not idist.has_native_dist_support, reason="Skip if no native dist support")
@pytest.mark.skipif("MULTINODE_DISTRIB" not in os.environ, reason="Skip if not multi-node distributed")
def test_multinode_distrib_gloo_cpu_or_gpu(distributed_context_multi_node_gloo):
    device = idist.device()
    _test_distrib_integration(device)


@pytest.mark.multinode_distributed
@pytest.mark.skipif(not idist.has_native_dist_support, reason="Skip if no native dist support")
@pytest.mark.skipif("GPU_MULTINODE_DISTRIB" not in os.environ, reason="Skip if not multi-node distributed")
def test_multinode_distrib_nccl_gpu(distributed_context_multi_node_nccl):
    device = idist.device()
    _test_distrib_integration(device)<|MERGE_RESOLUTION|>--- conflicted
+++ resolved
@@ -37,21 +37,7 @@
     return output["y_pred"], output["y"]
 
 
-@pytest.fixture
-def precision_and_recall(request, available_device):
-    name = request.param
-    if name == "none":
-        return None, None
-    elif name == "custom":
-        return (
-            Precision(average=False, device=available_device),
-            Recall(average=False, device=available_device),
-        )
-    raise ValueError(f"Unknown param: {name}")
-
-
 @pytest.mark.parametrize(
-<<<<<<< HEAD
     "precision_cls, recall_cls, average, output_transform",
     [
         (None, None, False, None),
@@ -70,20 +56,8 @@
             True,
             None,
         ),
-=======
-    "precision_and_recall, average, output_transform",
-    [
-        ("none", False, None),
-        ("none", True, None),
-        ("none", False, _output_transform),
-        ("none", True, _output_transform),
-        ("custom", False, None),
-        ("custom", True, None),
->>>>>>> 13761c94
     ],
-    indirect=["precision_and_recall"],
 )
-<<<<<<< HEAD
 def test_integration(precision_cls, recall_cls, average, output_transform, available_device):
     if precision_cls is None:
         p = None
@@ -95,22 +69,13 @@
     else:
         r = recall_cls(available_device)
         assert r._device == torch.device(available_device)
-=======
-def test_integration(precision_and_recall, average, output_transform, available_device):
-    p, r = precision_and_recall
->>>>>>> 13761c94
 
     n_iters = 10
     batch_size = 10
     n_classes = 10
 
-<<<<<<< HEAD
-    y_true = torch.arange(n_iters * batch_size, dtype=torch.long).to(available_device) % n_classes
-    y_pred = 0.2 * torch.rand(n_iters * batch_size, n_classes).to(available_device)
-=======
     y_true = torch.arange(n_iters * batch_size, dtype=torch.long, device=available_device) % n_classes
     y_pred = 0.2 * torch.rand(n_iters * batch_size, n_classes, device=available_device)
->>>>>>> 13761c94
     for i in range(n_iters * batch_size):
         if np.random.rand() > 0.4:
             y_pred[i, y_true[i]] = 1.0
