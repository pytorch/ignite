--- conflicted
+++ resolved
@@ -18,149 +18,32 @@
         recall.compute()
 
 
-<<<<<<< HEAD
-def test_compute():
-    recall = Recall()
-
-    y_pred = torch.eye(4)
-    y = torch.ones(4).type(torch.LongTensor)
-    recall.update((y_pred, y))
-
-    result = list(recall.compute())
-
-    assert result[0] == 0.0
-    assert result[1] == 0.25
-    assert result[2] == 0.0
-    assert result[3] == 0.0
-
-    recall.reset()
-    y_pred = torch.eye(2)
-    y = torch.ones(2).type(torch.LongTensor)
-    recall.update((y_pred, y))
-    y = torch.zeros(2).type(torch.LongTensor)
-    recall.update((y_pred, y))
-
-    result = list(recall.compute())
-
-    assert result[0] == 0.5
-    assert result[1] == 0.5
-
-
-def test_compute_average():
-    recall = Recall(average=True)
-
-    y_pred = torch.eye(4)
-    y = torch.ones(4).type(torch.LongTensor)
-    recall.update((y_pred, y))
-
-    assert isinstance(recall.compute(), float)
-    assert recall.compute() == 0.0625
-
-
-def test_compute_all_wrong():
-    recall = Recall()
-
-    y_pred = torch.FloatTensor([[1.0, 0.0], [1.0, 0.0]])
-    y = torch.ones(2).type(torch.LongTensor)
-    recall.update((y_pred, y))
-
-    result = list(recall.compute())
-
-    assert result[0] == 0.0
-    assert result[1] == 0.0
-
-
-def test_binary_vs_categorical():
-    recall = Recall(average=True)
-
-    y_pred = torch.FloatTensor([0.9, 0.2, 0.3, 0.5, 0.6])
-    y = torch.LongTensor([1, 0, 1, 0, 0])
-    recall.update((y_pred, y))
-    np_y = y.numpy()
-    np_y_pred = (y_pred.numpy().ravel() > 0.5).astype('int')
-    assert recall.compute() == pytest.approx(recall_score(np_y, np_y_pred))
-
-    recall.reset()
-    y_pred = torch.FloatTensor([[0.1, 0.9], [0.8, 0.2], [0.25, 0.75], [0.95, 0.05], [0.54, 0.46]])
-    y = torch.LongTensor([1, 0, 0, 0, 1])
-    indices = torch.max(y_pred, dim=1)[1]
-    recall.update((y_pred, y))
-    assert recall.compute() == pytest.approx(recall_score(y.numpy(), indices.numpy(), average='macro'))
-
-
-def test_binary_shapes():
-    recall = Recall(average=True)
-
-    y = torch.LongTensor([1, 0, 1, 0, 0])
-    y_pred = torch.FloatTensor([0.9, 0.2, 0.7, 0.54, 0.29])
-    recall.update((y_pred, y))
-    np_y = y.numpy()
-    np_y_pred = (y_pred.numpy().ravel() > 0.5).astype('int')
-    assert recall.compute() == pytest.approx(recall_score(np_y, np_y_pred))
-
-    y = torch.LongTensor([[1], [0], [0], [1], [0]])
-    y_pred = torch.FloatTensor([[0.9], [0.2], [0.43], [0.56], [0.78]])
-    recall.reset()
-    recall.update((y_pred, y))
-    np_y = y.numpy()
-    np_y_pred = (y_pred.numpy().ravel() > 0.5).astype('int')
-    assert recall.compute() == pytest.approx(recall_score(np_y, np_y_pred))
-
-
-def test_ner_example():
-    recall = Recall()
-
-    y = torch.Tensor([[0, 1, 1, 1, 1, 1, 1, 1],
-                      [2, 2, 2, 2, 2, 2, 2, 2]]).type(torch.LongTensor)
-    y_pred = torch.softmax(torch.rand(2, 3, 8), dim=1)
-    indices = torch.max(y_pred, dim=1)[1]
-    y_pred_labels = list(set(indices.view(-1).tolist()))
-
-    recall_sk = recall_score(y.view(-1).numpy(),
-                             indices.view(-1).numpy(),
-                             labels=y_pred_labels,
-                             average=None)
-    recall.update((y_pred, y))
-    recall_ig = recall.compute().tolist()
-    recall_ig = [recall_ig[i] for i in y_pred_labels]
-
-    assert all([a == pytest.approx(b) for a, b in zip(recall_sk, recall_ig)])
-
-
-def test_incorrect_shape():
-    recall = Recall()
-
-    y_pred = torch.zeros(2, 3, 2, 2)
-    y = torch.zeros(2, 3)
-=======
 def test_binary_wrong_inputs():
     re = Recall()
->>>>>>> 43301368
 
     with pytest.raises(ValueError):
         # y has not only 0 or 1 values
-        re.update((torch.randint(0, 2, size=(10,)).type(torch.LongTensor),
+        re.update((torch.randint(0, 2, size=(10,)),
                    torch.arange(0, 10).type(torch.LongTensor)))
 
-    # TODO: Uncomment the following after 0.1.2 release
-    # with pytest.raises(ValueError):
-    #     # y_pred values are not thresholded to 0, 1 values
-    #     pr.update((torch.rand(10, 1),
-    #                torch.randint(0, 2, size=(10,)).type(torch.LongTensor)))
-
-    with pytest.raises(ValueError):
-        # incompatible shapes
-        re.update((torch.randint(0, 2, size=(10,)).type(torch.LongTensor),
+    with pytest.raises(ValueError):
+        # y_pred values are not thresholded to 0, 1 values
+        re.update((torch.rand(10, 1),
+                   torch.randint(0, 2, size=(10,)).type(torch.LongTensor)))
+
+    with pytest.raises(ValueError):
+        # incompatible shapes
+        re.update((torch.randint(0, 2, size=(10,)),
                    torch.randint(0, 2, size=(10, 5)).type(torch.LongTensor)))
 
     with pytest.raises(ValueError):
         # incompatible shapes
-        re.update((torch.randint(0, 2, size=(10, 5, 6)).type(torch.LongTensor),
+        re.update((torch.randint(0, 2, size=(10, 5, 6)),
                    torch.randint(0, 2, size=(10,)).type(torch.LongTensor)))
 
     with pytest.raises(ValueError):
         # incompatible shapes
-        re.update((torch.randint(0, 2, size=(10,)).type(torch.LongTensor),
+        re.update((torch.randint(0, 2, size=(10,)),
                    torch.randint(0, 2, size=(10, 5, 6)).type(torch.LongTensor)))
 
 
@@ -169,39 +52,34 @@
 
     def _test(average):
         re = Recall(average=average)
-        y_pred = torch.rand(10, 1)
+        y_pred = torch.randint(0, 2, size=(10, 1))
         y = torch.randint(0, 2, size=(10,)).type(torch.LongTensor)
         re.update((y_pred, y))
         np_y = y.numpy().ravel()
-        # np_y_pred = y_pred.numpy().ravel()
-        np_y_pred = (y_pred.numpy().ravel() > 0.5).astype('int')
+        np_y_pred = y_pred.numpy().ravel()
         assert re._type == 'binary'
         assert isinstance(re.compute(), float if average else torch.Tensor)
         re_compute = re.compute() if average else re.compute().numpy()
         assert recall_score(np_y, np_y_pred, average='binary') == pytest.approx(re_compute)
 
         re.reset()
-        # TODO: y_pred should be binary after 0.1.2 release
-        # y_pred = torch.randint(0, 2, size=(10, )).type(torch.LongTensor)
-        y_pred = torch.rand(10)
+        y_pred = torch.randint(0, 2, size=(10,))
         y = torch.randint(0, 2, size=(10,)).type(torch.LongTensor)
         re.update((y_pred, y))
         np_y = y.numpy().ravel()
-        # np_y_pred = y_pred.numpy().ravel()
-        np_y_pred = (y_pred.numpy().ravel() > 0.5).astype('int')
+        np_y_pred = y_pred.numpy().ravel()
         assert re._type == 'binary'
         assert isinstance(re.compute(), float if average else torch.Tensor)
         re_compute = re.compute() if average else re.compute().numpy()
         assert recall_score(np_y, np_y_pred, average='binary') == pytest.approx(re_compute)
 
         re.reset()
-        # TODO: y_pred should be binary after 0.1.2 release
         y_pred = torch.Tensor([0.5, 0.5, 0.5, 0.5, 0.5, 0.5, 0.5, 0.5, 0.5, 0.51])
+        y_pred = torch.round(y_pred)
         y = torch.randint(0, 2, size=(10,)).type(torch.LongTensor)
         re.update((y_pred, y))
         np_y = y.numpy().ravel()
-        # np_y_pred = y_pred.numpy().ravel()
-        np_y_pred = (y_pred.numpy().ravel() > 0.5).astype('int')
+        np_y_pred = y_pred.numpy().ravel()
         assert re._type == 'binary'
         assert isinstance(re.compute(), float if average else torch.Tensor)
         re_compute = re.compute() if average else re.compute().numpy()
@@ -217,28 +95,22 @@
     def _test(average):
         re = Recall(average=average)
 
-        # TODO: y_pred should be binary after 0.1.2 release
-        # y_pred = torch.randint(0, 2, size=(10, 5)).type(torch.LongTensor)
-        y_pred = torch.rand(10, 5)
+        y_pred = torch.randint(0, 2, size=(10, 5))
         y = torch.randint(0, 2, size=(10, 5)).type(torch.LongTensor)
         re.update((y_pred, y))
         np_y = y.numpy().ravel()
-        # np_y_pred = y_pred.numpy().ravel()
-        np_y_pred = (y_pred.numpy().ravel() > 0.5).astype('int')
+        np_y_pred = y_pred.numpy().ravel()
         assert re._type == 'binary'
         assert isinstance(re.compute(), float if average else torch.Tensor)
         pr_compute = re.compute() if average else re.compute().numpy()
         assert recall_score(np_y, np_y_pred, average='binary') == pytest.approx(pr_compute)
 
         re.reset()
-        # TODO: y_pred should be binary after 0.1.2 release
-        # y_pred = torch.randint(0, 2, size=(10, 1, 5)).type(torch.LongTensor)
-        y_pred = torch.rand(10, 1, 5)
+        y_pred = torch.randint(0, 2, size=(10, 1, 5))
         y = torch.randint(0, 2, size=(10, 1, 5)).type(torch.LongTensor)
         re.update((y_pred, y))
         np_y = y.numpy().ravel()
-        # np_y_pred = y_pred.numpy().ravel()
-        np_y_pred = (y_pred.numpy().ravel() > 0.5).astype('int')
+        np_y_pred = y_pred.numpy().ravel()
         assert re._type == 'binary'
         assert isinstance(re.compute(), float if average else torch.Tensor)
         pr_compute = re.compute() if average else re.compute().numpy()
@@ -254,28 +126,22 @@
     def _test(average):
         re = Recall(average=average)
 
-        # TODO: y_pred should be binary after 0.1.2 release
-        # y_pred = torch.randint(0, 2, size=(10, 12, 10)).type(torch.LongTensor)
-        y_pred = torch.rand(10, 12, 10)
+        y_pred = torch.randint(0, 2, size=(10, 12, 10))
         y = torch.randint(0, 2, size=(10, 12, 10)).type(torch.LongTensor)
         re.update((y_pred, y))
         np_y = y.numpy().ravel()
-        # np_y_pred = y_pred.numpy().ravel()
-        np_y_pred = (y_pred.numpy().ravel() > 0.5).astype('int')
+        np_y_pred = y_pred.numpy().ravel()
         assert re._type == 'binary'
         assert isinstance(re.compute(), float if average else torch.Tensor)
         re_compute = re.compute() if average else re.compute().numpy()
         assert recall_score(np_y, np_y_pred, average='binary') == pytest.approx(re_compute)
 
         re.reset()
-        # TODO: y_pred should be binary after 0.1.2 release
-        # y_pred = torch.randint(0, 2, size=(10, 1, 12, 10)).type(torch.LongTensor)
-        y_pred = torch.rand(10, 1, 12, 10)
+        y_pred = torch.randint(0, 2, size=(10, 1, 12, 10))
         y = torch.randint(0, 2, size=(10, 1, 12, 10)).type(torch.LongTensor)
         re.update((y_pred, y))
         np_y = y.numpy().ravel()
-        # np_y_pred = y_pred.numpy().ravel()
-        np_y_pred = (y_pred.numpy().ravel() > 0.5).astype('int')
+        np_y_pred = y_pred.numpy().ravel()
         assert re._type == 'binary'
         assert isinstance(re.compute(), float if average else torch.Tensor)
         re_compute = re.compute() if average else re.compute().numpy()
@@ -288,121 +154,14 @@
 def test_multiclass_wrong_inputs():
     re = Recall()
 
-<<<<<<< HEAD
-    recall_sk = recall_score(y.numpy(),
-                             indices.numpy(),
-                             labels=y_pred_labels,
-                             average=None)
-=======
     with pytest.raises(ValueError):
         # incompatible shapes
         re.update((torch.rand(10, 5, 4), torch.randint(0, 2, size=(10,)).type(torch.LongTensor)))
->>>>>>> 43301368
 
     with pytest.raises(ValueError):
         # incompatible shapes
         re.update((torch.rand(10, 5, 6), torch.randint(0, 5, size=(10, 5)).type(torch.LongTensor)))
 
-<<<<<<< HEAD
-    assert all([a == pytest.approx(b) for a, b in zip(recall_sk, recall_ig)])
-
-
-def test_multilabel_example():
-    recall = Recall(is_multilabel=True, average=True)
-
-    # N x C case
-    y_pred = torch.round(torch.rand(4, 4))
-    y = torch.ones(4, 4).type(torch.LongTensor)
-
-    recall.update((y_pred, y))
-    assert recall.compute() == pytest.approx(recall_score(y.numpy(), y_pred.numpy(), average='samples'))
-
-    # N x C x L case
-    y_pred = torch.round(torch.rand(4, 5, 3))
-    y = torch.ones(4, 5, 3).type(torch.LongTensor)
-
-    recall.reset()
-    recall.update((y_pred, y))
-    num_classes = y_pred.size(1)
-    y_pred = torch.transpose(y_pred, 1, 0).contiguous().view(num_classes, -1).transpose(1, 0)
-    y = torch.transpose(y, 1, 0).contiguous().view(num_classes, -1).transpose(1, 0)
-    assert recall.compute() == pytest.approx(recall_score(y.numpy(), y_pred.numpy(), average='samples'))
-
-    # N x C x H x W
-    y_pred = torch.round(torch.rand(4, 5, 3, 3))
-    y = torch.ones(4, 5, 3, 3).type(torch.LongTensor)
-
-    recall.reset()
-    recall.update((y_pred, y))
-    num_classes = y_pred.size(1)
-    y_pred = torch.transpose(y_pred, 1, 0).contiguous().view(num_classes, -1).transpose(1, 0)
-    y = torch.transpose(y, 1, 0).contiguous().view(num_classes, -1).transpose(1, 0)
-    assert recall.compute() == pytest.approx(recall_score(y.numpy(), y_pred.numpy(), average='samples'))
-
-
-def test_incorrect_multilabel_output():
-    recall = Recall(is_multilabel=True, average=True, threshold_function=lambda x: x + 2)
-
-    y_pred = torch.rand(4, 4)
-    y = torch.ones(4, 4).type(torch.LongTensor)
-
-    with pytest.raises(ValueError):
-        recall.update((y_pred, y))
-
-    recall = Recall(is_multilabel=True, average=True)
-
-    y_pred = torch.round(torch.rand(4, 4))
-    y = torch.LongTensor(16).random_(0, 10).view(4, 4)
-
-    with pytest.raises(ValueError):
-        recall.update((y_pred, y))
-
-
-def test_multilabel_average_parameter():
-    with pytest.warns(UserWarning):
-        recall = Recall(is_multilabel=True, average=False)
-
-
-def test_multilabel_incorrect_threshold():
-    with pytest.raises(ValueError):
-        recall = Recall(is_multilabel=True, threshold_function=2)
-
-
-def test_multilabel_incorrect_shape():
-    recall = Recall(is_multilabel=True, average=True)
-
-    y_pred = torch.round(torch.rand(4, 1))
-    y = torch.ones(4, 1).type(torch.LongTensor)
-
-    with pytest.raises(ValueError):
-        recall.update((y_pred, y))
-
-
-def test_multilabel_compute_all_wrong():
-    recall = Recall(is_multilabel=True, average=True)
-
-    y = torch.ones(4, 4).type(torch.LongTensor)
-    y_pred = torch.zeros(4, 4)
-
-    recall.update((y_pred, y))
-    assert recall.compute() == pytest.approx(recall_score(y.numpy(), y_pred.numpy(), average='samples'))
-
-
-def test_mutlilabel_batch_update():
-    recall = Recall(is_multilabel=True, average=True)
-
-    y = torch.ones(2, 3).type(torch.LongTensor)
-    y_pred = torch.rand(2, 3)
-
-    recall.update((y_pred, y))
-    recall.update((y_pred, y))
-    recall.update((y_pred, y))
-
-    y = torch.cat([y, y, y], dim=0)
-    y_pred = torch.round(torch.cat([y_pred, y_pred, y_pred], dim=0))
-
-    assert recall.compute() == pytest.approx(recall_score(y.numpy(), y_pred.numpy(), average='samples'))
-=======
     with pytest.raises(ValueError):
         # incompatible shapes
         re.update((torch.rand(10), torch.randint(0, 5, size=(10, 5, 6)).type(torch.LongTensor)))
@@ -543,7 +302,7 @@
         y = torch.ones(4).type(torch.LongTensor)
         re.update((y_pred, y))
 
-        y_pred = torch.rand(4, 1)
+        y_pred = torch.zeros(4, 1)
         y = torch.ones(4).type(torch.LongTensor)
 
         with pytest.raises(RuntimeError):
@@ -551,4 +310,158 @@
 
     _test(average=True)
     _test(average=False)
->>>>>>> 43301368
+
+
+def transform_multilabel_output(y_pred, y):
+    if y_pred.ndimension() > 2:
+        num_classes = y_pred.size(1)
+        y_pred = torch.transpose(y_pred, 1, 0).contiguous().view(num_classes, -1).transpose(1, 0)
+        y = torch.transpose(y, 1, 0).contiguous().view(num_classes, -1).transpose(1, 0)
+    return y_pred, y
+
+
+def test_multilabel_wrong_inputs():
+    pr = Recall(average=True, is_multilabel=True)
+
+    with pytest.raises(ValueError):
+        # incompatible shapes
+        pr.update((torch.randint(0, 2, size=(10,)), torch.randint(0, 2, size=(10,)).type(torch.LongTensor)))
+
+    with pytest.raises(ValueError):
+        # incompatible y_pred
+        pr.update((torch.rand(10, 5), torch.randint(0, 2, size=(10, 5)).type(torch.LongTensor)))
+
+    with pytest.raises(ValueError):
+        # incompatible y
+        pr.update((torch.randint(0, 5, size=(10, 5, 6)), torch.rand(10)))
+
+
+def test_multilabel_input_N():
+    def _test(average):
+        if average:
+            re = Recall(average=average, is_multilabel=True)
+        else:
+            with pytest.warns(UserWarning):
+                re = Recall(average=average, is_multilabel=True)
+
+        y_pred = torch.randint(0, 2, size=(20, 6))
+        y = torch.randint(0, 2, size=(20, 6)).type(torch.LongTensor)
+        re.update((y_pred, y))
+        y_pred, y = transform_multilabel_output(y_pred, y)
+        np_y_pred = y_pred.numpy()
+        np_y = y.numpy()
+        assert re._type == 'multilabel'
+        assert isinstance(re.compute(), float)
+        re_compute = re.compute()
+        with warnings.catch_warnings():
+            warnings.simplefilter("ignore", category=UndefinedMetricWarning)
+            assert recall_score(np_y, np_y_pred, average='samples') == pytest.approx(re_compute)
+
+        re.reset()
+        y_pred = torch.randint(0, 2, size=(10, 4))
+        y = torch.randint(0, 2, size=(10, 4)).type(torch.LongTensor)
+        re.update((y_pred, y))
+        y_pred, y = transform_multilabel_output(y_pred, y)
+        np_y_pred = y_pred.numpy()
+        np_y = y.numpy()
+        assert re._type == 'multilabel'
+        assert isinstance(re.compute(), float)
+        re_compute = re.compute()
+        with warnings.catch_warnings():
+            warnings.simplefilter("ignore", category=UndefinedMetricWarning)
+            assert recall_score(np_y, np_y_pred, average='samples') == pytest.approx(re_compute)
+
+        # 2-classes
+        re.reset()
+        y_pred = torch.randint(0, 2, size=(50, 2))
+        y = torch.randint(0, 2, size=(50, 2)).type(torch.LongTensor)
+        re.update((y_pred, y))
+        y_pred, y = transform_multilabel_output(y_pred, y)
+        np_y_pred = y_pred.numpy()
+        np_y = y.numpy()
+        assert re._type == 'multilabel'
+        assert isinstance(re.compute(), float)
+        re_compute = re.compute()
+        with warnings.catch_warnings():
+            warnings.simplefilter("ignore", category=UndefinedMetricWarning)
+            assert recall_score(np_y, np_y_pred, average='samples') == pytest.approx(re_compute)
+    _test(average=True)
+    _test(average=False)
+
+
+def test_multilabel_input_NL():
+    def _test(average):
+        if average:
+            re = Recall(average=average, is_multilabel=True)
+        else:
+            with pytest.warns(UserWarning):
+                re = Recall(average=average, is_multilabel=True)
+
+        y_pred = torch.randint(0, 2, size=(10, 5, 8))
+        y = torch.randint(0, 2, size=(10, 5, 8)).type(torch.LongTensor)
+        re.update((y_pred, y))
+        y_pred, y = transform_multilabel_output(y_pred, y)
+        np_y_pred = y_pred.numpy()
+        np_y = y.numpy()
+        assert re._type == 'multilabel'
+        assert isinstance(re.compute(), float)
+        re_compute = re.compute()
+        with warnings.catch_warnings():
+            warnings.simplefilter("ignore", category=UndefinedMetricWarning)
+            assert recall_score(np_y, np_y_pred, average='samples') == pytest.approx(re_compute)
+
+        re.reset()
+        y_pred = torch.randint(0, 2, size=(15, 10, 8))
+        y = torch.randint(0, 2, size=(15, 10, 8)).type(torch.LongTensor)
+        re.update((y_pred, y))
+        y_pred, y = transform_multilabel_output(y_pred, y)
+        np_y_pred = y_pred.numpy()
+        np_y = y.numpy()
+        assert re._type == 'multilabel'
+        assert isinstance(re.compute(), float)
+        re_compute = re.compute()
+        with warnings.catch_warnings():
+            warnings.simplefilter("ignore", category=UndefinedMetricWarning)
+            assert recall_score(np_y, np_y_pred, average='samples') == pytest.approx(re_compute)
+
+    _test(average=True)
+    _test(average=False)
+
+
+def test_multilabel_input_NHW():
+    def _test(average):
+        if average:
+            re = Recall(average=average, is_multilabel=True)
+        else:
+            with pytest.warns(UserWarning):
+                re = Recall(average=average, is_multilabel=True)
+
+        y_pred = torch.randint(0, 2, size=(10, 5, 18, 16))
+        y = torch.randint(0, 2, size=(10, 5, 18, 16)).type(torch.LongTensor)
+        re.update((y_pred, y))
+        y_pred, y = transform_multilabel_output(y_pred, y)
+        np_y_pred = y_pred.numpy()
+        np_y = y.numpy()
+        assert re._type == 'multilabel'
+        assert isinstance(re.compute(), float)
+        re_compute = re.compute()
+        with warnings.catch_warnings():
+            warnings.simplefilter("ignore", category=UndefinedMetricWarning)
+            assert recall_score(np_y, np_y_pred, average='samples') == pytest.approx(re_compute)
+
+        re.reset()
+        y_pred = torch.randint(0, 2, size=(10, 7, 20, 12))
+        y = torch.randint(0, 2, size=(10, 7, 20, 12)).type(torch.LongTensor)
+        re.update((y_pred, y))
+        y_pred, y = transform_multilabel_output(y_pred, y)
+        np_y_pred = y_pred.numpy()
+        np_y = y.numpy()
+        assert re._type == 'multilabel'
+        assert isinstance(re.compute(), float)
+        re_compute = re.compute()
+        with warnings.catch_warnings():
+            warnings.simplefilter("ignore", category=UndefinedMetricWarning)
+            assert recall_score(np_y, np_y_pred, average='samples') == pytest.approx(re_compute)
+
+    _test(average=True)
+    _test(average=False)