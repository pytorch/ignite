from unittest.mock import patch

import pytest
import sklearn
import torch
from sklearn.metrics import roc_curve

from ignite import distributed as idist
from ignite.engine import Engine
from ignite.exceptions import NotComputableError
from ignite.metrics.epoch_metric import EpochMetricWarning
from ignite.metrics.roc_auc import RocCurve


def test_wrong_setup():
    def compute_fn(y_preds, y_targets):
        return 0.0

    with pytest.raises(NotComputableError, match="RocCurve must have at least one example before it can be computed"):
        metric = RocCurve(compute_fn)
        metric.compute()


@pytest.fixture()
def mock_no_sklearn():
    with patch.dict("sys.modules", {"sklearn.metrics": None}):
        yield sklearn


def test_no_sklearn(mock_no_sklearn):
    with pytest.raises(ModuleNotFoundError, match=r"This contrib module requires scikit-learn to be installed"):
        RocCurve()


def test_roc_curve(available_device):
    size = 100
    y_pred = torch.rand(size, 1)
<<<<<<< HEAD
    y = torch.zeros(size)
    y[size // 2 :] = 1
=======
    y = torch.randint(0, 2, size=(size,))
>>>>>>> a14421c8

    expected_fpr, expected_tpr, expected_thresholds = roc_curve(y, y_pred)

    roc_curve_metric = RocCurve(device=available_device)

    roc_curve_metric.update((y_pred, y))
    fpr, tpr, thresholds = roc_curve_metric.compute()

    fpr = fpr.cpu().numpy()
    tpr = tpr.cpu().numpy()
    thresholds = thresholds.cpu()

    assert expected_fpr == pytest.approx(fpr)
    assert expected_tpr == pytest.approx(tpr)
    assert expected_thresholds == pytest.approx(thresholds)


def test_integration_roc_curve_with_output_transform(available_device):
    size = 100
    y_pred = torch.rand(size, 1)
    y = torch.randint(0, 2, size=(size,))

    expected_fpr, expected_tpr, expected_thresholds = roc_curve(y, y_pred)

    batch_size = 10

    def update_fn(engine, batch):
        idx = (engine.state.iteration - 1) * batch_size
        y_true_batch = y[idx : idx + batch_size]
        y_pred_batch = y_pred[idx : idx + batch_size]
        return idx, y_pred_batch, y_true_batch

    engine = Engine(update_fn)

    roc_curve_metric = RocCurve(output_transform=lambda x: (x[1], x[2]), device=available_device)
    roc_curve_metric.attach(engine, "roc_curve")

    data = list(range(size // batch_size))
    fpr, tpr, thresholds = engine.run(data, max_epochs=1).metrics["roc_curve"]

    fpr = fpr.cpu().numpy()
    tpr = tpr.cpu().numpy()
    thresholds = thresholds.cpu().numpy()

    assert expected_fpr == pytest.approx(fpr)
    assert expected_tpr == pytest.approx(tpr)
    assert expected_thresholds == pytest.approx(thresholds)


def test_integration_roc_curve_with_activated_output_transform(available_device):
    size = 100
    y_pred = torch.rand(size, 1)
    np_y_pred_sigmoid = torch.sigmoid(y_pred).cpu().numpy()
    y = torch.randint(0, 2, size=(size,))

    expected_fpr, expected_tpr, expected_thresholds = roc_curve(y, np_y_pred_sigmoid)

    batch_size = 10

    def update_fn(engine, batch):
        idx = (engine.state.iteration - 1) * batch_size
        y_true_batch = y[idx : idx + batch_size]
        y_pred_batch = y_pred[idx : idx + batch_size]
        return idx, y_pred_batch, y_true_batch

    engine = Engine(update_fn)

    roc_curve_metric = RocCurve(output_transform=lambda x: (torch.sigmoid(x[1]), x[2]), device=available_device)
    roc_curve_metric.attach(engine, "roc_curve")

    data = list(range(size // batch_size))
    fpr, tpr, thresholds = engine.run(data, max_epochs=1).metrics["roc_curve"]

    fpr = fpr.cpu().numpy()
    tpr = tpr.cpu().numpy()
    thresholds = thresholds.cpu().numpy()

    assert expected_fpr == pytest.approx(fpr)
    assert expected_tpr == pytest.approx(tpr)
    assert expected_thresholds == pytest.approx(thresholds)


def test_check_compute_fn(available_device):
    y_pred = torch.zeros((8, 13))
    y_pred[:, 1] = 1
    y_true = torch.zeros_like(y_pred)
    output = (y_pred, y_true)

    em = RocCurve(check_compute_fn=True, device=available_device)
    assert em._device == torch.device(available_device)

    em.reset()
    with pytest.warns(EpochMetricWarning, match=r"Probably, there can be a problem with `compute_fn`"):
        em.update(output)

    em = RocCurve(check_compute_fn=False, device=available_device)
    assert em._device == torch.device(available_device)

    em.update(output)


def test_distrib_integration(distributed):
    rank = idist.get_rank()
    torch.manual_seed(41 + rank)
    n_batches, batch_size = 5, 10
    y = torch.randint(0, 2, size=(n_batches * batch_size,))
    y_pred = torch.rand((n_batches * batch_size,))

    def update(engine, i):
        return (
            y_pred[i * batch_size : (i + 1) * batch_size],
            y[i * batch_size : (i + 1) * batch_size],
        )

    engine = Engine(update)

    device = torch.device("cpu") if idist.device().type == "xla" else idist.device()
    metric = RocCurve(device=device)
    metric.attach(engine, "roc_curve")

    data = list(range(n_batches))

    engine.run(data=data, max_epochs=1)

    fpr, tpr, thresholds = engine.state.metrics["roc_curve"]

    assert isinstance(fpr, torch.Tensor) and fpr.device == device
    assert isinstance(tpr, torch.Tensor) and tpr.device == device
    assert isinstance(thresholds, torch.Tensor) and thresholds.device == device

    y = idist.all_gather(y)
    y_pred = idist.all_gather(y_pred)
    expected_fpr, expected_tpr, expected_thresholds = roc_curve(y, y_pred)

    assert expected_fpr == pytest.approx(fpr)
    assert expected_tpr == pytest.approx(tpr)
    assert expected_thresholds == pytest.approx(thresholds)<|MERGE_RESOLUTION|>--- conflicted
+++ resolved
@@ -35,12 +35,7 @@
 def test_roc_curve(available_device):
     size = 100
     y_pred = torch.rand(size, 1)
-<<<<<<< HEAD
-    y = torch.zeros(size)
-    y[size // 2 :] = 1
-=======
     y = torch.randint(0, 2, size=(size,))
->>>>>>> a14421c8
 
     expected_fpr, expected_tpr, expected_thresholds = roc_curve(y, y_pred)
 
