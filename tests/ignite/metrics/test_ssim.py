from typing import Sequence, Union

import numpy as np
import pytest
import torch
from skimage.metrics import structural_similarity as ski_ssim

import ignite.distributed as idist
from ignite.exceptions import NotComputableError
from ignite.metrics import SSIM


def test_zero_div():
    ssim = SSIM(data_range=1.0)
    with pytest.raises(NotComputableError):
        ssim.compute()


def test_invalid_ssim():
    y_pred = torch.rand(1, 1, 4, 4)
    y = y_pred + 0.125
    with pytest.raises(ValueError, match=r"Expected kernel_size to have odd positive number."):
        ssim = SSIM(data_range=1.0, kernel_size=2)
        ssim.update((y_pred, y))
        ssim.compute()

    with pytest.raises(ValueError, match=r"Expected kernel_size to have odd positive number."):
        ssim = SSIM(data_range=1.0, kernel_size=-1)
        ssim.update((y_pred, y))
        ssim.compute()

    with pytest.raises(ValueError, match=r"Argument kernel_size should be either int or a sequence of int."):
        ssim = SSIM(data_range=1.0, kernel_size=1.0)
        ssim.update((y_pred, y))
        ssim.compute()

    with pytest.raises(ValueError, match=r"Argument sigma should be either float or a sequence of float."):
        ssim = SSIM(data_range=1.0, sigma=-1)
        ssim.update((y_pred, y))
        ssim.compute()

    with pytest.raises(ValueError, match=r"Expected sigma to have positive number."):
        ssim = SSIM(data_range=1.0, sigma=(-1, -1))
        ssim.update((y_pred, y))
        ssim.compute()

    with pytest.raises(ValueError, match=r"Argument sigma should be either float or a sequence of float."):
        ssim = SSIM(data_range=1.0, sigma=1)
        ssim.update((y_pred, y))
        ssim.compute()

    with pytest.raises(ValueError, match=r"Expected y_pred and y to have the same shape."):
        y = y.squeeze(dim=0)
        ssim = SSIM(data_range=1.0)
        ssim.update((y_pred, y))
        ssim.compute()

    with pytest.raises(ValueError, match=r"Expected y_pred and y to have BxCxHxW or BxCxDxHxW shape."):
        y = y.squeeze(dim=0)
        ssim = SSIM(data_range=1.0)
        ssim.update((y, y))
        ssim.compute()

    with pytest.raises(ValueError, match=r"Expected y_pred and y to have BxCxHxW or BxCxDxHxW shape."):
        y = y.unsqueeze(dim=0)
        ssim = SSIM(data_range=1.0)
        ssim.update((y, y))
        ssim.compute()

    with pytest.raises(ValueError, match=r"Expected y_pred and y to have BxCxHxW or BxCxDxHxW shape."):
        ssim = SSIM(data_range=1.0, ndims=3)
        ssim.update((y, y))
        ssim.compute()

    with pytest.raises(TypeError, match=r"Expected y_pred and y to have the same data type."):
        y = y.double()
        ssim = SSIM(data_range=1.0)
        ssim.update((y_pred, y))
        ssim.compute()


@pytest.mark.parametrize(
    "shape, kernel_size, ndims, gaussian, use_sample_covariance",
    [
        [(8, 3, 224, 224), 7, 2, False, True],
        [(12, 3, 28, 28), 11, 2, True, False],
        [(8, 3, 8, 8, 8), 7, 3, False, True],
        [(11, 3, 11, 11, 11), 11, 3, True, False],
    ],
)
def test_ssim(available_device, shape, kernel_size, ndims, gaussian, use_sample_covariance):
    y_pred = torch.rand(shape, device=available_device)
    y = y_pred * 0.8

    compare_ssim_ignite_skiimg(
        y_pred,
        y,
        available_device,
        ndims=ndims,
        kernel_size=kernel_size,
        gaussian=gaussian,
        use_sample_covariance=use_sample_covariance,
    )


def compare_ssim_ignite_skiimg(
    y_pred: torch.Tensor,
    y: torch.Tensor,
    device: torch.device,
    precision: float = 2e-5,  # default to float32 expected precision
    ndims: int = 2,
    *,
    skimg_y_pred: Union[np.ndarray, None] = None,
    skimg_y: Union[np.ndarray, None] = None,
    data_range: float = 1.0,
    kernel_size: Union[int, Sequence[int]] = 11,
    gaussian: bool = True,
    use_sample_covariance: bool = False,
):
    sigma = 1.5

    ssim = SSIM(data_range=data_range, sigma=sigma, device=device, ndims=ndims)
    ssim.update((y_pred, y))
    ignite_ssim = ssim.compute()

    if y_pred.dtype == torch.bfloat16:
        y_pred = y_pred.to(dtype=torch.float16)

    if skimg_y_pred is None:
        skimg_y_pred = y_pred.cpu().numpy()
    if skimg_y is None:
        skimg_y = skimg_y_pred * 0.8

    skimg_ssim = ski_ssim(
        skimg_y_pred,
        skimg_y,
        win_size=kernel_size,
        sigma=sigma,
        channel_axis=1,
        gaussian_weights=gaussian,
        data_range=data_range,
        use_sample_covariance=use_sample_covariance,
    )

    assert isinstance(ignite_ssim, float)
    assert np.allclose(ignite_ssim, skimg_ssim, atol=precision)


def test_ssim_device(available_device, available_device2):
    metric_device = available_device
    y_pred_device = available_device2

    data_range = 1.0
    sigma = 1.5
    shape = (12, 5, 256, 256)

    ssim = SSIM(data_range=data_range, sigma=sigma, device=metric_device)

    y_pred = torch.rand(shape, device=y_pred_device)
    y = y_pred * 0.8

    if metric_device != y_pred_device and y_pred_device == "cpu":
        with pytest.warns(
            UserWarning,
            match=r"y_pred tensor is on cpu device but previous computation was on another device",
        ):
            ssim.update((y_pred, y))
    else:
        ssim.update((y_pred, y))

    if y_pred_device != "cpu" and metric_device == "cpu":
        excepted_device = y_pred_device
    else:
        excepted_device = metric_device

    assert ssim._kernel.device.type == excepted_device


@pytest.mark.parametrize("shape, ndims", [[(28, 28), 2], [(14, 14, 14), 3]])
def test_ssim_variable_batchsize(available_device, shape, ndims):
    # Checks https://github.com/pytorch/ignite/issues/2532
    sigma = 1.5
    data_range = 1.0
<<<<<<< HEAD
    ssim = SSIM(data_range=data_range, sigma=sigma, ndims=ndims, device=available_device)

=======
    ssim = SSIM(data_range=data_range, sigma=sigma, device=available_device)
    assert ssim._device == torch.device(available_device)
>>>>>>> 833dd00e
    y_preds = [
        torch.rand(12, 3, *shape, device=available_device),
        torch.rand(8, 3, *shape, device=available_device),
        torch.rand(16, 3, *shape, device=available_device),
        torch.rand(1, 3, *shape, device=available_device),
        torch.rand(5, 3, *shape, device=available_device),
    ]
    y_true = [v * 0.8 for v in y_preds]

    for y_pred, y in zip(y_preds, y_true):
        ssim.update((y_pred, y))

    out = ssim.compute()
    ssim.reset()
    ssim.update((torch.cat(y_preds), torch.cat(y_true)))
    expected = ssim.compute()
    assert np.allclose(out, expected)


def test_ssim_variable_channel(available_device):
    y_preds = [
        torch.rand(12, 5, 28, 28, device=available_device),
        torch.rand(12, 3, 28, 28, device=available_device),
        torch.rand(12, 11, 28, 28, device=available_device),
        torch.rand(12, 6, 28, 28, device=available_device),
    ]
    y_true = [v * 0.8 for v in y_preds]

    for y_pred, y in zip(y_preds, y_true):
        compare_ssim_ignite_skiimg(y_pred, y, available_device)


@pytest.mark.parametrize(
    "dtype, precision", [(torch.bfloat16, 2e-3), (torch.float16, 4e-4), (torch.float32, 2e-5), (torch.float64, 2e-5)]
)
def test_ssim_dtypes(available_device, dtype, precision):
    # Checks https://github.com/pytorch/ignite/pull/3034
    if available_device == "cpu" and dtype in [torch.float16, torch.bfloat16]:
        pytest.skip(reason=f"Unsupported dtype {dtype} on CPU device")

    if available_device == "mps" and dtype in [torch.float64]:
        pytest.skip(reason=f"Unsupported dtype {dtype} on MPS device")
    shape = (12, 3, 28, 28)

    y_pred = torch.rand(shape, device=available_device, dtype=dtype)
    y = y_pred * 0.8

    compare_ssim_ignite_skiimg(y_pred, y, available_device, precision)


@pytest.mark.parametrize(
    "shape, kernel_size, ndims, gaussian, use_sample_covariance",
    [
        [(8, 3, 224, 224), 7, 2, False, True],
        [(12, 3, 28, 28), 11, 2, True, False],
        [(8, 3, 9, 9, 9), 7, 3, False, True],
        [(12, 3, 11, 11, 11), 11, 3, True, False],
    ],
)
def test_ssim_uint8(available_device, shape, kernel_size, ndims, gaussian, use_sample_covariance):
    y_pred = torch.randint(0, 255, shape, device=available_device, dtype=torch.uint8)
    y = (y_pred * 0.8).to(dtype=torch.uint8)

    sigma = 1.5
    data_range = 255
<<<<<<< HEAD
    ssim = SSIM(data_range=data_range, sigma=sigma, ndims=ndims, device=available_device)
=======
    ssim = SSIM(data_range=data_range, sigma=sigma, device=available_device)
    assert ssim._device == torch.device(available_device)
>>>>>>> 833dd00e
    ssim.update((y_pred, y))
    ignite_ssim = ssim.compute()

    skimg_pred = y_pred.cpu().numpy()
    skimg_y = (skimg_pred * 0.8).astype(np.uint8)
    skimg_ssim = ski_ssim(
        skimg_pred,
        skimg_y,
        win_size=kernel_size,
        sigma=sigma,
        channel_axis=1,
        gaussian_weights=gaussian,
        data_range=data_range,
        use_sample_covariance=use_sample_covariance,
    )

    assert isinstance(ignite_ssim, float)
    assert np.allclose(ignite_ssim, skimg_ssim, atol=1e-4)


@pytest.mark.usefixtures("distributed")
class TestDistributed:
    @pytest.mark.parametrize("metric_device", ["cpu", "process_device"])
    def test_integration(self, metric_device):
        from ignite.engine import Engine

        rank = idist.get_rank()
        torch.manual_seed(12 + rank)
        n_iters = 100
        batch_size = 10
        device = idist.device()
        if metric_device == "process_device":
            metric_device = device if device.type != "xla" else "cpu"

        y_pred = torch.rand(n_iters * batch_size, 3, 28, 28, dtype=torch.float, device=device)
        y = y_pred * 0.65

        def update(engine, i):
            return (
                y_pred[i * batch_size : (i + 1) * batch_size, ...],
                y[i * batch_size : (i + 1) * batch_size, ...],
            )

        engine = Engine(update)
        SSIM(data_range=1.0, device=metric_device).attach(engine, "ssim")

        data = list(range(n_iters))
        engine.run(data=data, max_epochs=1)

        y_pred = idist.all_gather(y_pred)
        y = idist.all_gather(y)

        assert "ssim" in engine.state.metrics
        res = engine.state.metrics["ssim"]

        np_pred = y_pred.cpu().numpy()
        np_true = np_pred * 0.65
        true_res = ski_ssim(
            np_pred,
            np_true,
            win_size=11,
            sigma=1.5,
            channel_axis=1,
            gaussian_weights=True,
            data_range=1.0,
            use_sample_covariance=False,
        )

        tol = 1e-3 if device.type == "xla" else 1e-4  # Isn't better to ask `distributed` about backend info?

        assert pytest.approx(res, abs=tol) == true_res

        engine = Engine(update)
        SSIM(data_range=1.0, gaussian=False, kernel_size=7, device=metric_device).attach(engine, "ssim")

        data = list(range(n_iters))
        engine.run(data=data, max_epochs=1)

        assert "ssim" in engine.state.metrics
        res = engine.state.metrics["ssim"]

        np_pred = y_pred.cpu().numpy()
        np_true = np_pred * 0.65
        true_res = ski_ssim(np_pred, np_true, win_size=7, channel_axis=1, gaussian_weights=False, data_range=1.0)

        assert pytest.approx(res, abs=tol) == true_res

    @pytest.mark.parametrize("metric_device", [torch.device("cpu"), "process_device"])
    def test_accumulator_device(self, metric_device):
        device = idist.device()
        if metric_device == "process_device":
            metric_device = torch.device(device if device.type != "xla" else "cpu")

        ssim = SSIM(data_range=1.0, device=metric_device)

        assert ssim._kernel is None
        assert isinstance(ssim._kernel_nd, torch.Tensor)

        for dev in [ssim._device, ssim._kernel_nd.device]:
            assert dev == metric_device, f"{type(dev)}:{dev} vs {type(metric_device)}:{metric_device}"

        y_pred = torch.rand(2, 3, 28, 28, dtype=torch.float, device=device)
        y = y_pred * 0.65
        ssim.update((y_pred, y))

        dev = ssim._sum_of_ssim.device
        assert dev == metric_device, f"{type(dev)}:{dev} vs {type(metric_device)}:{metric_device}"<|MERGE_RESOLUTION|>--- conflicted
+++ resolved
@@ -181,13 +181,8 @@
     # Checks https://github.com/pytorch/ignite/issues/2532
     sigma = 1.5
     data_range = 1.0
-<<<<<<< HEAD
     ssim = SSIM(data_range=data_range, sigma=sigma, ndims=ndims, device=available_device)
-
-=======
-    ssim = SSIM(data_range=data_range, sigma=sigma, device=available_device)
     assert ssim._device == torch.device(available_device)
->>>>>>> 833dd00e
     y_preds = [
         torch.rand(12, 3, *shape, device=available_device),
         torch.rand(8, 3, *shape, device=available_device),
@@ -253,12 +248,8 @@
 
     sigma = 1.5
     data_range = 255
-<<<<<<< HEAD
     ssim = SSIM(data_range=data_range, sigma=sigma, ndims=ndims, device=available_device)
-=======
-    ssim = SSIM(data_range=data_range, sigma=sigma, device=available_device)
     assert ssim._device == torch.device(available_device)
->>>>>>> 833dd00e
     ssim.update((y_pred, y))
     ignite_ssim = ssim.compute()
 
