from ignite.metrics import CategoricalAccuracy
import pytest


<<<<<<< HEAD
def test_zero_div():
    with pytest.warns(UserWarning):
        acc = CategoricalAccuracy()
    with pytest.raises(NotComputableError):
        acc.compute()


def test_compute():
    with pytest.warns(UserWarning):
        acc = CategoricalAccuracy()

    y_pred = torch.softmax(torch.rand(4, 4), dim=1)
    y = torch.ones(4).type(torch.LongTensor)
    indices = torch.max(y_pred, dim=1)[1]
    acc.update((y_pred, y))
    assert isinstance(acc.compute(), float)
    assert accuracy_score(y.view(-1).numpy(), indices.view(-1).numpy()) == pytest.approx(acc.compute())

    acc.reset()
    y_pred = torch.softmax(torch.rand(2, 2), dim=1)
    y = torch.ones(2).type(torch.LongTensor)
    indices = torch.max(y_pred, dim=1)[1]
    acc.update((y_pred, y))
    assert isinstance(acc.compute(), float)
    assert accuracy_score(y.view(-1).numpy(), indices.view(-1).numpy()) == pytest.approx(acc.compute())


def test_compute_batch_images():
    with pytest.warns(UserWarning):
        acc = CategoricalAccuracy()

    y_pred = torch.softmax(torch.rand(2, 3, 2, 2), dim=1)
    y = torch.LongTensor([[[0, 1],
                           [0, 1]],
                          [[0, 2],
                           [0, 2]]])
    indices = torch.max(y_pred, dim=1)[1]
    acc.update((y_pred, y))
    assert isinstance(acc.compute(), float)
    assert accuracy_score(y.view(-1).numpy(), indices.view(-1).numpy()) == pytest.approx(acc.compute())
=======
def test_warning():
    with pytest.warns(DeprecationWarning):
        CategoricalAccuracy()
>>>>>>> 43301368
<|MERGE_RESOLUTION|>--- conflicted
+++ resolved
@@ -2,49 +2,6 @@
 import pytest
 
 
-<<<<<<< HEAD
-def test_zero_div():
-    with pytest.warns(UserWarning):
-        acc = CategoricalAccuracy()
-    with pytest.raises(NotComputableError):
-        acc.compute()
-
-
-def test_compute():
-    with pytest.warns(UserWarning):
-        acc = CategoricalAccuracy()
-
-    y_pred = torch.softmax(torch.rand(4, 4), dim=1)
-    y = torch.ones(4).type(torch.LongTensor)
-    indices = torch.max(y_pred, dim=1)[1]
-    acc.update((y_pred, y))
-    assert isinstance(acc.compute(), float)
-    assert accuracy_score(y.view(-1).numpy(), indices.view(-1).numpy()) == pytest.approx(acc.compute())
-
-    acc.reset()
-    y_pred = torch.softmax(torch.rand(2, 2), dim=1)
-    y = torch.ones(2).type(torch.LongTensor)
-    indices = torch.max(y_pred, dim=1)[1]
-    acc.update((y_pred, y))
-    assert isinstance(acc.compute(), float)
-    assert accuracy_score(y.view(-1).numpy(), indices.view(-1).numpy()) == pytest.approx(acc.compute())
-
-
-def test_compute_batch_images():
-    with pytest.warns(UserWarning):
-        acc = CategoricalAccuracy()
-
-    y_pred = torch.softmax(torch.rand(2, 3, 2, 2), dim=1)
-    y = torch.LongTensor([[[0, 1],
-                           [0, 1]],
-                          [[0, 2],
-                           [0, 2]]])
-    indices = torch.max(y_pred, dim=1)[1]
-    acc.update((y_pred, y))
-    assert isinstance(acc.compute(), float)
-    assert accuracy_score(y.view(-1).numpy(), indices.view(-1).numpy()) == pytest.approx(acc.compute())
-=======
 def test_warning():
     with pytest.warns(DeprecationWarning):
-        CategoricalAccuracy()
->>>>>>> 43301368
+        CategoricalAccuracy()