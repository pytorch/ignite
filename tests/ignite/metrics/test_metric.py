--- conflicted
+++ resolved
@@ -73,7 +73,6 @@
     metric.iteration_completed(engine)
 
 
-<<<<<<< HEAD
 class ListGatherMetric(Metric):
 
         def __init__(self, index):
@@ -182,7 +181,8 @@
     m2_floordiv_2 = m2 // 2
     m2_floordiv_2.update([1, 10, 100])
     assert m2_floordiv_2.compute() == 50
-=======
+
+
 def test_attach():
     class CountMetric(Metric):
         def __init__(self, value):
@@ -224,5 +224,4 @@
 
     assert m2.reset_count == 5
     assert m2.compute_count == 10
-    assert m2.update_count == 50
->>>>>>> 62bdb801
+    assert m2.update_count == 50