--- conflicted
+++ resolved
@@ -583,12 +583,8 @@
         with pytest.raises(ValueError, match=r"Reduction operation is not valid"):
             m.invalid_reduction_op_1()
 
-<<<<<<< HEAD
-    from ignite.metrics.metric import sync_all_reduce
-=======
         with pytest.raises(ValueError, match=r"Reduction operation is not valid"):
             m.invalid_reduction_op_2()
->>>>>>> 13a42b90
 
         with pytest.raises(ValueError, match=r"Reduction operation is not valid"):
             m.invalid_reduction_op_3()
