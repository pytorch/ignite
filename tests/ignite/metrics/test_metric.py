--- conflicted
+++ resolved
@@ -1,15 +1,12 @@
+import sys
 from ignite.metrics import Metric, Precision, Recall
 from ignite.engine import Engine, State
 import torch
 from mock import MagicMock
-<<<<<<< HEAD
-from pytest import approx
-import sys
+
+from pytest import approx, raises
 import numpy as np
 from sklearn.metrics import precision_score, recall_score, f1_score
-=======
-from pytest import raises
->>>>>>> 945b3919
 
 
 def test_no_transform():
@@ -250,7 +247,6 @@
     assert m2.update_count == 50
 
 
-<<<<<<< HEAD
 def test_integration():
     np.random.seed(1)
 
@@ -299,8 +295,8 @@
     assert precision_true == approx(precision), "{} vs {}".format(precision_true, precision)
     assert recall_true == approx(recall), "{} vs {}".format(recall_true, recall)
     assert f1_true == approx(f1), "{} vs {}".format(f1_true, f1)
-=======
+
+
 def test_abstract_class():
     with raises(TypeError):
-        Metric()
->>>>>>> 945b3919
+        Metric()