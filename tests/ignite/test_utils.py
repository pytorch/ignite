import logging
import os
<<<<<<< HEAD
import warnings
=======
import sys
>>>>>>> c25ce51d
from collections import namedtuple

import pytest
import torch

from ignite.engine import Engine, Events
from ignite.utils import convert_tensor, deprecated, setup_logger, to_onehot


def test_convert_tensor():
    x = torch.tensor([0.0])
    tensor = convert_tensor(x)
    assert torch.is_tensor(tensor)

    x = torch.tensor([0.0])
    tensor = convert_tensor(x, device="cpu", non_blocking=True)
    assert torch.is_tensor(tensor)

    x = torch.tensor([0.0])
    tensor = convert_tensor(x, device="cpu", non_blocking=False)
    assert torch.is_tensor(tensor)

    x = [torch.tensor([0.0]), torch.tensor([0.0])]
    list_ = convert_tensor(x)
    assert isinstance(list_, list)
    assert torch.is_tensor(list_[0])
    assert torch.is_tensor(list_[1])

    x = (torch.tensor([0.0]), torch.tensor([0.0]))
    tuple_ = convert_tensor(x)
    assert isinstance(tuple_, tuple)
    assert torch.is_tensor(tuple_[0])
    assert torch.is_tensor(tuple_[1])

    Point = namedtuple("Point", ["x", "y"])
    x = Point(torch.tensor([0.0]), torch.tensor([0.0]))
    tuple_ = convert_tensor(x)
    assert isinstance(tuple_, Point)
    assert torch.is_tensor(tuple_[0])
    assert torch.is_tensor(tuple_[1])

    x = {"a": torch.tensor([0.0]), "b": torch.tensor([0.0])}
    dict_ = convert_tensor(x)
    assert isinstance(dict_, dict)
    assert torch.is_tensor(dict_["a"])
    assert torch.is_tensor(dict_["b"])

    assert convert_tensor("a") == "a"

    with pytest.raises(TypeError):
        convert_tensor(12345)


def test_to_onehot():
    indices = torch.tensor([0, 1, 2, 3], dtype=torch.long)
    actual = to_onehot(indices, 4)
    expected = torch.eye(4, dtype=torch.uint8)
    assert actual.equal(expected)

    y = torch.randint(0, 21, size=(1000,))
    y_ohe = to_onehot(y, num_classes=21)
    y2 = torch.argmax(y_ohe, dim=1)
    assert y.equal(y2)

    y = torch.randint(0, 21, size=(4, 250, 255))
    y_ohe = to_onehot(y, num_classes=21)
    y2 = torch.argmax(y_ohe, dim=1)
    assert y.equal(y2)

    y = torch.randint(0, 21, size=(4, 150, 155, 4, 6))
    y_ohe = to_onehot(y, num_classes=21)
    y2 = torch.argmax(y_ohe, dim=1)
    assert y.equal(y2)

    # Test with `TorchScript`

    x = torch.tensor([0, 1, 2, 3])

    # Test the raw `to_onehot` function
    scripted_to_onehot = torch.jit.script(to_onehot)
    assert scripted_to_onehot(x, 4).allclose(to_onehot(x, 4))

    # Test inside `torch.nn.Module`
    class SLP(torch.nn.Module):
        def __init__(self):
            super(SLP, self).__init__()
            self.linear = torch.nn.Linear(4, 1)

        def forward(self, x):
            x = to_onehot(x, 4)
            return self.linear(x.to(torch.float))

    eager_model = SLP()
    scripted_model = torch.jit.script(eager_model)

    assert eager_model(x).allclose(scripted_model(x))


def test_dist_setup_logger():

    logger = setup_logger("trainer", level=logging.CRITICAL, distributed_rank=1)
    assert logger.level != logging.CRITICAL


def test_setup_logger(capsys, dirname):

    trainer = Engine(lambda e, b: None)
    evaluator = Engine(lambda e, b: None)

    assert len(trainer.logger.handlers) == 0
    trainer.logger.addHandler(logging.NullHandler())
    trainer.logger.addHandler(logging.NullHandler())
    trainer.logger.addHandler(logging.NullHandler())

    fp = os.path.join(dirname, "log")

    def _test(stream):

        trainer.logger = setup_logger("trainer", stream=stream, filepath=fp)
        evaluator.logger = setup_logger("evaluator", stream=stream, filepath=fp)

        assert len(trainer.logger.handlers) == 2
        assert len(evaluator.logger.handlers) == 2

        @trainer.on(Events.EPOCH_COMPLETED)
        def _(_):
            evaluator.run([0, 1, 2])

        trainer.run([0, 1, 2, 3, 4, 5], max_epochs=5)

        captured = capsys.readouterr()
        if stream is sys.stdout:
            err = captured.out.split("\n")
        else:
            err = captured.err.split("\n")

        with open(fp, "r") as h:
            data = h.readlines()

        for source in [err, data]:
            assert "trainer INFO: Engine run starting with max_epochs=5." in source[0]
            assert "evaluator INFO: Engine run starting with max_epochs=1." in source[1]

    _test(stream=None)
    _test(stream=sys.stderr)
    _test(stream=sys.stdout)

    # Needed by windows to release FileHandler in the loggers
    logging.shutdown()


def test_deprecated():

    # No docs in orignal function, no reasons
    @deprecated("0.4.2", "0.6.0")
    def func_no_docs():
        return 24

    assert func_no_docs.__doc__ == "**Deprecated function**.\n\n    .. deprecated:: 0.4.2"

    # Docs but no reasons
    @deprecated("0.4.2", "0.6.0")
    def func_no_reasons():
        """Docs are cool
        """
        return 24

    assert func_no_reasons.__doc__ == "**Deprecated function**.\n\n    Docs are cool\n        .. deprecated:: 0.4.2"

    # Docs and reasons
    @deprecated("0.4.2", "0.6.0", reasons=["r1", "r2"])
    def func_no_warnings():
        """Docs are very cool
        """
        return 24

    assert (
        func_no_warnings.__doc__
        == "**Deprecated function**.\n\n    Docs are very cool\n        .. deprecated:: 0.4.2\n\n\t\n\t- r1\n\t- r2"
    )

    # Docs and Reasons and Warning
    @deprecated("0.4.2", "0.6.0", reasons=["r1", "r2"], raiseWarning=True)
    def func_with_everything():
        """Docs are very ...
        """
        return 24

    assert (
        func_with_everything.__doc__
        == "**Deprecated function**.\n\n    Docs are very ...\n        .. deprecated:: 0.4.2\n\n\t\n\t- r1\n\t- r2"
    )

    with pytest.deprecated_call():
        func_with_everything()
    assert func_with_everything() == 24
    with warnings.catch_warnings(record=True) as w:
        # Cause all warnings to always be triggered.
        warnings.simplefilter("always")
        # Trigger a warning.
        func_with_everything()
        # Verify some things
        assert len(w) == 1
        assert issubclass(w[-1].category, DeprecationWarning)
        assert (
            "This function has been deprecated since version `0.4.2` and will be removed in version `0.6.0`."
            + "\n Please refer to the documentation for more details."
            in str(w[-1].message)
        )<|MERGE_RESOLUTION|>--- conflicted
+++ resolved
@@ -1,10 +1,7 @@
 import logging
 import os
-<<<<<<< HEAD
+import sys
 import warnings
-=======
-import sys
->>>>>>> c25ce51d
 from collections import namedtuple
 
 import pytest
