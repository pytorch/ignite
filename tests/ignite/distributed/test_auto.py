--- conflicted
+++ resolved
@@ -203,11 +203,8 @@
     _test_auto_model_optimizer(ws, device)
 
     if ws > 1 and device.type == "cpu":
-<<<<<<< HEAD
         error_type = AssertionError if LooseVersion(torch.__version__) <= LooseVersion("1.9.1") else ValueError
-=======
         error_type = AssertionError if "dev" not in torch.__version__ else ValueError
->>>>>>> 4c76ef8b
         with pytest.raises(error_type, match=r"SyncBatchNorm layers only work with GPU modules"):
             model = nn.Sequential(nn.Linear(20, 100), nn.BatchNorm1d(100))
             auto_model(model, sync_bn=True)
