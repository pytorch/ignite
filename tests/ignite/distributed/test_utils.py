import os

import pytest
import torch
import torch.distributed as dist

import ignite.distributed as idist
from ignite.distributed.utils import has_xla_support, sync
from ignite.engine import Engine, Events


def _sanity_check():
    from ignite.distributed.utils import _model

    assert _model.get_world_size() == _model.get_num_nodes() * _model.get_ntasks_per_node()
    assert _model.get_local_rank() < _model.get_ntasks_per_node()
    assert _model.get_rank() < _model.get_world_size()
    assert _model.get_node_rank() < _model.get_num_nodes()


def test_no_distrib(capsys):

    from ignite.distributed.utils import _model

    print("test_no_distrib : dist: ", dist.is_available(), dist.is_initialized())
    print("test_no_distrib : _model", type(_model))

    assert idist.backend() is None
    assert idist.device().type == "cpu"
    assert idist.get_rank() == 0
    assert idist.get_world_size() == 1
    assert idist.get_local_rank() == 0
    assert idist.model_name() == "serial"

    from ignite.distributed.utils import _model, _SerialModel

    _sanity_check()
    assert isinstance(_model, _SerialModel)

    idist.show_config()
    captured = capsys.readouterr()
    out = captured.err.split("\r")
    out = list(map(lambda x: x.strip(), out))
    out = list(filter(None, out))
    assert "ignite.distributed.utils INFO: distributed configuration: serial" in out[-1]
    assert "ignite.distributed.utils INFO: backend: None" in out[-1]
    assert "ignite.distributed.utils INFO: device: cpu" in out[-1]
    assert "ignite.distributed.utils INFO: rank: 0" in out[-1]
    assert "ignite.distributed.utils INFO: local rank: 0" in out[-1]
    assert "ignite.distributed.utils INFO: world size: 1" in out[-1]


def _test_distrib_config(local_rank, backend, ws, true_device, rank=None):
    assert idist.backend() == backend, "{} vs {}".format(idist.backend(), backend)

    this_device = idist.device()
    assert isinstance(this_device, torch.device)
    if backend == "nccl":
        true_device = torch.device("{}:{}".format(true_device, local_rank))
        assert this_device == true_device, "{} vs {}".format(this_device, true_device)
    elif backend == "gloo":
        assert this_device == torch.device(true_device)
    elif backend == "xla-tpu":
        assert true_device in this_device.type

    if rank is None:
        if idist.model_name() == "native-dist":
            rank = dist.get_rank()
            assert idist.get_rank() == rank

    assert idist.get_world_size() == ws
    assert idist.get_local_rank() == local_rank

    assert idist.model_name() in ("native-dist", "xla-dist")

    from ignite.distributed.utils import _model
    from ignite.distributed.comp_models import _NativeDistModel, _XlaDistModel

    _sanity_check()
    assert isinstance(_model, (_NativeDistModel, _XlaDistModel))


@pytest.mark.distributed
def test_native_distrib_single_node_launch_tool_gloo(local_rank, world_size):
    import os
    from datetime import timedelta

    timeout = timedelta(seconds=20)
    rank = local_rank
    os.environ["RANK"] = "{}".format(rank)

    idist.initialize("gloo", timeout=timeout)
    _test_distrib_config(local_rank, "gloo", world_size, "cpu", rank)
    idist.finalize()


@pytest.mark.distributed
@pytest.mark.skipif(torch.cuda.device_count() < 1, reason="Skip if no GPU")
def test_native_distrib_single_node_launch_tool_nccl(local_rank, world_size):
    import os

    rank = local_rank
    os.environ["RANK"] = "{}".format(rank)

    idist.initialize("nccl")
    _test_distrib_config(local_rank, "nccl", world_size, "cuda", rank)
    idist.finalize()


@pytest.mark.distributed
@pytest.mark.skipif("WORLD_SIZE" in os.environ, reason="Skip if launched as multiproc")
def test_native_distrib_single_node_spawn_gloo():

    from datetime import timedelta

    timeout = timedelta(seconds=20)

    world_size = 4

    idist.spawn(
        "gloo", _test_distrib_config, args=("gloo", world_size, "cpu"), num_procs_per_node=world_size, timeout=timeout
    )


@pytest.mark.distributed
@pytest.mark.skipif("WORLD_SIZE" in os.environ, reason="Skip if launched as multiproc")
@pytest.mark.skipif(torch.cuda.device_count() < 1, reason="Skip if no GPU")
def test_native_distrib_single_node_spawn_nccl():
    world_size = torch.cuda.device_count()

    idist.spawn("nccl", _test_distrib_config, args=("nccl", world_size, "cuda"), num_procs_per_node=world_size)


@pytest.mark.skipif(has_xla_support, reason="Skip if has PyTorch XLA package")
def test_xla_distrib_spawn_no_xla_support():
    with pytest.raises(RuntimeError, match=r"Torch xla package is not installed"):
        idist.spawn("xla-tpu", _test_distrib_config, args=("xla-tpu", 1, "xla"), num_procs_per_node=1)


@pytest.mark.tpu
@pytest.mark.skipif("NUM_TPU_WORKERS" in os.environ, reason="Skip if NUM_TPU_WORKERS is in env vars")
@pytest.mark.skipif(not has_xla_support, reason="Skip if no PyTorch XLA package")
def test_xla_distrib_single_node_no_spawn():
    idist.initialize("xla-tpu")
    _test_distrib_config(local_rank=0, backend="xla-tpu", ws=1, true_device="xla")
    idist.finalize()


@pytest.mark.tpu
@pytest.mark.skipif("NUM_TPU_WORKERS" in os.environ, reason="Skip if NUM_TPU_WORKERS is in env vars")
@pytest.mark.skipif(not has_xla_support, reason="Skip if no PyTorch XLA package")
def test_xla_distrib_single_node_spawn_one_proc():
    try:
        idist.spawn("xla-tpu", _test_distrib_config, args=("xla-tpu", 1, "xla"), num_procs_per_node=1)
    except SystemExit:
        pass


@pytest.mark.tpu
@pytest.mark.skipif("NUM_TPU_WORKERS" not in os.environ, reason="Skip if no NUM_TPU_WORKERS in env vars")
@pytest.mark.skipif(not has_xla_support, reason="Skip if no PyTorch XLA package")
def test_xla_distrib_single_node_spawn_n_procs():
    n = int(os.environ["NUM_TPU_WORKERS"])
    try:
        idist.spawn("xla-tpu", _test_distrib_config, args=("xla-tpu", n, "xla"), num_procs_per_node=n)
    except SystemExit:
        pass


def _test_sync(cls):
    from ignite.distributed.utils import _set_model, _SerialModel

    _set_model(_SerialModel())

    sync()

    from ignite.distributed.utils import _model

    assert isinstance(_model, cls), "{} vs {}".format(type(_model), cls)


def test_sync_no_dist():
    from ignite.distributed.comp_models import _SerialModel

    _test_sync(_SerialModel)


def test_idist_methods_no_dist():
    assert idist.get_world_size() < 2
    assert idist.backend() is None, "{}".format(idist.backend())


@pytest.mark.tpu
@pytest.mark.skipif("NUM_TPU_WORKERS" in os.environ, reason="Skip if NUM_TPU_WORKERS is in env vars")
@pytest.mark.skipif(not has_xla_support, reason="Skip if no PyTorch XLA package")
def test_sync_as_xla():
    from ignite.distributed.comp_models import _XlaDistModel

    _test_sync(_XlaDistModel)


@pytest.mark.distributed
def test_sync_as_native_gloo(distributed_context_single_node_gloo):
    from ignite.distributed.comp_models import _NativeDistModel

    _test_sync(_NativeDistModel)


@pytest.mark.distributed
@pytest.mark.skipif(torch.cuda.device_count() < 1, reason="Skip if no GPU")
def test_sync_as_native_nccl(distributed_context_single_node_nccl):
    from ignite.distributed.comp_models import _NativeDistModel

    _test_sync(_NativeDistModel)


@pytest.mark.tpu
@pytest.mark.skipif("NUM_TPU_WORKERS" not in os.environ, reason="Skip if no NUM_TPU_WORKERS in env vars")
@pytest.mark.skipif(not has_xla_support, reason="Skip if no PyTorch XLA package")
def test_sync_as_xla_in_child_proc(xmp_executor):
    n = int(os.environ["NUM_TPU_WORKERS"])

    def _test_fn(index):
        from ignite.distributed.comp_models import _XlaDistModel

        _test_sync(_XlaDistModel)

    xmp_executor(_test_fn, args=(), nprocs=n)


@pytest.mark.tpu
@pytest.mark.skipif("NUM_TPU_WORKERS" in os.environ, reason="Skip if NUM_TPU_WORKERS is in env vars")
@pytest.mark.skipif(not has_xla_support, reason="Skip if no PyTorch XLA package")
def test_idist_methods_in_xla_context():
    # We explicitly set _model as _SerialModel
    # then call idist.* methods and check that they give correct values
    from ignite.distributed.utils import _set_model, _SerialModel

    _set_model(_SerialModel())

    _test_distrib_config(local_rank=0, backend="xla-tpu", ws=1, true_device="xla", rank=0)


@pytest.mark.tpu
@pytest.mark.skipif("NUM_TPU_WORKERS" not in os.environ, reason="Skip if no NUM_TPU_WORKERS in env vars")
@pytest.mark.skipif(not has_xla_support, reason="Skip if no PyTorch XLA package")
def test_idist_methods_in_xla_context_in_child_proc(xmp_executor):
    n = int(os.environ["NUM_TPU_WORKERS"])

    def _test_fn(index):
        # We explicitly set _model as _SerialModel
        # then call idist.* methods and check that they give correct values
        from ignite.distributed.utils import _set_model, _SerialModel

        _set_model(_SerialModel())

        import torch_xla.core.xla_model as xm

        _test_distrib_config(
            local_rank=index, backend="xla-tpu", ws=xm.xrt_world_size(), true_device="xla", rank=xm.get_ordinal()
        )

    xmp_executor(_test_fn, args=(), nprocs=n)


def _test_idist_methods_in_native_context(backend, device, local_rank):
    # We explicitly set _model as _SerialModel
    # then call idist.* methods and check that they give correct values
    from ignite.distributed.utils import _set_model, _SerialModel

    _set_model(_SerialModel())

    ws = dist.get_world_size()
    rank = dist.get_rank()
<<<<<<< HEAD
    _test_distrib_config(local_rank, backend=backend, ws=ws, device=device, rank=rank)
=======
    _test_distrib_config(local_rank=local_rank, backend=backend, ws=ws, true_device=device, rank=rank)
>>>>>>> ae1bdf58


@pytest.mark.distributed
def test_idist_methods_in_native_gloo_context(distributed_context_single_node_gloo):
    local_rank = distributed_context_single_node_gloo["local_rank"]
    _test_idist_methods_in_native_context("gloo", "cpu", local_rank)


@pytest.mark.distributed
@pytest.mark.skipif(torch.cuda.device_count() < 1, reason="Skip if no GPU")
def test_idist_methods_in_native_nccl_context(distributed_context_single_node_nccl):
    local_rank = distributed_context_single_node_nccl["local_rank"]
    _test_idist_methods_in_native_context("nccl", "cuda", local_rank)


def _test_idist_methods_in_native_context_set_local_rank(backend, device, local_rank):
    # We explicitly set _model as _SerialModel
    # then call idist.* methods and check that they give correct values
    from ignite.distributed.utils import _set_model, _SerialModel

    _set_model(_SerialModel())

    lrank = int(os.environ["LOCAL_RANK"])
    del os.environ["LOCAL_RANK"]

    ws = dist.get_world_size()
    rank = dist.get_rank()

    idist.set_local_rank(local_rank)

    _test_distrib_config(local_rank=local_rank, backend=backend, ws=ws, true_device=device, rank=rank)

    os.environ["LOCAL_RANK"] = str(lrank)


@pytest.mark.distributed
def test_idist_methods_in_native_gloo_context_set_local_rank(distributed_context_single_node_gloo):
    local_rank = distributed_context_single_node_gloo["local_rank"]
    _test_idist_methods_in_native_context_set_local_rank("gloo", "cpu", local_rank)


@pytest.mark.distributed
@pytest.mark.skipif(torch.cuda.device_count() < 1, reason="Skip if no GPU")
def test_idist_methods_in_native_nccl_context_set_local_rank(distributed_context_single_node_nccl):
    local_rank = distributed_context_single_node_nccl["local_rank"]
    _test_idist_methods_in_native_context_set_local_rank("nccl", "cuda", local_rank)


def test_idist_all_reduce_no_dist():
    assert idist.all_reduce(10) == 10


def test_idist_all_gather_no_dist():
    assert idist.all_gather(10) == 10


def _test_distrib_all_reduce(device):

    res = idist.all_reduce(10)
    assert res == 10 * idist.get_world_size()

    t = torch.tensor(10, device=device)
    res = idist.all_reduce(t)
    assert res.item() == 10 * idist.get_world_size()

    t = torch.tensor(idist.get_rank(), device=device)
    res = idist.all_reduce(t)
    assert res.item() == sum([i for i in range(idist.get_world_size())])

    if idist.get_world_size() > 1:
        with pytest.raises(TypeError, match=r"Unhandled input type"):
            idist.all_reduce("abc")


@pytest.mark.distributed
@pytest.mark.skipif(torch.cuda.device_count() < 1, reason="Skip if no GPU")
def test_idist_all_reduce_nccl(distributed_context_single_node_nccl):

    device = "cuda:{}".format(distributed_context_single_node_nccl["local_rank"])
    _test_distrib_all_reduce(device)


@pytest.mark.distributed
def test_idist_all_reduce_gloo(distributed_context_single_node_gloo):

    device = "cpu"
    _test_distrib_all_reduce(device)


@pytest.mark.tpu
@pytest.mark.skipif("NUM_TPU_WORKERS" in os.environ, reason="Skip if NUM_TPU_WORKERS is in env vars")
@pytest.mark.skipif(not has_xla_support, reason="Skip if no PyTorch XLA package")
def test_idist_all_reduce_xla():
    device = idist.device()
    _test_distrib_all_reduce(device)


@pytest.mark.tpu
@pytest.mark.skipif("NUM_TPU_WORKERS" not in os.environ, reason="Skip if no NUM_TPU_WORKERS in env vars")
@pytest.mark.skipif(not has_xla_support, reason="Skip if no PyTorch XLA package")
def test_idist_all_reduce_xla_in_child_proc(xmp_executor):
    n = int(os.environ["NUM_TPU_WORKERS"])

    def _test_fn(index):
        device = idist.device()
        _test_distrib_all_reduce(device)

    xmp_executor(_test_fn, args=(), nprocs=n)


def _test_distrib_all_gather(device):

    res = idist.all_gather(10)
    true_res = torch.tensor([10,] * idist.get_world_size(), device=device)
    assert (res == true_res).all()

    t = torch.tensor(idist.get_rank(), device=device)
    res = idist.all_gather(t)
    true_res = torch.tensor([i for i in range(idist.get_world_size())], device=device)
    assert (res == true_res).all()

    if idist.get_world_size() > 1:
        with pytest.raises(TypeError, match=r"Unhandled input type"):
            idist.all_gather("abc")

    t = torch.arange(100, device=device).reshape(4, 25) * (idist.get_rank() + 1)
    res = idist.all_gather(t)
    assert res.shape == (idist.get_world_size() * 4, 25)
    true_res = torch.zeros(idist.get_world_size() * 4, 25, device=device)
    for i in range(idist.get_world_size()):
        true_res[i * 4 : (i + 1) * 4, ...] = torch.arange(100, device=device).reshape(4, 25) * (i + 1)
    assert (res == true_res).all()


@pytest.mark.distributed
@pytest.mark.skipif(torch.cuda.device_count() < 1, reason="Skip if no GPU")
def test_idist_all_gather_nccl(distributed_context_single_node_nccl):

    device = "cuda:{}".format(distributed_context_single_node_nccl["local_rank"])
    _test_distrib_all_gather(device)


@pytest.mark.distributed
def test_idist_all_gather_gloo(distributed_context_single_node_gloo):

    device = "cpu"
    _test_distrib_all_gather(device)


@pytest.mark.tpu
@pytest.mark.skipif("NUM_TPU_WORKERS" in os.environ, reason="Skip if NUM_TPU_WORKERS is in env vars")
@pytest.mark.skipif(not has_xla_support, reason="Skip if no PyTorch XLA package")
def test_idist_all_gather_xla():

    device = idist.device()
    _test_distrib_all_gather(device)


@pytest.mark.tpu
@pytest.mark.skipif("NUM_TPU_WORKERS" not in os.environ, reason="Skip if no NUM_TPU_WORKERS in env vars")
@pytest.mark.skipif(not has_xla_support, reason="Skip if no PyTorch XLA package")
def test_idist_all_gather_xla_in_child_proc(xmp_executor):
    n = int(os.environ["NUM_TPU_WORKERS"])

    def _test_fn(index):
        device = idist.device()
        _test_distrib_all_gather(device)

    xmp_executor(_test_fn, args=(), nprocs=n)


def _test_distrib_barrier(device):

    t = torch.tensor([idist.get_rank()], device=device, dtype=torch.float)
    true_res = sum([i for i in range(idist.get_world_size())])

    if idist.get_rank() == 0:
        t += 10.0
    idist.barrier()

    tt = idist.all_reduce(t)
    assert tt.item() == true_res + 10.0


@pytest.mark.distributed
@pytest.mark.skipif(torch.cuda.device_count() < 1, reason="Skip if no GPU")
def test_idist_barrier_nccl(distributed_context_single_node_nccl):

    device = "cuda:{}".format(distributed_context_single_node_nccl["local_rank"])
    _test_distrib_barrier(device)


@pytest.mark.distributed
def test_idist_barrier_gloo(distributed_context_single_node_gloo):

    device = "cpu"
    _test_distrib_barrier(device)


@pytest.mark.tpu
@pytest.mark.skipif("NUM_TPU_WORKERS" in os.environ, reason="Skip if NUM_TPU_WORKERS is in env vars")
@pytest.mark.skipif(not has_xla_support, reason="Skip if no PyTorch XLA package")
def test_idist_barrier_xla():

    device = idist.device()
    _test_distrib_barrier(device)


@pytest.mark.tpu
@pytest.mark.skipif("NUM_TPU_WORKERS" not in os.environ, reason="Skip if no NUM_TPU_WORKERS in env vars")
@pytest.mark.skipif(not has_xla_support, reason="Skip if no PyTorch XLA package")
def test_idist_barrier_xla_in_child_proc(xmp_executor):
    n = int(os.environ["NUM_TPU_WORKERS"])

    def _test_fn(index):
        device = idist.device()
        _test_distrib_barrier(device)

    xmp_executor(_test_fn, args=(), nprocs=n)


@pytest.mark.distributed
def test_idist_methods_overhead_gloo(distributed_context_single_node_gloo):
    import time

    n = 100000
    start = time.time()
    for _ in range(n):
        _ = idist.get_world_size()
        _ = idist.get_rank()
    elapsed = time.time() - start
    t1 = elapsed / n

    start = time.time()
    for _ in range(n):
        _ = dist.get_world_size()
        _ = idist.get_rank()
    elapsed = time.time() - start
    t2 = elapsed / n

    assert t2 * 6 > t1, "{} * 6 vs {}".format(t2, t1)


@pytest.mark.distributed
@pytest.mark.skipif(torch.cuda.device_count() < 1, reason="Skip if no GPU")
def test_idist_methods_overhead_nccl(distributed_context_single_node_nccl):
    import time

    n = 100000
    start = time.time()
    for _ in range(n):
        _ = idist.get_world_size()
        _ = idist.get_rank()
    elapsed = time.time() - start
    t1 = elapsed / n

    start = time.time()
    for _ in range(n):
        _ = dist.get_world_size()
        _ = idist.get_rank()
    elapsed = time.time() - start
    t2 = elapsed / n

    assert t2 * 3 > t1, "{} * 3 vs {}".format(t2, t1)


def _test_distrib_one_rank_only(device):
    def _test(barrier):
        # last rank
        rank = idist.get_world_size() - 1

        value = torch.tensor(0).to(device)

        @idist.one_rank_only(rank=rank, with_barrier=barrier)
        def initialize():
            value.data = torch.tensor(100).to(device)

        initialize()

        value_list = idist.all_gather(tensor=value)

        for r in range(idist.get_world_size()):
            if r == rank:
                assert value_list[r].item() == 100
            else:
                assert value_list[r].item() == 0

    _test(barrier=True)
    _test(barrier=False)


def _test_distrib_one_rank_only_with_engine(device):
    def _test(barrier):
        engine = Engine(lambda e, b: b)

        batch_sum = torch.tensor(0).to(device)

        @engine.on(Events.ITERATION_COMPLETED)
        @idist.one_rank_only(with_barrier=barrier)  # ie rank == 0
        def _(_):
            batch_sum.data += torch.tensor(engine.state.batch).to(device)

        engine.run([1, 2, 3], max_epochs=2)

        value_list = idist.all_gather(tensor=batch_sum)

        for r in range(idist.get_world_size()):
            if r == 0:
                assert value_list[r].item() == 12
            else:
                assert value_list[r].item() == 0

    _test(barrier=True)
    _test(barrier=False)


@pytest.mark.distributed
def test_idist_one_rank_only_gloo(distributed_context_single_node_gloo):
    device = "cpu"
    _test_distrib_one_rank_only(device=device)
    _test_distrib_one_rank_only_with_engine(device=device)


@pytest.mark.distributed
@pytest.mark.skipif(torch.cuda.device_count() < 1, reason="Skip if no GPU")
def test_idist_one_rank_only_nccl(local_rank, distributed_context_single_node_nccl):
    device = "cuda:{}".format(local_rank)
    _test_distrib_one_rank_only(device=device)
    _test_distrib_one_rank_only_with_engine(device=device)


@pytest.mark.tpu
@pytest.mark.skipif("NUM_TPU_WORKERS" in os.environ, reason="Skip if NUM_TPU_WORKERS is in env vars")
@pytest.mark.skipif(not has_xla_support, reason="Skip if no PyTorch XLA package")
def test_idist_one_rank_only_xla():

    device = idist.device()
    _test_distrib_one_rank_only(device=device)
    _test_distrib_one_rank_only_with_engine(device=device)


@pytest.mark.tpu
@pytest.mark.skipif("NUM_TPU_WORKERS" not in os.environ, reason="Skip if no NUM_TPU_WORKERS in env vars")
@pytest.mark.skipif(not has_xla_support, reason="Skip if no PyTorch XLA package")
def test_idist_one_rank_only_xla_nprocs(xmp_executor):
    n = int(os.environ["NUM_TPU_WORKERS"])

    def _test_fn(index):
        device = idist.device()
        _test_distrib_one_rank_only(device=device)
        _test_distrib_one_rank_only_with_engine(device=device)

    xmp_executor(_test_fn, args=(), nprocs=n)<|MERGE_RESOLUTION|>--- conflicted
+++ resolved
@@ -272,11 +272,7 @@
 
     ws = dist.get_world_size()
     rank = dist.get_rank()
-<<<<<<< HEAD
-    _test_distrib_config(local_rank, backend=backend, ws=ws, device=device, rank=rank)
-=======
-    _test_distrib_config(local_rank=local_rank, backend=backend, ws=ws, true_device=device, rank=rank)
->>>>>>> ae1bdf58
+    _test_distrib_config(local_rank, backend=backend, ws=ws, true_device=device, rank=rank)
 
 
 @pytest.mark.distributed
