--- conflicted
+++ resolved
@@ -195,16 +195,11 @@
         true_res[i * 4 : (i + 1) * 4, ...] = torch.arange(100, device=device).reshape(4, 25) * (i + 1)
     assert (res == true_res).all()
 
-<<<<<<< HEAD
-    ts = [torch.randn(tuple(torch.randint(1, 10, (3,))), device=device) for _ in range(idist.get_world_size())]
+    ts = [torch.randn(tuple(torch.randint(1, 10, (3,))), device=device) for _ in range(ws)]
     ts_gathered = all_gather_tensors_with_shapes(ts[rank], [list(t.shape) for t in ts])
     for t, t_gathered in zip(ts, ts_gathered):
         assert (t == t_gathered).all()
 
-    if idist.get_world_size() > 1:
-        with pytest.raises(TypeError, match=r"Unhandled input type"):
-            idist.all_reduce([0, 1, 2])
-=======
     if ws > 1 and idist.backend() != "xla-tpu":
         t = {
             "a": [rank + 1, rank + 2, torch.tensor(rank + 3, device=device)],
@@ -227,7 +222,6 @@
             assert obj["a"] == expected["a"]
             assert (obj["b"] == expected["b"]).all()
             assert obj["c"] == expected["c"]
->>>>>>> 34a707e5
 
 
 def _test_distrib_all_gather_group(device):
@@ -259,7 +253,6 @@
             else:
                 assert res == t
 
-<<<<<<< HEAD
         ts = [torch.randn(tuple(torch.randint(1, 10, (3,))), device=device) for _ in range(idist.get_world_size())]
         ts_gathered = all_gather_tensors_with_shapes(ts[rank], [list(t.shape) for t in ts], ranks)
         if rank in ranks:
@@ -267,7 +260,7 @@
                 assert (ts[r] == ts_gathered[i]).all()
         else:
             assert ts_gathered == [ts[rank]]
-=======
+
         t = {
             "a": [rank + 1, rank + 2, torch.tensor(rank + 3, device=device)],
             "b": torch.tensor([[rank + 1, rank + 2, rank + 3]], device=device),
@@ -301,7 +294,6 @@
                     assert obj["c"] == expected["c"], (obj, expected)
             else:
                 assert res == t
->>>>>>> 34a707e5
 
         if bnd in ("nccl", "gloo", "mpi"):
             with pytest.raises(ValueError, match=r"Argument group should be list of int or ProcessGroup"):
