import pytest
import torch
import torch.distributed as dist

import ignite.distributed as idist
from ignite.distributed.utils import sync
from ignite.engine import Engine, Events


def _sanity_check():
    from ignite.distributed.utils import _model

    assert _model.get_world_size() == _model.get_nnodes() * _model.get_nproc_per_node()
    assert _model.get_local_rank() < _model.get_nproc_per_node()
    assert _model.get_rank() < _model.get_world_size()
    assert _model.get_node_rank() < _model.get_nnodes()


def _test_distrib_config(local_rank, backend, ws, true_device, rank=None, true_init_method=None):
    assert idist.backend() == backend, f"{idist.backend()} vs {backend}"

    this_device = idist.device()
    assert isinstance(this_device, torch.device)
    if backend in ("nccl", "gloo", "horovod") and "cuda" in this_device.type:
        assert this_device.type == torch.device(true_device).type, f"{this_device} vs {true_device}"
    elif backend in ("gloo", "horovod"):
        assert this_device.type == torch.device(true_device).type
    elif backend == "xla-tpu":
        assert true_device in this_device.type

    if rank is None:
        if idist.model_name() == "native-dist":
            rank = dist.get_rank()

    if rank is not None:
        assert idist.get_rank() == rank

    assert idist.get_world_size() == ws
    assert idist.get_local_rank() == local_rank

    assert idist.model_name() in ("native-dist", "xla-dist", "horovod-dist")

    _sanity_check()

    if idist.model_name() == "native-dist":
        from ignite.distributed.utils import _model

        if true_init_method is not None:
            assert _model._init_method == true_init_method


def _test_sync(cls):
    from ignite.distributed.utils import _SerialModel, _set_model

    _set_model(_SerialModel())

    sync()

    from ignite.distributed.utils import _model

    assert isinstance(_model, cls), f"{type(_model)} vs {cls}"


def _test_distrib__get_max_length(device):
    ws = idist.get_world_size()
    x = "_test_distrib__get_max_length" * (idist.get_rank() + 2)

    from ignite.distributed.utils import _model

    res = _model._get_max_length(x, device)
    assert res == len("_test_distrib__get_max_length" * (ws + 1))


def _test_distrib_all_reduce(device):

    res = idist.all_reduce(10)
    assert res == 10 * idist.get_world_size()

    t = torch.tensor(10, device=device)
    res = idist.all_reduce(t)
    assert res.item() == 10 * idist.get_world_size()

    rank = idist.get_rank()
    t = torch.tensor(rank * 2.0 + 1.0, device=device)
    res = idist.all_reduce(t)
    assert res.item() == sum([i * 2.0 + 1.0 for i in range(idist.get_world_size())])

    t = torch.tensor(rank * 2.0 + 1.0, device=device)
    res = idist.all_reduce(t, "MIN").item()
    true_val = min([i * 2 + 1 for i in range(idist.get_world_size())])
    assert res == true_val, f"{res} vs {true_val}"

    t = torch.tensor(rank * 2.0 + 1.0, device=device)
    res = idist.all_reduce(t, "MAX").item()
    true_val = max([i * 2.0 + 1.0 for i in range(idist.get_world_size())])
    assert res == true_val, f"{res} vs {true_val}"

    t = torch.ones(4, 4, device=device) * (rank * 2.0 + 1.0)
    res = idist.all_reduce(t, "MAX")
    true_val = torch.ones(4, 4, device=device) * ((idist.get_world_size() - 1) * 2.0 + 1.0)
    assert res.equal(true_val), f"{res} vs {true_val}"

    t = torch.tensor(rank * 2.0 + 1.0, device=device)
    res = idist.all_reduce(t, "PRODUCT").item()
    true_val = 1
    for v in [i * 2.0 + 1.0 for i in range(idist.get_world_size())]:
        true_val *= v
    assert res == true_val, f"{res} vs {true_val}"

    if idist.get_world_size() > 1:
        with pytest.raises(TypeError, match=r"Unhandled input type"):
            idist.all_reduce("abc")

        with pytest.raises(ValueError, match=r"Unsupported reduction operation"):
            idist.all_reduce(10, op="ABC")

        t = torch.tensor([0, 1, 2])
        res = idist.all_reduce(t)
        assert res.device == t.device, f"{res.device} vs {t.device}"


def _test_distrib_all_gather(device):

    res = torch.tensor(idist.all_gather(10), device=device)
    true_res = torch.tensor([10] * idist.get_world_size(), device=device)
    assert (res == true_res).all()

    t = torch.tensor(idist.get_rank(), device=device)
    res = idist.all_gather(t)
    true_res = torch.tensor([i for i in range(idist.get_world_size())], device=device)
    assert (res == true_res).all()

    x = "test-test"
    if idist.get_rank() == 0:
        x = "abc"
    res = idist.all_gather(x)
    true_res = ["abc"] + ["test-test"] * (idist.get_world_size() - 1)
    assert res == true_res

    base_x = "tests/ignite/distributed/utils/test_native.py" * 2000
    x = base_x
    if idist.get_rank() == 0:
        x = "abc"

    res = idist.all_gather(x)
    true_res = ["abc"] + [base_x] * (idist.get_world_size() - 1)
    assert res == true_res

    t = torch.arange(100, device=device).reshape(4, 25) * (idist.get_rank() + 1)
    in_dtype = t.dtype
    res = idist.all_gather(t)
    assert res.shape == (idist.get_world_size() * 4, 25)
    assert res.dtype == in_dtype
    true_res = torch.zeros(idist.get_world_size() * 4, 25, device=device)
    for i in range(idist.get_world_size()):
        true_res[i * 4 : (i + 1) * 4, ...] = torch.arange(100, device=device).reshape(4, 25) * (i + 1)
    assert (res == true_res).all()

    if idist.get_world_size() > 1:
        with pytest.raises(TypeError, match=r"Unhandled input type"):
            idist.all_reduce([0, 1, 2])


def _test_distrib_broadcast(device):

    rank = idist.get_rank()
    ws = idist.get_world_size()

    def _test(data_src, data_others, safe_mode):
        for src in range(ws):

            data = data_src if rank == src else data_others
            res = idist.broadcast(data, src=src, safe_mode=safe_mode)

            if isinstance(res, torch.Tensor):
                assert (res == data_src).all(), f"{res} vs {data_src}"
                assert data_src.dtype == res.dtype
            else:
                assert res == data_src, f"{res} vs {data_src}"

    _test(10, 0, safe_mode=False)
    _test(10, None, safe_mode=True)

    t = torch.tensor([1.2345, 2.3456], dtype=torch.float, device=device)
    _test(t, torch.empty_like(t), safe_mode=False)
    _test(t, None, safe_mode=True)
    _test(t, "abc", safe_mode=True)

    _test("test-abcdefg", "", safe_mode=False)
    _test("test-abcdefg", None, safe_mode=True)
    _test("test-abcdefg", 1.2, safe_mode=True)

    s = "tests/ignite/distributed/utils/test_horovod.py::test_idist_broadcast_hvd" * 200
    _test(s, "", safe_mode=False)
    _test(s, None, safe_mode=True)
    _test(s, 123.0, safe_mode=True)

    t = torch.arange(100, device=device).reshape(4, 25) * 2
    _test(t, torch.empty_like(t), safe_mode=False)
    _test(t, None, safe_mode=True)
    _test(t, "None", safe_mode=True)

    t = torch.tensor(12)
    _test(t, torch.empty_like(t), safe_mode=False)
    _test(t, None, safe_mode=True)
    _test(t, 123.4, safe_mode=True)

    if idist.get_world_size() > 1:
        with pytest.raises(TypeError, match=r"Unhandled input type"):
            idist.broadcast([0, 1, 2], src=0)

    if idist.get_world_size() > 1:
        msg = "Source data can not be None" if rank == 0 else "Argument safe_mode should be True"
        with pytest.raises(ValueError, match=msg):
            idist.broadcast(None, src=0)


def _test_distrib_barrier(device):

    t = torch.tensor([idist.get_rank()], device=device, dtype=torch.float)
    true_res = sum([i for i in range(idist.get_world_size())])

    if idist.get_rank() == 0:
        t += 10.0
    idist.barrier()

    tt = idist.all_reduce(t)
    assert tt.item() == true_res + 10.0


def _test_distrib_new_group(device):
    from ignite.distributed.comp_models import _SerialModel

    bnd = idist.backend()
    if idist.get_world_size() > 1:
        ranks = [0, 1]
        if idist.has_native_dist_support and bnd in ("nccl", "gloo", "mpi"):

            assert idist.new_group(ranks).rank == dist.new_group(ranks=ranks).rank
        elif idist.has_xla_support and bnd in ("xla-tpu"):

            assert idist.new_group(ranks) == [ranks]
        elif idist.has_hvd_support and bnd in ("horovod"):
            from horovod.common.process_sets import ProcessSet

            assert idist.new_group(ranks).rank == ProcessSet(ranks).rank

    with pytest.raises(ValueError):
<<<<<<< HEAD
        ranks = ["a", "b", "c"]
=======
        rank_list = ["a", "b", "c"]
>>>>>>> 4b514eb2
        idist.new_group(ranks)

    with pytest.raises(ValueError):
        ranks = 1
        idist.new_group(ranks)


def _test_distrib_one_rank_only(device):
    def _test(barrier):
        # last rank
        rank = idist.get_world_size() - 1

        value = torch.tensor(0).to(device)

        @idist.one_rank_only(rank=rank, with_barrier=barrier)
        def initialize():
            value.data = torch.tensor(100).to(device)

        initialize()

        value_list = idist.all_gather(tensor=value)

        for r in range(idist.get_world_size()):
            if r == rank:
                assert value_list[r].item() == 100
            else:
                assert value_list[r].item() == 0

    _test(barrier=True)
    _test(barrier=False)


def _test_distrib_one_rank_only_with_engine(device):
    def _test(barrier):
        engine = Engine(lambda e, b: b)

        batch_sum = torch.tensor(0).to(device)

        @engine.on(Events.ITERATION_COMPLETED)
        @idist.one_rank_only(with_barrier=barrier)  # ie rank == 0
        def _(_):
            batch_sum.data += torch.tensor(engine.state.batch).to(device)

        engine.run([1, 2, 3], max_epochs=2)

        value_list = idist.all_gather(tensor=batch_sum)

        for r in range(idist.get_world_size()):
            if r == 0:
                assert value_list[r].item() == 12
            else:
                assert value_list[r].item() == 0

    _test(barrier=True)
    _test(barrier=False)<|MERGE_RESOLUTION|>--- conflicted
+++ resolved
@@ -246,15 +246,11 @@
             assert idist.new_group(ranks).rank == ProcessSet(ranks).rank
 
     with pytest.raises(ValueError):
-<<<<<<< HEAD
-        ranks = ["a", "b", "c"]
-=======
         rank_list = ["a", "b", "c"]
->>>>>>> 4b514eb2
         idist.new_group(ranks)
 
     with pytest.raises(ValueError):
-        ranks = 1
+        rank_list = 1
         idist.new_group(ranks)
 
 
