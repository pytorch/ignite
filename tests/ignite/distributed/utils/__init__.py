--- conflicted
+++ resolved
@@ -221,14 +221,10 @@
                 res = idist.all_gather(t, group=ranks)
         else:
             res = idist.all_gather(t, group=ranks)
-<<<<<<< HEAD
-            assert torch.equal(res, torch.tensor(ranks, device=device))
-=======
             if rank in ranks:
                 assert torch.equal(res, torch.tensor(ranks, device=device))
             else:
                 assert res == t
->>>>>>> c54117e9
 
         if bnd in ("nccl", "gloo", "mpi"):
             with pytest.raises(ValueError, match=r"Argument group should be list of int or ProcessGroup"):
