--- conflicted
+++ resolved
@@ -233,17 +233,6 @@
                 assert torch.equal(res, torch.tensor(ranks, device=device))
             else:
                 assert res == t
-<<<<<<< HEAD
-=======
-
-        if bnd not in ("horovod"):
-            t = torch.tensor([rank], device=device)
-            res = idist.all_gather(t, group=ranks, tensor_different_shape=True)
-            if rank not in ranks:
-                assert res == [t]
-            else:
-                assert torch.equal(res[rank], torch.tensor([rank], device=device))
->>>>>>> e3b42bbe
 
         if bnd in ("nccl", "gloo", "mpi"):
             with pytest.raises(ValueError, match=r"Argument group should be list of int or ProcessGroup"):
