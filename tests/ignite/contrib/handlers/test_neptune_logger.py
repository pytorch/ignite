import math
import sys
import warnings
<<<<<<< HEAD
from pathlib import Path
from unittest.mock import ANY, MagicMock, call
=======
from unittest.mock import ANY, call, MagicMock
>>>>>>> 750719f0

import pytest
import torch

import ignite.distributed as idist
from ignite.contrib.handlers.neptune_logger import (
    global_step_from_engine,
    GradsScalarHandler,
    NeptuneLogger,
    NeptuneSaver,
    OptimizerParamsHandler,
    OutputHandler,
    WeightsScalarHandler,
)
from ignite.engine import Engine, Events, State
from ignite.handlers.checkpoint import Checkpoint


def test_optimizer_params_handler_wrong_setup():
    with pytest.raises(TypeError):
        OptimizerParamsHandler(optimizer=None)

    optimizer = MagicMock(spec=torch.optim.Optimizer)
    handler = OptimizerParamsHandler(optimizer=optimizer)

    mock_logger = MagicMock()
    mock_engine = MagicMock()
    with pytest.raises(TypeError, match="Handler OptimizerParamsHandler works only with NeptuneLogger"):
        handler(mock_engine, mock_logger, Events.ITERATION_STARTED)


def test_optimizer_params():
    optimizer = torch.optim.SGD([torch.Tensor(0)], lr=0.01)
    wrapper = OptimizerParamsHandler(optimizer=optimizer, param_name="lr")
    mock_logger = MagicMock(spec=NeptuneLogger)
    mock_logger.log_metric = MagicMock()
    mock_engine = MagicMock()
    mock_engine.state = State()
    mock_engine.state.iteration = 123

    wrapper(mock_engine, mock_logger, Events.ITERATION_STARTED)
    mock_logger.log_metric.assert_called_once_with("lr/group_0", y=0.01, x=123)

    wrapper = OptimizerParamsHandler(optimizer, param_name="lr", tag="generator")
    mock_logger = MagicMock(spec=NeptuneLogger)
    mock_logger.log_metric = MagicMock()

    wrapper(mock_engine, mock_logger, Events.ITERATION_STARTED)
    mock_logger.log_metric.assert_called_once_with("generator/lr/group_0", y=0.01, x=123)


def test_output_handler_with_wrong_logger_type():
    wrapper = OutputHandler("tag", output_transform=lambda x: x)

    mock_logger = MagicMock()
    mock_engine = MagicMock()
    with pytest.raises(TypeError, match="Handler OutputHandler works only with NeptuneLogger"):
        wrapper(mock_engine, mock_logger, Events.ITERATION_STARTED)


def test_output_handler_output_transform():
    wrapper = OutputHandler("tag", output_transform=lambda x: x)
    mock_logger = MagicMock(spec=NeptuneLogger)
    mock_logger.log_metric = MagicMock()
    mock_engine = MagicMock()
    mock_engine.state = State()
    mock_engine.state.output = 12345
    mock_engine.state.iteration = 123

    wrapper(mock_engine, mock_logger, Events.ITERATION_STARTED)
    mock_logger.log_metric.assert_called_once_with("tag/output", y=12345, x=123)

    wrapper = OutputHandler("another_tag", output_transform=lambda x: {"loss": x})
    mock_logger = MagicMock(spec=NeptuneLogger)
    mock_logger.log_metric = MagicMock()

    wrapper(mock_engine, mock_logger, Events.ITERATION_STARTED)
    mock_logger.log_metric.assert_called_once_with("another_tag/loss", y=12345, x=123)


def test_output_handler_metric_names():
    wrapper = OutputHandler("tag", metric_names=["a", "b"])
    mock_logger = MagicMock(spec=NeptuneLogger)
    mock_logger.log_metric = MagicMock()
    mock_engine = MagicMock()
    mock_engine.state = State(metrics={"a": 12.23, "b": 23.45})
    mock_engine.state.iteration = 5

    wrapper(mock_engine, mock_logger, Events.ITERATION_STARTED)

    assert mock_logger.log_metric.call_count == 2
    mock_logger.log_metric.assert_has_calls([call("tag/a", y=12.23, x=5), call("tag/b", y=23.45, x=5)], any_order=True)

    wrapper = OutputHandler("tag", metric_names=["a"])

    mock_engine = MagicMock()
    mock_logger.log_metric = MagicMock()
    mock_engine.state = State(metrics={"a": torch.Tensor([0.0, 1.0, 2.0, 3.0])})
    mock_engine.state.iteration = 5

    mock_logger = MagicMock(spec=NeptuneLogger)
    mock_logger.log_metric = MagicMock()
    wrapper(mock_engine, mock_logger, Events.ITERATION_STARTED)

    assert mock_logger.log_metric.call_count == 4
    mock_logger.log_metric.assert_has_calls(
        [
            call("tag/a/0", y=0.0, x=5),
            call("tag/a/1", y=1.0, x=5),
            call("tag/a/2", y=2.0, x=5),
            call("tag/a/3", y=3.0, x=5),
        ],
        any_order=True,
    )

    wrapper = OutputHandler("tag", metric_names=["a", "c"])

    mock_engine = MagicMock()
    mock_logger.log_metric = MagicMock()
    mock_engine.state = State(metrics={"a": 55.56, "c": "Some text"})
    mock_engine.state.iteration = 7

    mock_logger = MagicMock(spec=NeptuneLogger)
    mock_logger.log_metric = MagicMock()

    with pytest.warns(UserWarning):
        wrapper(mock_engine, mock_logger, Events.ITERATION_STARTED)

    assert mock_logger.log_metric.call_count == 1
    mock_logger.log_metric.assert_has_calls([call("tag/a", y=55.56, x=7)], any_order=True)

    # all metrics
    wrapper = OutputHandler("tag", metric_names="all")
    mock_logger = MagicMock(spec=NeptuneLogger)
    mock_logger.log_metric = MagicMock()
    mock_engine = MagicMock()
    mock_engine.state = State(metrics={"a": 12.23, "b": 23.45})
    mock_engine.state.iteration = 5

    wrapper(mock_engine, mock_logger, Events.ITERATION_STARTED)

    assert mock_logger.log_metric.call_count == 2
    mock_logger.log_metric.assert_has_calls([call("tag/a", y=12.23, x=5), call("tag/b", y=23.45, x=5)], any_order=True)

    # log a torch tensor (ndimension = 0)
    wrapper = OutputHandler("tag", metric_names="all")
    mock_logger = MagicMock(spec=NeptuneLogger)
    mock_logger.log_metric = MagicMock()
    mock_engine = MagicMock()
    mock_engine.state = State(metrics={"a": torch.tensor(12.23), "b": torch.tensor(23.45)})
    mock_engine.state.iteration = 5

    wrapper(mock_engine, mock_logger, Events.ITERATION_STARTED)

    assert mock_logger.log_metric.call_count == 2
    mock_logger.log_metric.assert_has_calls(
        [call("tag/a", y=torch.tensor(12.23).item(), x=5), call("tag/b", y=torch.tensor(23.45).item(), x=5)],
        any_order=True,
    )


def test_output_handler_both():
    wrapper = OutputHandler("tag", metric_names=["a", "b"], output_transform=lambda x: {"loss": x})
    mock_logger = MagicMock(spec=NeptuneLogger)
    mock_logger.log_metric = MagicMock()
    mock_engine = MagicMock()
    mock_engine.state = State(metrics={"a": 12.23, "b": 23.45})
    mock_engine.state.epoch = 5
    mock_engine.state.output = 12345

    wrapper(mock_engine, mock_logger, Events.EPOCH_STARTED)

    assert mock_logger.log_metric.call_count == 3
    mock_logger.log_metric.assert_has_calls(
        [call("tag/a", y=12.23, x=5), call("tag/b", y=23.45, x=5), call("tag/loss", y=12345, x=5)], any_order=True
    )


def test_output_handler_with_wrong_global_step_transform_output():
    def global_step_transform(*args, **kwargs):
        return "a"

    wrapper = OutputHandler("tag", output_transform=lambda x: {"loss": x}, global_step_transform=global_step_transform)
    mock_logger = MagicMock(spec=NeptuneLogger)
    mock_engine = MagicMock()
    mock_engine.state = State()
    mock_engine.state.epoch = 5
    mock_engine.state.output = 12345

    with pytest.raises(TypeError, match="global_step must be int"):
        wrapper(mock_engine, mock_logger, Events.EPOCH_STARTED)


def test_output_handler_with_global_step_from_engine():
    mock_another_engine = MagicMock()
    mock_another_engine.state = State()
    mock_another_engine.state.epoch = 10
    mock_another_engine.state.output = 12.345

    wrapper = OutputHandler(
        "tag",
        output_transform=lambda x: {"loss": x},
        global_step_transform=global_step_from_engine(mock_another_engine),
    )

    mock_logger = MagicMock(spec=NeptuneLogger)
    mock_logger.log_metric = MagicMock()
    mock_engine = MagicMock()
    mock_engine.state = State()
    mock_engine.state.epoch = 1
    mock_engine.state.output = 0.123

    wrapper(mock_engine, mock_logger, Events.EPOCH_STARTED)
    assert mock_logger.log_metric.call_count == 1
    mock_logger.log_metric.assert_has_calls(
        [call("tag/loss", y=mock_engine.state.output, x=mock_another_engine.state.epoch)]
    )

    mock_another_engine.state.epoch = 11
    mock_engine.state.output = 1.123

    wrapper(mock_engine, mock_logger, Events.EPOCH_STARTED)
    assert mock_logger.log_metric.call_count == 2
    mock_logger.log_metric.assert_has_calls(
        [call("tag/loss", y=mock_engine.state.output, x=mock_another_engine.state.epoch)]
    )


def test_output_handler_with_global_step_transform():
    def global_step_transform(*args, **kwargs):
        return 10

    wrapper = OutputHandler("tag", output_transform=lambda x: {"loss": x}, global_step_transform=global_step_transform)
    mock_logger = MagicMock(spec=NeptuneLogger)
    mock_logger.log_metric = MagicMock()
    mock_engine = MagicMock()
    mock_engine.state = State()
    mock_engine.state.epoch = 5
    mock_engine.state.output = 12345

    wrapper(mock_engine, mock_logger, Events.EPOCH_STARTED)
    assert mock_logger.log_metric.call_count == 1
    mock_logger.log_metric.assert_has_calls([call("tag/loss", y=12345, x=10)])


def test_output_handler_state_attrs():
    wrapper = OutputHandler("tag", state_attributes=["alpha", "beta", "gamma"])
    mock_logger = MagicMock(spec=NeptuneLogger)
    mock_logger.log_metric = MagicMock()

    mock_engine = MagicMock()
    mock_engine.state = State()
    mock_engine.state.iteration = 5
    mock_engine.state.alpha = 3.899
    mock_engine.state.beta = torch.tensor(12.23)
    mock_engine.state.gamma = torch.tensor([21.0, 6.0])

    wrapper(mock_engine, mock_logger, Events.ITERATION_STARTED)

    assert mock_logger.log_metric.call_count == 4
    mock_logger.log_metric.assert_has_calls(
        [
            call("tag/alpha", y=3.899, x=5),
            call("tag/beta", y=torch.tensor(12.23).item(), x=5),
            call("tag/gamma/0", y=21.0, x=5),
            call("tag/gamma/1", y=6.0, x=5),
        ],
        any_order=True,
    )


def test_weights_scalar_handler_wrong_setup():
    with pytest.raises(TypeError, match="Argument model should be of type torch.nn.Module"):
        WeightsScalarHandler(None)

    model = MagicMock(spec=torch.nn.Module)
    with pytest.raises(TypeError, match="Argument reduction should be callable"):
        WeightsScalarHandler(model, reduction=123)

    with pytest.raises(TypeError, match="Output of the reduction function should be a scalar"):
        WeightsScalarHandler(model, reduction=lambda x: x)

    wrapper = WeightsScalarHandler(model)
    mock_logger = MagicMock()
    mock_engine = MagicMock()
    with pytest.raises(TypeError, match="Handler WeightsScalarHandler works only with NeptuneLogger"):
        wrapper(mock_engine, mock_logger, Events.ITERATION_STARTED)


def test_weights_scalar_handler(dummy_model_factory):
    model = dummy_model_factory(with_grads=True, with_frozen_layer=False)

    # define test wrapper to test with and without optional tag
    def _test(tag=None):
        wrapper = WeightsScalarHandler(model, tag=tag)
        mock_logger = MagicMock(spec=NeptuneLogger)
        mock_logger.log_metric = MagicMock()
        mock_engine = MagicMock()
        mock_engine.state = State()
        mock_engine.state.epoch = 5

        wrapper(mock_engine, mock_logger, Events.EPOCH_STARTED)

        tag_prefix = f"{tag}/" if tag else ""

        assert mock_logger.log_metric.call_count == 4
        mock_logger.log_metric.assert_has_calls(
            [
                call(tag_prefix + "weights_norm/fc1/weight", y=0.0, x=5),
                call(tag_prefix + "weights_norm/fc1/bias", y=0.0, x=5),
                call(tag_prefix + "weights_norm/fc2/weight", y=12.0, x=5),
                call(tag_prefix + "weights_norm/fc2/bias", y=math.sqrt(12.0), x=5),
            ],
            any_order=True,
        )

    _test()
    _test(tag="tag")


def test_weights_scalar_handler_frozen_layers(dummy_model_factory):
    model = dummy_model_factory(with_grads=True, with_frozen_layer=True)

    wrapper = WeightsScalarHandler(model)
    mock_logger = MagicMock(spec=NeptuneLogger)
    mock_logger.log_metric = MagicMock()
    mock_engine = MagicMock()
    mock_engine.state = State()
    mock_engine.state.epoch = 5

    wrapper(mock_engine, mock_logger, Events.EPOCH_STARTED)

    mock_logger.log_metric.assert_has_calls(
        [call("weights_norm/fc2/weight", y=12.0, x=5), call("weights_norm/fc2/bias", y=math.sqrt(12.0), x=5)],
        any_order=True,
    )

    with pytest.raises(AssertionError):
        mock_logger.log_metric.assert_has_calls(
            [call("weights_norm/fc1/weight", y=12.0, x=5), call("weights_norm/fc1/bias", y=math.sqrt(12.0), x=5)],
            any_order=True,
        )

    assert mock_logger.log_metric.call_count == 2


def test_grads_scalar_handler_wrong_setup():
    with pytest.raises(TypeError, match="Argument model should be of type torch.nn.Module"):
        GradsScalarHandler(None)

    model = MagicMock(spec=torch.nn.Module)
    with pytest.raises(TypeError, match="Argument reduction should be callable"):
        GradsScalarHandler(model, reduction=123)

    wrapper = GradsScalarHandler(model)
    mock_logger = MagicMock()
    mock_engine = MagicMock()
    with pytest.raises(TypeError, match="Handler GradsScalarHandler works only with NeptuneLogger"):
        wrapper(mock_engine, mock_logger, Events.ITERATION_STARTED)


def test_grads_scalar_handler(dummy_model_factory, norm_mock):
    model = dummy_model_factory(with_grads=True, with_frozen_layer=False)

    # define test wrapper to test with and without optional tag
    def _test(tag=None):
        wrapper = GradsScalarHandler(model, reduction=norm_mock, tag=tag)
        mock_logger = MagicMock(spec=NeptuneLogger)
        mock_logger.log_metric = MagicMock()
        mock_engine = MagicMock()
        mock_engine.state = State()
        mock_engine.state.epoch = 5
        norm_mock.reset_mock()

        wrapper(mock_engine, mock_logger, Events.EPOCH_STARTED)

        tag_prefix = f"{tag}/" if tag else ""

        mock_logger.log_metric.assert_has_calls(
            [
                call(tag_prefix + "grads_norm/fc1/weight", y=ANY, x=5),
                call(tag_prefix + "grads_norm/fc1/bias", y=ANY, x=5),
                call(tag_prefix + "grads_norm/fc2/weight", y=ANY, x=5),
                call(tag_prefix + "grads_norm/fc2/bias", y=ANY, x=5),
            ],
            any_order=True,
        )
        assert mock_logger.log_metric.call_count == 4
        assert norm_mock.call_count == 4

    _test()
    _test(tag="tag")


def test_grads_scalar_handler_frozen_layers(dummy_model_factory, norm_mock):
    model = dummy_model_factory(with_grads=True, with_frozen_layer=True)

    wrapper = GradsScalarHandler(model, reduction=norm_mock)
    mock_logger = MagicMock(spec=NeptuneLogger)
    mock_logger.log_metric = MagicMock()
    mock_engine = MagicMock()
    mock_engine.state = State()
    mock_engine.state.epoch = 5
    norm_mock.reset_mock()

    wrapper(mock_engine, mock_logger, Events.EPOCH_STARTED)

    mock_logger.log_metric.assert_has_calls(
        [call("grads_norm/fc2/weight", y=ANY, x=5), call("grads_norm/fc2/bias", y=ANY, x=5)], any_order=True
    )

    with pytest.raises(AssertionError):
        mock_logger.log_metric.assert_has_calls(
            [call("grads_norm/fc1/weight", y=ANY, x=5), call("grads_norm/fc1/bias", y=ANY, x=5)], any_order=True
        )
    assert mock_logger.log_metric.call_count == 2
    assert norm_mock.call_count == 2


def test_integration():
    n_epochs = 5
    data = list(range(50))

    losses = torch.rand(n_epochs * len(data))
    losses_iter = iter(losses)

    def update_fn(engine, batch):
        return next(losses_iter)

    trainer = Engine(update_fn)

    npt_logger = NeptuneLogger(offline_mode=True)

    def dummy_handler(engine, logger, event_name):
        global_step = engine.state.get_event_attrib_value(event_name)
        logger.log_metric("test_value", global_step, global_step)

    npt_logger.attach(trainer, log_handler=dummy_handler, event_name=Events.EPOCH_COMPLETED)

    trainer.run(data, max_epochs=n_epochs)
    npt_logger.close()


def test_integration_as_context_manager():
    n_epochs = 5
    data = list(range(50))

    losses = torch.rand(n_epochs * len(data))
    losses_iter = iter(losses)

    def update_fn(engine, batch):
        return next(losses_iter)

    with NeptuneLogger(offline_mode=True) as npt_logger:
        trainer = Engine(update_fn)

        def dummy_handler(engine, logger, event_name):
            global_step = engine.state.get_event_attrib_value(event_name)
            logger.log_metric("test_value", global_step, global_step)

        npt_logger.attach(trainer, log_handler=dummy_handler, event_name=Events.EPOCH_COMPLETED)

        trainer.run(data, max_epochs=n_epochs)


def test_neptune_saver_serializable(dirname):

    mock_logger = MagicMock(spec=NeptuneLogger)
    mock_logger.log_artifact = MagicMock()
    model = torch.nn.Module()
    to_save_serializable = {"model": model}

    saver = NeptuneSaver(mock_logger)
    fname = Path(dirname) / "test.pt"
    saver(to_save_serializable, fname)

    assert mock_logger.log_artifact.call_count == 1


def _test_neptune_saver_integration(device):

    model = torch.nn.Module().to(device)
    to_save_serializable = {"model": model}

    mock_logger = None
    if idist.get_rank() == 0:
        mock_logger = MagicMock(spec=NeptuneLogger)
        mock_logger.log_artifact = MagicMock()
        mock_logger.delete_artifacts = MagicMock()

    saver = NeptuneSaver(mock_logger)

    checkpoint = Checkpoint(to_save=to_save_serializable, save_handler=saver, n_saved=1)

    trainer = Engine(lambda e, b: None)
    trainer.state = State(epoch=0, iteration=0)
    checkpoint(trainer)
    trainer.state.iteration = 1
    checkpoint(trainer)
    if idist.get_rank() == 0:
        assert mock_logger.log_artifact.call_count == 2
        assert mock_logger.delete_artifacts.call_count == 1


def test_neptune_saver_integration():
    _test_neptune_saver_integration("cpu")


def test_neptune_saver_non_serializable():

    mock_logger = MagicMock(spec=NeptuneLogger)
    mock_logger.log_artifact = MagicMock()

    to_save_non_serializable = {"model": lambda x: x}

    saver = NeptuneSaver(mock_logger)
    fname = "test.pt"
    try:
        with warnings.catch_warnings():
            # Ignore torch/serialization.py:292: UserWarning: Couldn't retrieve source code for container of type
            # DummyModel. It won't be checked for correctness upon loading.
            warnings.simplefilter("ignore", category=UserWarning)
            saver(to_save_non_serializable, fname)
    except Exception:
        pass

    assert mock_logger.log_artifact.call_count == 0


@pytest.fixture
def no_site_packages():

    neptune_client_modules = {}
    for k in sys.modules:
        if "neptune" in k:
            neptune_client_modules[k] = sys.modules[k]
    for k in neptune_client_modules:
        del sys.modules[k]

    prev_path = list(sys.path)
    sys.path = [p for p in sys.path if "site-packages" not in p]
    yield "no_site_packages"
    sys.path = prev_path
    for k in neptune_client_modules:
        sys.modules[k] = neptune_client_modules[k]


def test_no_neptune_client(no_site_packages):

    with pytest.raises(RuntimeError, match=r"This contrib module requires neptune-client to be installed."):
        NeptuneLogger()


@pytest.mark.distributed
@pytest.mark.skipif(not idist.has_native_dist_support, reason="Skip if no native dist support")
def test_distrib_gloo_cpu_or_gpu(distributed_context_single_node_gloo):

    device = idist.device()
    _test_neptune_saver_integration(device)


@pytest.mark.distributed
@pytest.mark.skipif(not idist.has_native_dist_support, reason="Skip if no native dist support")
@pytest.mark.skipif(torch.cuda.device_count() < 1, reason="Skip if no GPU")
def test_distrib_nccl_gpu(distributed_context_single_node_nccl):

    device = idist.device()
    _test_neptune_saver_integration(device)<|MERGE_RESOLUTION|>--- conflicted
+++ resolved
@@ -1,12 +1,8 @@
 import math
 import sys
 import warnings
-<<<<<<< HEAD
 from pathlib import Path
-from unittest.mock import ANY, MagicMock, call
-=======
 from unittest.mock import ANY, call, MagicMock
->>>>>>> 750719f0
 
 import pytest
 import torch
