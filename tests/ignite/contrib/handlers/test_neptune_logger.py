import math
import warnings
from unittest.mock import ANY, call, MagicMock

import pytest
import torch

import ignite.distributed as idist
from ignite.contrib.handlers.neptune_logger import (
    global_step_from_engine,
    GradsScalarHandler,
    NeptuneLogger,
    NeptuneSaver,
    OptimizerParamsHandler,
    OutputHandler,
    WeightsScalarHandler,
)
from ignite.engine import Engine, Events, State
from ignite.handlers.checkpoint import Checkpoint


def test_optimizer_params_handler_wrong_setup():
    with pytest.raises(TypeError):
        OptimizerParamsHandler(optimizer=None)

    optimizer = MagicMock(spec=torch.optim.Optimizer)
    handler = OptimizerParamsHandler(optimizer=optimizer)

    mock_logger = MagicMock()
    mock_engine = MagicMock()
<<<<<<< HEAD
    with pytest.raises(RuntimeError, match="Handler OptimizerParamsHandler works only with NeptuneLogger"):
=======
    with pytest.raises(TypeError, match="Handler OptimizerParamsHandler works only with NeptuneLogger"):
>>>>>>> ac3c11bb
        handler(mock_engine, mock_logger, Events.ITERATION_STARTED)


def test_optimizer_params():
    optimizer = torch.optim.SGD([torch.tensor(0.0)], lr=0.01)
    wrapper = OptimizerParamsHandler(optimizer=optimizer, param_name="lr")
    mock_logger = MagicMock(spec=NeptuneLogger)
    mock_logger.log_metric = MagicMock()
    mock_engine = MagicMock()
    mock_engine.state = State()
    mock_engine.state.iteration = 123

    wrapper(mock_engine, mock_logger, Events.ITERATION_STARTED)
    mock_logger.log_metric.assert_called_once_with("lr/group_0", y=0.01, x=123)

    wrapper = OptimizerParamsHandler(optimizer, param_name="lr", tag="generator")
    mock_logger = MagicMock(spec=NeptuneLogger)
    mock_logger.log_metric = MagicMock()

    wrapper(mock_engine, mock_logger, Events.ITERATION_STARTED)
    mock_logger.log_metric.assert_called_once_with("generator/lr/group_0", y=0.01, x=123)


def test_output_handler_with_wrong_logger_type():
    wrapper = OutputHandler("tag", output_transform=lambda x: x)

    mock_logger = MagicMock()
    mock_engine = MagicMock()
<<<<<<< HEAD
    with pytest.raises(RuntimeError, match="Handler OutputHandler works only with NeptuneLogger"):
=======
    with pytest.raises(TypeError, match="Handler OutputHandler works only with NeptuneLogger"):
>>>>>>> ac3c11bb
        wrapper(mock_engine, mock_logger, Events.ITERATION_STARTED)


def test_output_handler_output_transform():
    wrapper = OutputHandler("tag", output_transform=lambda x: x)
    mock_logger = MagicMock(spec=NeptuneLogger)
    mock_logger.log_metric = MagicMock()
    mock_engine = MagicMock()
    mock_engine.state = State()
    mock_engine.state.output = 12345
    mock_engine.state.iteration = 123

    wrapper(mock_engine, mock_logger, Events.ITERATION_STARTED)
    mock_logger.log_metric.assert_called_once_with("tag/output", y=12345, x=123)

    wrapper = OutputHandler("another_tag", output_transform=lambda x: {"loss": x})
    mock_logger = MagicMock(spec=NeptuneLogger)
    mock_logger.log_metric = MagicMock()

    wrapper(mock_engine, mock_logger, Events.ITERATION_STARTED)
    mock_logger.log_metric.assert_called_once_with("another_tag/loss", y=12345, x=123)


def test_output_handler_metric_names():
    wrapper = OutputHandler("tag", metric_names=["a", "b"])
    mock_logger = MagicMock(spec=NeptuneLogger)
    mock_logger.log_metric = MagicMock()
    mock_engine = MagicMock()
    mock_engine.state = State(metrics={"a": 12.23, "b": 23.45})
    mock_engine.state.iteration = 5

    wrapper(mock_engine, mock_logger, Events.ITERATION_STARTED)

    assert mock_logger.log_metric.call_count == 2
<<<<<<< HEAD
    mock_logger.log_metric.assert_has_calls([call("tag/a", y=12.23, x=5), call("tag/b", y=23.45, x=5),], any_order=True)
=======
    mock_logger.log_metric.assert_has_calls([call("tag/a", y=12.23, x=5), call("tag/b", y=23.45, x=5)], any_order=True)
>>>>>>> ac3c11bb

    wrapper = OutputHandler("tag", metric_names=["a"])

    mock_engine = MagicMock()
    mock_logger.log_metric = MagicMock()
<<<<<<< HEAD
    mock_engine.state = State(metrics={"a": torch.Tensor([0.0, 1.0, 2.0, 3.0])})
=======
    mock_engine.state = State(metrics={"a": torch.tensor([0.0, 1.0, 2.0, 3.0])})
>>>>>>> ac3c11bb
    mock_engine.state.iteration = 5

    mock_logger = MagicMock(spec=NeptuneLogger)
    mock_logger.log_metric = MagicMock()
    wrapper(mock_engine, mock_logger, Events.ITERATION_STARTED)

    assert mock_logger.log_metric.call_count == 4
    mock_logger.log_metric.assert_has_calls(
        [
            call("tag/a/0", y=0.0, x=5),
            call("tag/a/1", y=1.0, x=5),
            call("tag/a/2", y=2.0, x=5),
            call("tag/a/3", y=3.0, x=5),
        ],
        any_order=True,
    )

    wrapper = OutputHandler("tag", metric_names=["a", "c"])

    mock_engine = MagicMock()
    mock_logger.log_metric = MagicMock()
    mock_engine.state = State(metrics={"a": 55.56, "c": "Some text"})
    mock_engine.state.iteration = 7

    mock_logger = MagicMock(spec=NeptuneLogger)
    mock_logger.log_metric = MagicMock()

    with pytest.warns(UserWarning):
        wrapper(mock_engine, mock_logger, Events.ITERATION_STARTED)

    assert mock_logger.log_metric.call_count == 1
<<<<<<< HEAD
    mock_logger.log_metric.assert_has_calls([call("tag/a", y=55.56, x=7),], any_order=True)
=======
    mock_logger.log_metric.assert_has_calls([call("tag/a", y=55.56, x=7)], any_order=True)
>>>>>>> ac3c11bb

    # all metrics
    wrapper = OutputHandler("tag", metric_names="all")
    mock_logger = MagicMock(spec=NeptuneLogger)
    mock_logger.log_metric = MagicMock()
    mock_engine = MagicMock()
    mock_engine.state = State(metrics={"a": 12.23, "b": 23.45})
    mock_engine.state.iteration = 5

    wrapper(mock_engine, mock_logger, Events.ITERATION_STARTED)

    assert mock_logger.log_metric.call_count == 2
<<<<<<< HEAD
    mock_logger.log_metric.assert_has_calls([call("tag/a", y=12.23, x=5), call("tag/b", y=23.45, x=5),], any_order=True)
=======
    mock_logger.log_metric.assert_has_calls([call("tag/a", y=12.23, x=5), call("tag/b", y=23.45, x=5)], any_order=True)

    # log a torch tensor (ndimension = 0)
    wrapper = OutputHandler("tag", metric_names="all")
    mock_logger = MagicMock(spec=NeptuneLogger)
    mock_logger.log_metric = MagicMock()
    mock_engine = MagicMock()
    mock_engine.state = State(metrics={"a": torch.tensor(12.23), "b": torch.tensor(23.45)})
    mock_engine.state.iteration = 5

    wrapper(mock_engine, mock_logger, Events.ITERATION_STARTED)

    assert mock_logger.log_metric.call_count == 2
    mock_logger.log_metric.assert_has_calls(
        [call("tag/a", y=torch.tensor(12.23).item(), x=5), call("tag/b", y=torch.tensor(23.45).item(), x=5)],
        any_order=True,
    )
>>>>>>> ac3c11bb


def test_output_handler_both():
    wrapper = OutputHandler("tag", metric_names=["a", "b"], output_transform=lambda x: {"loss": x})
    mock_logger = MagicMock(spec=NeptuneLogger)
    mock_logger.log_metric = MagicMock()
    mock_engine = MagicMock()
    mock_engine.state = State(metrics={"a": 12.23, "b": 23.45})
    mock_engine.state.epoch = 5
    mock_engine.state.output = 12345

    wrapper(mock_engine, mock_logger, Events.EPOCH_STARTED)

    assert mock_logger.log_metric.call_count == 3
    mock_logger.log_metric.assert_has_calls(
        [call("tag/a", y=12.23, x=5), call("tag/b", y=23.45, x=5), call("tag/loss", y=12345, x=5)], any_order=True
    )


def test_output_handler_with_wrong_global_step_transform_output():
    def global_step_transform(*args, **kwargs):
        return "a"

    wrapper = OutputHandler("tag", output_transform=lambda x: {"loss": x}, global_step_transform=global_step_transform)
    mock_logger = MagicMock(spec=NeptuneLogger)
    mock_engine = MagicMock()
    mock_engine.state = State()
    mock_engine.state.epoch = 5
    mock_engine.state.output = 12345

    with pytest.raises(TypeError, match="global_step must be int"):
        wrapper(mock_engine, mock_logger, Events.EPOCH_STARTED)


def test_output_handler_with_global_step_from_engine():
    mock_another_engine = MagicMock()
    mock_another_engine.state = State()
    mock_another_engine.state.epoch = 10
    mock_another_engine.state.output = 12.345

    wrapper = OutputHandler(
        "tag",
        output_transform=lambda x: {"loss": x},
        global_step_transform=global_step_from_engine(mock_another_engine),
    )

    mock_logger = MagicMock(spec=NeptuneLogger)
    mock_logger.log_metric = MagicMock()
    mock_engine = MagicMock()
    mock_engine.state = State()
    mock_engine.state.epoch = 1
    mock_engine.state.output = 0.123

    wrapper(mock_engine, mock_logger, Events.EPOCH_STARTED)
    assert mock_logger.log_metric.call_count == 1
    mock_logger.log_metric.assert_has_calls(
        [call("tag/loss", y=mock_engine.state.output, x=mock_another_engine.state.epoch)]
    )

    mock_another_engine.state.epoch = 11
    mock_engine.state.output = 1.123

    wrapper(mock_engine, mock_logger, Events.EPOCH_STARTED)
    assert mock_logger.log_metric.call_count == 2
    mock_logger.log_metric.assert_has_calls(
        [call("tag/loss", y=mock_engine.state.output, x=mock_another_engine.state.epoch)]
    )


def test_output_handler_with_global_step_transform():
    def global_step_transform(*args, **kwargs):
        return 10

    wrapper = OutputHandler("tag", output_transform=lambda x: {"loss": x}, global_step_transform=global_step_transform)
    mock_logger = MagicMock(spec=NeptuneLogger)
    mock_logger.log_metric = MagicMock()
    mock_engine = MagicMock()
    mock_engine.state = State()
    mock_engine.state.epoch = 5
    mock_engine.state.output = 12345

    wrapper(mock_engine, mock_logger, Events.EPOCH_STARTED)
    assert mock_logger.log_metric.call_count == 1
    mock_logger.log_metric.assert_has_calls([call("tag/loss", y=12345, x=10)])
<<<<<<< HEAD
=======


def test_output_handler_state_attrs():
    wrapper = OutputHandler("tag", state_attributes=["alpha", "beta", "gamma"])
    mock_logger = MagicMock(spec=NeptuneLogger)
    mock_logger.log_metric = MagicMock()

    mock_engine = MagicMock()
    mock_engine.state = State()
    mock_engine.state.iteration = 5
    mock_engine.state.alpha = 3.899
    mock_engine.state.beta = torch.tensor(12.23)
    mock_engine.state.gamma = torch.tensor([21.0, 6.0])

    wrapper(mock_engine, mock_logger, Events.ITERATION_STARTED)

    assert mock_logger.log_metric.call_count == 4
    mock_logger.log_metric.assert_has_calls(
        [
            call("tag/alpha", y=3.899, x=5),
            call("tag/beta", y=torch.tensor(12.23).item(), x=5),
            call("tag/gamma/0", y=21.0, x=5),
            call("tag/gamma/1", y=6.0, x=5),
        ],
        any_order=True,
    )
>>>>>>> ac3c11bb


def test_weights_scalar_handler_wrong_setup():
    with pytest.raises(TypeError, match="Argument model should be of type torch.nn.Module"):
        WeightsScalarHandler(None)

    model = MagicMock(spec=torch.nn.Module)
    with pytest.raises(TypeError, match="Argument reduction should be callable"):
        WeightsScalarHandler(model, reduction=123)

    with pytest.raises(TypeError, match="Output of the reduction function should be a scalar"):
        WeightsScalarHandler(model, reduction=lambda x: x)

    wrapper = WeightsScalarHandler(model)
    mock_logger = MagicMock()
    mock_engine = MagicMock()
<<<<<<< HEAD
    with pytest.raises(RuntimeError, match="Handler WeightsScalarHandler works only with NeptuneLogger"):
=======
    with pytest.raises(TypeError, match="Handler WeightsScalarHandler works only with NeptuneLogger"):
>>>>>>> ac3c11bb
        wrapper(mock_engine, mock_logger, Events.ITERATION_STARTED)


def test_weights_scalar_handler(dummy_model_factory):
    model = dummy_model_factory(with_grads=True, with_frozen_layer=False)

    # define test wrapper to test with and without optional tag
    def _test(tag=None):
        wrapper = WeightsScalarHandler(model, tag=tag)
        mock_logger = MagicMock(spec=NeptuneLogger)
        mock_logger.log_metric = MagicMock()
        mock_engine = MagicMock()
        mock_engine.state = State()
        mock_engine.state.epoch = 5

        wrapper(mock_engine, mock_logger, Events.EPOCH_STARTED)

        tag_prefix = f"{tag}/" if tag else ""

        assert mock_logger.log_metric.call_count == 4
        mock_logger.log_metric.assert_has_calls(
            [
                call(tag_prefix + "weights_norm/fc1/weight", y=0.0, x=5),
                call(tag_prefix + "weights_norm/fc1/bias", y=0.0, x=5),
                call(tag_prefix + "weights_norm/fc2/weight", y=12.0, x=5),
                call(tag_prefix + "weights_norm/fc2/bias", y=math.sqrt(12.0), x=5),
            ],
            any_order=True,
        )

    _test()
    _test(tag="tag")


def test_weights_scalar_handler_frozen_layers(dummy_model_factory):
    model = dummy_model_factory(with_grads=True, with_frozen_layer=True)

    wrapper = WeightsScalarHandler(model)
    mock_logger = MagicMock(spec=NeptuneLogger)
    mock_logger.log_metric = MagicMock()
    mock_engine = MagicMock()
    mock_engine.state = State()
    mock_engine.state.epoch = 5

    wrapper(mock_engine, mock_logger, Events.EPOCH_STARTED)

    mock_logger.log_metric.assert_has_calls(
<<<<<<< HEAD
        [call("weights_norm/fc2/weight", y=12.0, x=5), call("weights_norm/fc2/bias", y=math.sqrt(12.0), x=5),],
=======
        [call("weights_norm/fc2/weight", y=12.0, x=5), call("weights_norm/fc2/bias", y=math.sqrt(12.0), x=5)],
>>>>>>> ac3c11bb
        any_order=True,
    )

    with pytest.raises(AssertionError):
        mock_logger.log_metric.assert_has_calls(
<<<<<<< HEAD
            [call("weights_norm/fc1/weight", y=12.0, x=5), call("weights_norm/fc1/bias", y=math.sqrt(12.0), x=5),],
=======
            [call("weights_norm/fc1/weight", y=12.0, x=5), call("weights_norm/fc1/bias", y=math.sqrt(12.0), x=5)],
>>>>>>> ac3c11bb
            any_order=True,
        )

    assert mock_logger.log_metric.call_count == 2


def test_grads_scalar_handler_wrong_setup():
    with pytest.raises(TypeError, match="Argument model should be of type torch.nn.Module"):
        GradsScalarHandler(None)

    model = MagicMock(spec=torch.nn.Module)
    with pytest.raises(TypeError, match="Argument reduction should be callable"):
        GradsScalarHandler(model, reduction=123)

    wrapper = GradsScalarHandler(model)
    mock_logger = MagicMock()
    mock_engine = MagicMock()
<<<<<<< HEAD
    with pytest.raises(RuntimeError, match="Handler GradsScalarHandler works only with NeptuneLogger"):
=======
    with pytest.raises(TypeError, match="Handler GradsScalarHandler works only with NeptuneLogger"):
>>>>>>> ac3c11bb
        wrapper(mock_engine, mock_logger, Events.ITERATION_STARTED)


def test_grads_scalar_handler(dummy_model_factory, norm_mock):
    model = dummy_model_factory(with_grads=True, with_frozen_layer=False)

    # define test wrapper to test with and without optional tag
    def _test(tag=None):
        wrapper = GradsScalarHandler(model, reduction=norm_mock, tag=tag)
        mock_logger = MagicMock(spec=NeptuneLogger)
        mock_logger.log_metric = MagicMock()
        mock_engine = MagicMock()
        mock_engine.state = State()
        mock_engine.state.epoch = 5
        norm_mock.reset_mock()

        wrapper(mock_engine, mock_logger, Events.EPOCH_STARTED)

        tag_prefix = f"{tag}/" if tag else ""

        mock_logger.log_metric.assert_has_calls(
            [
                call(tag_prefix + "grads_norm/fc1/weight", y=ANY, x=5),
                call(tag_prefix + "grads_norm/fc1/bias", y=ANY, x=5),
                call(tag_prefix + "grads_norm/fc2/weight", y=ANY, x=5),
                call(tag_prefix + "grads_norm/fc2/bias", y=ANY, x=5),
            ],
            any_order=True,
        )
        assert mock_logger.log_metric.call_count == 4
        assert norm_mock.call_count == 4

    _test()
    _test(tag="tag")


def test_grads_scalar_handler_frozen_layers(dummy_model_factory, norm_mock):
    model = dummy_model_factory(with_grads=True, with_frozen_layer=True)

    wrapper = GradsScalarHandler(model, reduction=norm_mock)
    mock_logger = MagicMock(spec=NeptuneLogger)
    mock_logger.log_metric = MagicMock()
    mock_engine = MagicMock()
    mock_engine.state = State()
    mock_engine.state.epoch = 5
    norm_mock.reset_mock()

    wrapper(mock_engine, mock_logger, Events.EPOCH_STARTED)

    mock_logger.log_metric.assert_has_calls(
<<<<<<< HEAD
        [call("grads_norm/fc2/weight", y=ANY, x=5), call("grads_norm/fc2/bias", y=ANY, x=5),], any_order=True
=======
        [call("grads_norm/fc2/weight", y=ANY, x=5), call("grads_norm/fc2/bias", y=ANY, x=5)], any_order=True
>>>>>>> ac3c11bb
    )

    with pytest.raises(AssertionError):
        mock_logger.log_metric.assert_has_calls(
<<<<<<< HEAD
            [call("grads_norm/fc1/weight", y=ANY, x=5), call("grads_norm/fc1/bias", y=ANY, x=5),], any_order=True
=======
            [call("grads_norm/fc1/weight", y=ANY, x=5), call("grads_norm/fc1/bias", y=ANY, x=5)], any_order=True
>>>>>>> ac3c11bb
        )
    assert mock_logger.log_metric.call_count == 2
    assert norm_mock.call_count == 2


def test_integration():
    n_epochs = 5
    data = list(range(50))

    losses = torch.rand(n_epochs * len(data))
    losses_iter = iter(losses)

    def update_fn(engine, batch):
        return next(losses_iter)

    trainer = Engine(update_fn)

    npt_logger = NeptuneLogger(offline_mode=True)

    def dummy_handler(engine, logger, event_name):
        global_step = engine.state.get_event_attrib_value(event_name)
        logger.log_metric("test_value", global_step, global_step)

    npt_logger.attach(trainer, log_handler=dummy_handler, event_name=Events.EPOCH_COMPLETED)

    trainer.run(data, max_epochs=n_epochs)
    npt_logger.close()


def test_integration_as_context_manager():
    n_epochs = 5
    data = list(range(50))

    losses = torch.rand(n_epochs * len(data))
    losses_iter = iter(losses)

    def update_fn(engine, batch):
        return next(losses_iter)

    with NeptuneLogger(offline_mode=True) as npt_logger:
        trainer = Engine(update_fn)

        def dummy_handler(engine, logger, event_name):
            global_step = engine.state.get_event_attrib_value(event_name)
            logger.log_metric("test_value", global_step, global_step)

        npt_logger.attach(trainer, log_handler=dummy_handler, event_name=Events.EPOCH_COMPLETED)

        trainer.run(data, max_epochs=n_epochs)


def test_neptune_saver_serializable(dirname):

    mock_logger = MagicMock(spec=NeptuneLogger)
    mock_logger.log_artifact = MagicMock()
    model = torch.nn.Module()
    to_save_serializable = {"model": model}

    saver = NeptuneSaver(mock_logger)
    fname = dirname / "test.pt"
    saver(to_save_serializable, fname)

    assert mock_logger.log_artifact.call_count == 1


def _test_neptune_saver_integration(device):

    model = torch.nn.Module().to(device)
    to_save_serializable = {"model": model}

    mock_logger = None
    if idist.get_rank() == 0:
        mock_logger = MagicMock(spec=NeptuneLogger)
        mock_logger.log_artifact = MagicMock()
        mock_logger.delete_artifacts = MagicMock()

    saver = NeptuneSaver(mock_logger)

    checkpoint = Checkpoint(to_save=to_save_serializable, save_handler=saver, n_saved=1)

    trainer = Engine(lambda e, b: None)
    trainer.state = State(epoch=0, iteration=0)
    checkpoint(trainer)
    trainer.state.iteration = 1
    checkpoint(trainer)
    if idist.get_rank() == 0:
        assert mock_logger.log_artifact.call_count == 2
        assert mock_logger.delete_artifacts.call_count == 1


def test_neptune_saver_integration():
    _test_neptune_saver_integration("cpu")


def test_neptune_saver_non_serializable():

    mock_logger = MagicMock(spec=NeptuneLogger)
    mock_logger.log_artifact = MagicMock()

    to_save_non_serializable = {"model": lambda x: x}

    saver = NeptuneSaver(mock_logger)
    fname = "test.pt"
    try:
        with warnings.catch_warnings():
            # Ignore torch/serialization.py:292: UserWarning: Couldn't retrieve source code for container of type
            # DummyModel. It won't be checked for correctness upon loading.
            warnings.simplefilter("ignore", category=UserWarning)
            saver(to_save_non_serializable, fname)
    except Exception:
        pass

    assert mock_logger.log_artifact.call_count == 0
<<<<<<< HEAD
=======

>>>>>>> ac3c11bb

@pytest.mark.parametrize("no_site_packages", ["neptune"], indirect=True)
def test_no_neptune_client(no_site_packages):

    with pytest.raises(ModuleNotFoundError, match=r"This contrib module requires neptune-client to be installed."):
        NeptuneLogger()


@pytest.mark.distributed
@pytest.mark.skipif(not idist.has_native_dist_support, reason="Skip if no native dist support")
def test_distrib_gloo_cpu_or_gpu(distributed_context_single_node_gloo):

    device = idist.device()
    _test_neptune_saver_integration(device)


@pytest.mark.distributed
@pytest.mark.skipif(not idist.has_native_dist_support, reason="Skip if no native dist support")
@pytest.mark.skipif(torch.cuda.device_count() < 1, reason="Skip if no GPU")
def test_distrib_nccl_gpu(distributed_context_single_node_nccl):

    device = idist.device()
    _test_neptune_saver_integration(device)<|MERGE_RESOLUTION|>--- conflicted
+++ resolved
@@ -28,11 +28,7 @@
 
     mock_logger = MagicMock()
     mock_engine = MagicMock()
-<<<<<<< HEAD
-    with pytest.raises(RuntimeError, match="Handler OptimizerParamsHandler works only with NeptuneLogger"):
-=======
     with pytest.raises(TypeError, match="Handler OptimizerParamsHandler works only with NeptuneLogger"):
->>>>>>> ac3c11bb
         handler(mock_engine, mock_logger, Events.ITERATION_STARTED)
 
 
@@ -61,11 +57,7 @@
 
     mock_logger = MagicMock()
     mock_engine = MagicMock()
-<<<<<<< HEAD
-    with pytest.raises(RuntimeError, match="Handler OutputHandler works only with NeptuneLogger"):
-=======
     with pytest.raises(TypeError, match="Handler OutputHandler works only with NeptuneLogger"):
->>>>>>> ac3c11bb
         wrapper(mock_engine, mock_logger, Events.ITERATION_STARTED)
 
 
@@ -100,21 +92,13 @@
     wrapper(mock_engine, mock_logger, Events.ITERATION_STARTED)
 
     assert mock_logger.log_metric.call_count == 2
-<<<<<<< HEAD
-    mock_logger.log_metric.assert_has_calls([call("tag/a", y=12.23, x=5), call("tag/b", y=23.45, x=5),], any_order=True)
-=======
     mock_logger.log_metric.assert_has_calls([call("tag/a", y=12.23, x=5), call("tag/b", y=23.45, x=5)], any_order=True)
->>>>>>> ac3c11bb
 
     wrapper = OutputHandler("tag", metric_names=["a"])
 
     mock_engine = MagicMock()
     mock_logger.log_metric = MagicMock()
-<<<<<<< HEAD
-    mock_engine.state = State(metrics={"a": torch.Tensor([0.0, 1.0, 2.0, 3.0])})
-=======
     mock_engine.state = State(metrics={"a": torch.tensor([0.0, 1.0, 2.0, 3.0])})
->>>>>>> ac3c11bb
     mock_engine.state.iteration = 5
 
     mock_logger = MagicMock(spec=NeptuneLogger)
@@ -146,11 +130,7 @@
         wrapper(mock_engine, mock_logger, Events.ITERATION_STARTED)
 
     assert mock_logger.log_metric.call_count == 1
-<<<<<<< HEAD
-    mock_logger.log_metric.assert_has_calls([call("tag/a", y=55.56, x=7),], any_order=True)
-=======
     mock_logger.log_metric.assert_has_calls([call("tag/a", y=55.56, x=7)], any_order=True)
->>>>>>> ac3c11bb
 
     # all metrics
     wrapper = OutputHandler("tag", metric_names="all")
@@ -163,9 +143,6 @@
     wrapper(mock_engine, mock_logger, Events.ITERATION_STARTED)
 
     assert mock_logger.log_metric.call_count == 2
-<<<<<<< HEAD
-    mock_logger.log_metric.assert_has_calls([call("tag/a", y=12.23, x=5), call("tag/b", y=23.45, x=5),], any_order=True)
-=======
     mock_logger.log_metric.assert_has_calls([call("tag/a", y=12.23, x=5), call("tag/b", y=23.45, x=5)], any_order=True)
 
     # log a torch tensor (ndimension = 0)
@@ -183,7 +160,6 @@
         [call("tag/a", y=torch.tensor(12.23).item(), x=5), call("tag/b", y=torch.tensor(23.45).item(), x=5)],
         any_order=True,
     )
->>>>>>> ac3c11bb
 
 
 def test_output_handler_both():
@@ -268,8 +244,6 @@
     wrapper(mock_engine, mock_logger, Events.EPOCH_STARTED)
     assert mock_logger.log_metric.call_count == 1
     mock_logger.log_metric.assert_has_calls([call("tag/loss", y=12345, x=10)])
-<<<<<<< HEAD
-=======
 
 
 def test_output_handler_state_attrs():
@@ -296,7 +270,6 @@
         ],
         any_order=True,
     )
->>>>>>> ac3c11bb
 
 
 def test_weights_scalar_handler_wrong_setup():
@@ -313,11 +286,7 @@
     wrapper = WeightsScalarHandler(model)
     mock_logger = MagicMock()
     mock_engine = MagicMock()
-<<<<<<< HEAD
-    with pytest.raises(RuntimeError, match="Handler WeightsScalarHandler works only with NeptuneLogger"):
-=======
     with pytest.raises(TypeError, match="Handler WeightsScalarHandler works only with NeptuneLogger"):
->>>>>>> ac3c11bb
         wrapper(mock_engine, mock_logger, Events.ITERATION_STARTED)
 
 
@@ -365,21 +334,13 @@
     wrapper(mock_engine, mock_logger, Events.EPOCH_STARTED)
 
     mock_logger.log_metric.assert_has_calls(
-<<<<<<< HEAD
-        [call("weights_norm/fc2/weight", y=12.0, x=5), call("weights_norm/fc2/bias", y=math.sqrt(12.0), x=5),],
-=======
         [call("weights_norm/fc2/weight", y=12.0, x=5), call("weights_norm/fc2/bias", y=math.sqrt(12.0), x=5)],
->>>>>>> ac3c11bb
         any_order=True,
     )
 
     with pytest.raises(AssertionError):
         mock_logger.log_metric.assert_has_calls(
-<<<<<<< HEAD
-            [call("weights_norm/fc1/weight", y=12.0, x=5), call("weights_norm/fc1/bias", y=math.sqrt(12.0), x=5),],
-=======
             [call("weights_norm/fc1/weight", y=12.0, x=5), call("weights_norm/fc1/bias", y=math.sqrt(12.0), x=5)],
->>>>>>> ac3c11bb
             any_order=True,
         )
 
@@ -397,11 +358,7 @@
     wrapper = GradsScalarHandler(model)
     mock_logger = MagicMock()
     mock_engine = MagicMock()
-<<<<<<< HEAD
-    with pytest.raises(RuntimeError, match="Handler GradsScalarHandler works only with NeptuneLogger"):
-=======
     with pytest.raises(TypeError, match="Handler GradsScalarHandler works only with NeptuneLogger"):
->>>>>>> ac3c11bb
         wrapper(mock_engine, mock_logger, Events.ITERATION_STARTED)
 
 
@@ -452,20 +409,12 @@
     wrapper(mock_engine, mock_logger, Events.EPOCH_STARTED)
 
     mock_logger.log_metric.assert_has_calls(
-<<<<<<< HEAD
-        [call("grads_norm/fc2/weight", y=ANY, x=5), call("grads_norm/fc2/bias", y=ANY, x=5),], any_order=True
-=======
         [call("grads_norm/fc2/weight", y=ANY, x=5), call("grads_norm/fc2/bias", y=ANY, x=5)], any_order=True
->>>>>>> ac3c11bb
     )
 
     with pytest.raises(AssertionError):
         mock_logger.log_metric.assert_has_calls(
-<<<<<<< HEAD
-            [call("grads_norm/fc1/weight", y=ANY, x=5), call("grads_norm/fc1/bias", y=ANY, x=5),], any_order=True
-=======
             [call("grads_norm/fc1/weight", y=ANY, x=5), call("grads_norm/fc1/bias", y=ANY, x=5)], any_order=True
->>>>>>> ac3c11bb
         )
     assert mock_logger.log_metric.call_count == 2
     assert norm_mock.call_count == 2
@@ -579,10 +528,7 @@
         pass
 
     assert mock_logger.log_artifact.call_count == 0
-<<<<<<< HEAD
-=======
-
->>>>>>> ac3c11bb
+
 
 @pytest.mark.parametrize("no_site_packages", ["neptune"], indirect=True)
 def test_no_neptune_client(no_site_packages):
