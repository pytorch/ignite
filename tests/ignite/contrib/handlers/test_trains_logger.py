import math
import os
from collections import defaultdict
from unittest.mock import ANY, MagicMock, Mock, call

import pytest
import torch
import trains
from trains.binding.frameworks import WeightsFileHandler
from trains.model import Framework

import ignite.distributed as idist
from ignite.contrib.handlers.trains_logger import *
from ignite.engine import Engine, Events, State
from ignite.handlers import Checkpoint


def test_optimizer_params_handler_wrong_setup():

    with pytest.raises(TypeError):
        OptimizerParamsHandler(optimizer=None)

    optimizer = MagicMock(spec=torch.optim.Optimizer)
    handler = OptimizerParamsHandler(optimizer=optimizer)

    mock_logger = MagicMock()
    mock_engine = MagicMock()
    with pytest.raises(RuntimeError, match="Handler OptimizerParamsHandler works only with TrainsLogger"):
        handler(mock_engine, mock_logger, Events.ITERATION_STARTED)


def test_optimizer_params():

    optimizer = torch.optim.SGD([torch.Tensor(0)], lr=0.01)
    wrapper = OptimizerParamsHandler(optimizer=optimizer, param_name="lr")
    mock_logger = MagicMock(spec=TrainsLogger)
    mock_logger.trains_logger = MagicMock()
    mock_engine = MagicMock()
    mock_engine.state = State()
    mock_engine.state.iteration = 123

    wrapper(mock_engine, mock_logger, Events.ITERATION_STARTED)
    mock_logger.trains_logger.report_scalar.assert_called_once_with(iteration=123, series="0", title="lr", value=0.01)

    wrapper = OptimizerParamsHandler(optimizer, param_name="lr", tag="generator")
    mock_logger = MagicMock(spec=TrainsLogger)
    mock_logger.trains_logger = MagicMock()

    wrapper(mock_engine, mock_logger, Events.ITERATION_STARTED)
    mock_logger.trains_logger.report_scalar.assert_called_once_with(
        iteration=123, series="0", title="generator/lr", value=0.01
    )


def test_output_handler_with_wrong_logger_type():

    wrapper = OutputHandler("tag", output_transform=lambda x: x)

    mock_logger = MagicMock()
    mock_engine = MagicMock()
    with pytest.raises(RuntimeError, match="Handler OutputHandler works only with TrainsLogger"):
        wrapper(mock_engine, mock_logger, Events.ITERATION_STARTED)


def test_output_handler_output_transform(dirname):

    wrapper = OutputHandler("tag", output_transform=lambda x: x)
    mock_logger = MagicMock(spec=TrainsLogger)
    mock_logger.trains_logger = MagicMock()

    mock_engine = MagicMock()
    mock_engine.state = State()
    mock_engine.state.output = 12345
    mock_engine.state.iteration = 123

    wrapper(mock_engine, mock_logger, Events.ITERATION_STARTED)

    mock_logger.trains_logger.report_scalar.assert_called_once_with(
        iteration=123, series="output", title="tag", value=12345
    )

    wrapper = OutputHandler("another_tag", output_transform=lambda x: {"loss": x})
    mock_logger = MagicMock(spec=TrainsLogger)
    mock_logger.trains_logger = MagicMock()

    wrapper(mock_engine, mock_logger, Events.ITERATION_STARTED)
    mock_logger.trains_logger.report_scalar.assert_called_once_with(
        iteration=123, series="loss", title="another_tag", value=12345
    )


def test_output_handler_metric_names(dirname):

    wrapper = OutputHandler("tag", metric_names=["a", "b"])
    mock_logger = MagicMock(spec=TrainsLogger)
    mock_logger.trains_logger = MagicMock()

    mock_engine = MagicMock()
    mock_engine.state = State(metrics={"a": 12.23, "b": 23.45})
    mock_engine.state.iteration = 5

    wrapper(mock_engine, mock_logger, Events.ITERATION_STARTED)

    assert mock_logger.trains_logger.report_scalar.call_count == 2
    mock_logger.trains_logger.report_scalar.assert_has_calls(
        [
            call(title="tag", series="a", iteration=5, value=12.23),
            call(title="tag", series="b", iteration=5, value=23.45),
        ],
        any_order=True,
    )

    wrapper = OutputHandler("tag", metric_names=["a", "c"])

    mock_engine = MagicMock()
    mock_engine.state = State(metrics={"a": 55.56, "c": "Some text"})
    mock_engine.state.iteration = 7

    mock_logger = MagicMock(spec=TrainsLogger)
    mock_logger.trains_logger = MagicMock()

    with pytest.warns(UserWarning, match=r"TrainsLogger output_handler can not log metrics value type"):
        wrapper(mock_engine, mock_logger, Events.ITERATION_STARTED)

    assert mock_logger.trains_logger.report_scalar.call_count == 1
    mock_logger.trains_logger.report_scalar.assert_has_calls(
        [call(title="tag", series="a", iteration=7, value=55.56)], any_order=True
    )

    # all metrics
    wrapper = OutputHandler("tag", metric_names="all")
    mock_logger = MagicMock(spec=TrainsLogger)
    mock_logger.trains_logger = MagicMock()

    mock_engine = MagicMock()
    mock_engine.state = State(metrics={"a": 12.23, "b": 23.45})
    mock_engine.state.iteration = 5

    wrapper(mock_engine, mock_logger, Events.ITERATION_STARTED)

    assert mock_logger.trains_logger.report_scalar.call_count == 2
    mock_logger.trains_logger.report_scalar.assert_has_calls(
        [
            call(title="tag", series="a", iteration=5, value=12.23),
            call(title="tag", series="b", iteration=5, value=23.45),
        ],
        any_order=True,
    )

    # log a torch vector
    wrapper = OutputHandler("tag", metric_names="all")
    mock_logger = MagicMock(spec=TrainsLogger)
    mock_logger.trains_logger = MagicMock()

    mock_engine = MagicMock()
    vector = torch.tensor([0.1, 0.2, 0.1, 0.2, 0.33])
    mock_engine.state = State(metrics={"vector": vector})
    mock_engine.state.iteration = 5

    wrapper(mock_engine, mock_logger, Events.ITERATION_STARTED)

    assert mock_logger.trains_logger.report_scalar.call_count == 5
    mock_logger.trains_logger.report_scalar.assert_has_calls(
<<<<<<< HEAD
        [call(title="tag", series="vector/{}".format(i), iteration=5, value=vector[i].item()) for i in range(5)],
=======
        [call(title="tag/vector", series=str(i), iteration=5, value=vector[i].item()) for i in range(5)],
>>>>>>> b53c6aee
        any_order=True,
    )


def test_output_handler_both(dirname):

    wrapper = OutputHandler("tag", metric_names=["a", "b"], output_transform=lambda x: {"loss": x})
    mock_logger = MagicMock(spec=TrainsLogger)
    mock_logger.trains_logger = MagicMock()

    mock_engine = MagicMock()
    mock_engine.state = State(metrics={"a": 12.23, "b": 23.45})
    mock_engine.state.epoch = 5
    mock_engine.state.output = 12345

    wrapper(mock_engine, mock_logger, Events.EPOCH_STARTED)

    assert mock_logger.trains_logger.report_scalar.call_count == 3
    mock_logger.trains_logger.report_scalar.assert_has_calls(
        [
            call(title="tag", series="a", iteration=5, value=12.23),
            call(title="tag", series="b", iteration=5, value=23.45),
            call(title="tag", series="loss", iteration=5, value=12345),
        ],
        any_order=True,
    )


def test_output_handler_with_wrong_global_step_transform_output():
    def global_step_transform(*args, **kwargs):
        return "a"

    wrapper = OutputHandler("tag", output_transform=lambda x: {"loss": x}, global_step_transform=global_step_transform)
    mock_logger = MagicMock(spec=TrainsLogger)
    mock_logger.trains_logger = MagicMock()

    mock_engine = MagicMock()
    mock_engine.state = State()
    mock_engine.state.epoch = 5
    mock_engine.state.output = 12345

    with pytest.raises(TypeError, match="global_step must be int"):
        wrapper(mock_engine, mock_logger, Events.EPOCH_STARTED)


def test_output_handler_with_global_step_from_engine():

    mock_another_engine = MagicMock()
    mock_another_engine.state = State()
    mock_another_engine.state.epoch = 10
    mock_another_engine.state.output = 12.345

    wrapper = OutputHandler(
        "tag",
        output_transform=lambda x: {"loss": x},
        global_step_transform=global_step_from_engine(mock_another_engine),
    )

    mock_logger = MagicMock(spec=TrainsLogger)
    mock_logger.trains_logger = MagicMock()

    mock_engine = MagicMock()
    mock_engine.state = State()
    mock_engine.state.epoch = 1
    mock_engine.state.output = 0.123

    wrapper(mock_engine, mock_logger, Events.EPOCH_STARTED)
    assert mock_logger.trains_logger.report_scalar.call_count == 1
    mock_logger.trains_logger.report_scalar.assert_has_calls(
        [call(title="tag", series="loss", iteration=mock_another_engine.state.epoch, value=mock_engine.state.output)]
    )

    mock_another_engine.state.epoch = 11
    mock_engine.state.output = 1.123

    wrapper(mock_engine, mock_logger, Events.EPOCH_STARTED)
    assert mock_logger.trains_logger.report_scalar.call_count == 2
    mock_logger.trains_logger.report_scalar.assert_has_calls(
        [call(title="tag", series="loss", iteration=mock_another_engine.state.epoch, value=mock_engine.state.output)]
    )


def test_output_handler_with_global_step_transform():
    def global_step_transform(*args, **kwargs):
        return 10

    wrapper = OutputHandler("tag", output_transform=lambda x: {"loss": x}, global_step_transform=global_step_transform)
    mock_logger = MagicMock(spec=TrainsLogger)
    mock_logger.trains_logger = MagicMock()

    mock_engine = MagicMock()
    mock_engine.state = State()
    mock_engine.state.epoch = 5
    mock_engine.state.output = 12345

    wrapper(mock_engine, mock_logger, Events.EPOCH_STARTED)
    assert mock_logger.trains_logger.report_scalar.call_count == 1
    mock_logger.trains_logger.report_scalar.assert_has_calls(
        [call(title="tag", series="loss", iteration=10, value=12345)]
    )


def test_weights_scalar_handler_wrong_setup():

    with pytest.raises(TypeError, match="Argument model should be of type torch.nn.Module"):
        WeightsScalarHandler(None)

    model = MagicMock(spec=torch.nn.Module)
    with pytest.raises(TypeError, match="Argument reduction should be callable"):
        WeightsScalarHandler(model, reduction=123)

    with pytest.raises(ValueError, match="Output of the reduction function should be a scalar"):
        WeightsScalarHandler(model, reduction=lambda x: x)

    wrapper = WeightsScalarHandler(model)
    mock_logger = MagicMock()
    mock_engine = MagicMock()
    with pytest.raises(RuntimeError, match="Handler WeightsScalarHandler works only with TrainsLogger"):
        wrapper(mock_engine, mock_logger, Events.ITERATION_STARTED)


def test_weights_scalar_handler(dummy_model_factory):

    model = dummy_model_factory(with_grads=True, with_frozen_layer=False)

    # define test wrapper to test with and without optional tag
    def _test(tag=None):
        wrapper = WeightsScalarHandler(model, tag=tag)
        mock_logger = MagicMock(spec=TrainsLogger)
        mock_logger.trains_logger = MagicMock()

        mock_engine = MagicMock()
        mock_engine.state = State()
        mock_engine.state.epoch = 5

        wrapper(mock_engine, mock_logger, Events.EPOCH_STARTED)

        tag_prefix = "{}/".format(tag) if tag else ""

        assert mock_logger.trains_logger.report_scalar.call_count == 4
        mock_logger.trains_logger.report_scalar.assert_has_calls(
            [
                call(title=tag_prefix + "weights_norm/fc1", series="weight", iteration=5, value=0.0),
                call(title=tag_prefix + "weights_norm/fc1", series="bias", iteration=5, value=0.0),
                call(title=tag_prefix + "weights_norm/fc2", series="weight", iteration=5, value=12.0),
                call(title=tag_prefix + "weights_norm/fc2", series="bias", iteration=5, value=math.sqrt(12.0)),
            ],
            any_order=True,
        )

    _test()
    _test(tag="tag")


def test_weights_scalar_handler_frozen_layers(dummy_model_factory):

    model = dummy_model_factory(with_grads=True, with_frozen_layer=True)

    wrapper = WeightsScalarHandler(model)
    mock_logger = MagicMock(spec=TrainsLogger)
    mock_logger.trains_logger = MagicMock()

    mock_engine = MagicMock()
    mock_engine.state = State()
    mock_engine.state.epoch = 5

    wrapper(mock_engine, mock_logger, Events.EPOCH_STARTED)

    mock_logger.trains_logger.report_scalar.assert_has_calls(
        [
            call(title="weights_norm/fc2", series="weight", iteration=5, value=12.0),
            call(title="weights_norm/fc2", series="bias", iteration=5, value=math.sqrt(12.0)),
        ],
        any_order=True,
    )

    with pytest.raises(AssertionError):
        mock_logger.trains_logger.report_scalar.assert_has_calls(
            [
                call(title="weights_norm/fc1", series="weight", iteration=5, value=12.0),
                call(title="weights_norm/fc1", series="bias", iteration=5, value=math.sqrt(12.0)),
            ],
            any_order=True,
        )

    assert mock_logger.trains_logger.report_scalar.call_count == 2


def test_weights_hist_handler_wrong_setup():

    with pytest.raises(TypeError, match="Argument model should be of type torch.nn.Module"):
        WeightsHistHandler(None)

    model = MagicMock(spec=torch.nn.Module)
    wrapper = WeightsHistHandler(model)
    mock_logger = MagicMock()
    mock_engine = MagicMock()
    with pytest.raises(RuntimeError, match="Handler 'WeightsHistHandler' works only with TrainsLogger"):
        wrapper(mock_engine, mock_logger, Events.ITERATION_STARTED)


def test_weights_hist_handler(dummy_model_factory):

    model = dummy_model_factory(with_grads=True, with_frozen_layer=False)

    # define test wrapper to test with and without optional tag
    def _test(tag=None):
        wrapper = WeightsHistHandler(model, tag=tag)
        mock_logger = MagicMock(spec=TrainsLogger)
        mock_logger.grad_helper = MagicMock()

        mock_engine = MagicMock()
        mock_engine.state = State()
        mock_engine.state.epoch = 5

        wrapper(mock_engine, mock_logger, Events.EPOCH_STARTED)

        tag_prefix = "{}/".format(tag) if tag else ""

        assert mock_logger.grad_helper.add_histogram.call_count == 4
        mock_logger.grad_helper.add_histogram.assert_has_calls(
            [
                call(title=tag_prefix + "weights_fc1", hist_data=ANY, series="weight", step=5),
                call(title=tag_prefix + "weights_fc1", hist_data=ANY, series="bias", step=5),
                call(title=tag_prefix + "weights_fc2", hist_data=ANY, series="weight", step=5),
                call(title=tag_prefix + "weights_fc2", hist_data=ANY, series="bias", step=5),
            ],
            any_order=True,
        )

    _test()
    _test(tag="tag")


def test_weights_hist_handler_frozen_layers(dummy_model_factory):

    model = dummy_model_factory(with_grads=True, with_frozen_layer=True)

    wrapper = WeightsHistHandler(model)
    mock_logger = MagicMock(spec=TrainsLogger)
    mock_logger.grad_helper = MagicMock()

    mock_engine = MagicMock()
    mock_engine.state = State()
    mock_engine.state.epoch = 5

    wrapper(mock_engine, mock_logger, Events.EPOCH_STARTED)

    mock_logger.grad_helper.add_histogram.assert_has_calls(
        [
            call(title="weights_fc2", hist_data=ANY, series="weight", step=5),
            call(title="weights_fc2", hist_data=ANY, series="bias", step=5),
        ],
        any_order=True,
    )

    with pytest.raises(AssertionError):
        mock_logger.grad_helper.add_histogram.assert_has_calls(
            [
                call(title="weights_fc1", hist_data=ANY, series="weight", step=5),
                call(title="weights_fc1", hist_data=ANY, series="bias", step=5),
            ],
            any_order=True,
        )
    assert mock_logger.grad_helper.add_histogram.call_count == 2


def test_grads_scalar_handler_wrong_setup():

    with pytest.raises(TypeError, match="Argument model should be of type torch.nn.Module"):
        GradsScalarHandler(None)

    model = MagicMock(spec=torch.nn.Module)
    with pytest.raises(TypeError, match="Argument reduction should be callable"):
        GradsScalarHandler(model, reduction=123)

    wrapper = GradsScalarHandler(model)
    mock_logger = MagicMock()
    mock_engine = MagicMock()
    with pytest.raises(RuntimeError, match="Handler GradsScalarHandler works only with TrainsLogger"):
        wrapper(mock_engine, mock_logger, Events.ITERATION_STARTED)


def test_grads_scalar_handler(dummy_model_factory, norm_mock):
    model = dummy_model_factory(with_grads=True, with_frozen_layer=False)

    # define test wrapper to test with and without optional tag
    def _test(tag=None):
        wrapper = GradsScalarHandler(model, reduction=norm_mock, tag=tag)
        mock_logger = MagicMock(spec=TrainsLogger)
        mock_logger.trains_logger = MagicMock()

        mock_engine = MagicMock()
        mock_engine.state = State()
        mock_engine.state.epoch = 5
        norm_mock.reset_mock()

        wrapper(mock_engine, mock_logger, Events.EPOCH_STARTED)

        tag_prefix = "{}/".format(tag) if tag else ""

        mock_logger.trains_logger.report_scalar.assert_has_calls(
            [
                call(
                    title=tag_prefix + "grads_norm/fc1", value=ANY, series="weight", iteration=mock_engine.state.epoch
                ),
                call(title=tag_prefix + "grads_norm/fc1", value=ANY, series="bias", iteration=mock_engine.state.epoch),
                call(
                    title=tag_prefix + "grads_norm/fc2", value=ANY, series="weight", iteration=mock_engine.state.epoch
                ),
                call(title=tag_prefix + "grads_norm/fc2", value=ANY, series="bias", iteration=mock_engine.state.epoch),
            ],
            any_order=True,
        )
        assert mock_logger.trains_logger.report_scalar.call_count == 4
        assert norm_mock.call_count == 4

    _test()
    _test(tag="tag")


def test_grads_scalar_handler_frozen_layers(dummy_model_factory, norm_mock):
    model = dummy_model_factory(with_grads=True, with_frozen_layer=True)

    wrapper = GradsScalarHandler(model, reduction=norm_mock)
    mock_logger = MagicMock(spec=TrainsLogger)
    mock_logger.trains_logger = MagicMock()

    mock_engine = MagicMock()
    mock_engine.state = State()
    mock_engine.state.epoch = 5
    norm_mock.reset_mock()

    wrapper(mock_engine, mock_logger, Events.EPOCH_STARTED)

    mock_logger.trains_logger.report_scalar.assert_has_calls(
        [
            call(title="grads_norm/fc2", value=ANY, series="weight", iteration=mock_engine.state.epoch),
            call(title="grads_norm/fc2", value=ANY, series="bias", iteration=mock_engine.state.epoch),
        ],
        any_order=True,
    )

    with pytest.raises(AssertionError):
        mock_logger.trains_logger.report_scalar.assert_has_calls(
            [call(title="grads_norm/fc1", value=ANY, iteration=5), call("grads_norm/fc1", ANY, 5)], any_order=True
        )
    assert mock_logger.trains_logger.report_scalar.call_count == 2
    assert norm_mock.call_count == 2


def test_grads_hist_handler_wrong_setup():

    with pytest.raises(TypeError, match="Argument model should be of type torch.nn.Module"):
        GradsHistHandler(None)

    model = MagicMock(spec=torch.nn.Module)
    wrapper = GradsHistHandler(model)
    mock_logger = MagicMock()
    mock_engine = MagicMock()
    with pytest.raises(RuntimeError, match="Handler 'GradsHistHandler' works only with TrainsLogger"):
        wrapper(mock_engine, mock_logger, Events.ITERATION_STARTED)


def test_grads_hist_handler(dummy_model_factory):
    model = dummy_model_factory(with_grads=True, with_frozen_layer=False)

    # define test wrapper to test with and without optional tag
    def _test(tag=None):
        wrapper = GradsHistHandler(model, tag=tag)
        mock_logger = MagicMock(spec=TrainsLogger)
        mock_logger.grad_helper = MagicMock()

        mock_engine = MagicMock()
        mock_engine.state = State()
        mock_engine.state.epoch = 5

        wrapper(mock_engine, mock_logger, Events.EPOCH_STARTED)

        tag_prefix = "{}/".format(tag) if tag else ""

        assert mock_logger.grad_helper.add_histogram.call_count == 4
        mock_logger.grad_helper.add_histogram.assert_has_calls(
            [
                call(title=tag_prefix + "grads_fc1", hist_data=ANY, series="weight", step=5),
                call(title=tag_prefix + "grads_fc1", hist_data=ANY, series="bias", step=5),
                call(title=tag_prefix + "grads_fc2", hist_data=ANY, series="weight", step=5),
                call(title=tag_prefix + "grads_fc2", hist_data=ANY, series="bias", step=5),
            ],
            any_order=True,
        )

    _test()
    _test(tag="tag")


def test_grads_hist_frozen_layers(dummy_model_factory):
    model = dummy_model_factory(with_grads=True, with_frozen_layer=True)

    wrapper = GradsHistHandler(model)
    mock_logger = MagicMock(spec=TrainsLogger)
    mock_logger.grad_helper = MagicMock()

    mock_engine = MagicMock()
    mock_engine.state = State()
    mock_engine.state.epoch = 5

    wrapper(mock_engine, mock_logger, Events.EPOCH_STARTED)

    assert mock_logger.grad_helper.add_histogram.call_count == 2
    mock_logger.grad_helper.add_histogram.assert_has_calls(
        [
            call(title="grads_fc2", hist_data=ANY, series="weight", step=5),
            call(title="grads_fc2", hist_data=ANY, series="bias", step=5),
        ],
        any_order=True,
    )

    with pytest.raises(AssertionError):
        mock_logger.grad_helper.add_histogram.assert_has_calls(
            [
                call(title="grads_fc1", hist_data=ANY, series="weight", step=5),
                call(title="grads_fc1", hist_data=ANY, series="bias", step=5),
            ],
            any_order=True,
        )


def test_integration(dirname):

    n_epochs = 5
    data = list(range(50))

    losses = torch.rand(n_epochs * len(data))
    losses_iter = iter(losses)

    def update_fn(engine, batch):
        return next(losses_iter)

    trainer = Engine(update_fn)

    with pytest.warns(UserWarning, match="TrainsSaver: running in bypass mode"):
        TrainsLogger.set_bypass_mode(True)
        logger = TrainsLogger(output_uri=dirname)

        def dummy_handler(engine, logger, event_name):
            global_step = engine.state.get_event_attrib_value(event_name)
            logger.trains_logger.report_scalar(title="", series="", value="test_value", iteration=global_step)

        logger.attach(trainer, log_handler=dummy_handler, event_name=Events.EPOCH_COMPLETED)

        trainer.run(data, max_epochs=n_epochs)
        logger.close()


def test_integration_as_context_manager(dirname):

    n_epochs = 5
    data = list(range(50))

    losses = torch.rand(n_epochs * len(data))
    losses_iter = iter(losses)

    def update_fn(engine, batch):
        return next(losses_iter)

    with pytest.warns(UserWarning, match="TrainsSaver: running in bypass mode"):
        TrainsLogger.set_bypass_mode(True)
        with TrainsLogger(output_uri=dirname) as trains_logger:

            trainer = Engine(update_fn)

            def dummy_handler(engine, logger, event_name):
                global_step = engine.state.get_event_attrib_value(event_name)
                logger.trains_logger.report_scalar(title="", series="", value="test_value", iteration=global_step)

            trains_logger.attach(trainer, log_handler=dummy_handler, event_name=Events.EPOCH_COMPLETED)

            trainer.run(data, max_epochs=n_epochs)


def test_trains_disk_saver_integration():
    model = torch.nn.Module()
    to_save_serializable = {"model": model}
    with pytest.warns(UserWarning, match="TrainsSaver created a temporary checkpoints directory"):
        mock_logger = MagicMock(spec=TrainsLogger)
        trains.Task.current_task = Mock(return_value=object())
        trains_saver = TrainsSaver(mock_logger)
        trains.binding.frameworks.WeightsFileHandler.create_output_model = MagicMock()

    checkpoint = Checkpoint(to_save=to_save_serializable, save_handler=trains_saver, n_saved=1)

    trainer = Engine(lambda e, b: None)
    trainer.state = State(epoch=0, iteration=0)
    checkpoint(trainer)
    trainer.state.iteration = 1
    checkpoint(trainer)
    if trains_saver._atomic:
        assert trains.binding.frameworks.WeightsFileHandler.create_output_model.call_count == 2
    else:
        saved_files = list(os.listdir(trains_saver.dirname))
        assert len(saved_files) == 1
        assert saved_files[0] == "model_1.pt"


def test_trains_disk_saver_integration_no_logger():
    model = torch.nn.Module()
    to_save_serializable = {"model": model}

    with pytest.warns(UserWarning, match="TrainsSaver created a temporary checkpoints directory"):
        trains.Task.current_task = Mock(return_value=object())
        trains.binding.frameworks.WeightsFileHandler.create_output_model = MagicMock()
        trains_saver = TrainsSaver()
        checkpoint = Checkpoint(to_save=to_save_serializable, save_handler=trains_saver, n_saved=1)

    trainer = Engine(lambda e, b: None)
    trainer.state = State(epoch=0, iteration=0)
    checkpoint(trainer)
    trainer.state.iteration = 1
    checkpoint(trainer)

    if trains_saver._atomic:
        assert trains.binding.frameworks.WeightsFileHandler.create_output_model.call_count == 2
    else:
        saved_files = list(os.listdir(trains_saver.dirname))
        assert len(saved_files) == 1
        assert saved_files[0] == "model_1.pt"


def test_trains_saver_callbacks():
    mock_task = MagicMock(spec=trains.Task)
    mock_task.name = "check-task"

    mock_model = MagicMock(spec=trains.OutputModel)

    model_info = WeightsFileHandler.ModelInfo(
        model=mock_model,
        upload_filename="test.pt",
        local_model_path="",
        local_model_id="",
        framework=Framework.pytorch,
        task=mock_task,
    )

    mock_model_info = MagicMock(spec_set=model_info)

    # Simulate 4 calls to save model and 2 to remove (n_saved=2)
    filenames = [
        "best_model_5_val_acc=0.123.pt",
        "best_model_6_val_acc=0.234.pt",
        "best_model_7_val_acc=0.356.pt",
        "best_model_8_val_acc=0.456.pt",
    ]
    metadata_list = [
        {"basename": "best_model", "score_name": "val_acc", "priority": 0.123},
        {"basename": "best_model", "score_name": "val_acc", "priority": 0.234},
        {"basename": "best_model", "score_name": "val_acc", "priority": 0.345},
        {"basename": "best_model", "score_name": "val_acc", "priority": 0.456},
    ]
    dirname = "/tmp/test"

    _checkpoint_slots = defaultdict(list)

    n_saved = 2

    for i, (filename, metadata) in enumerate(zip(filenames, metadata_list)):

        mock_model_info.upload_filename = filename

        if i >= n_saved:
            # Remove
            filename_to_remove = filenames[i % n_saved]
            for slots in _checkpoint_slots.values():
                try:
                    slots[slots.index(filename_to_remove)] = None
                except ValueError:
                    pass
                else:
                    i = i % n_saved
                    break

        basename = metadata["basename"]
        checkpoint_key = (dirname, basename)

        context = TrainsSaver._CallbacksContext(
            callback_type=WeightsFileHandler.CallbackType,
            slots=_checkpoint_slots[checkpoint_key],
            checkpoint_key=str(checkpoint_key),
            filename=filename,
            basename=basename,
            metadata=metadata,
        )

        output_model_info = context.pre_callback(str(WeightsFileHandler.CallbackType.save), mock_model_info)
        assert (
            hasattr(output_model_info, "upload_filename")
            and "{}_{}.pt".format(basename, i) in output_model_info.upload_filename
        )
        assert hasattr(output_model_info, "local_model_id") and str(checkpoint_key) in output_model_info.local_model_id

        output_model_info = context.post_callback(str(WeightsFileHandler.CallbackType.save), mock_model_info)
        assert hasattr(output_model_info, "model") and hasattr(output_model_info.model, "name")
        assert hasattr(output_model_info, "model") and hasattr(output_model_info.model, "comment")
        assert isinstance(output_model_info.model.name, str) and filename in output_model_info.model.name
        assert (
            isinstance(output_model_info.model.comment, str)
            and metadata["basename"] in output_model_info.model.comment
            and metadata["score_name"] in output_model_info.model.comment
        )


class DummyModel(torch.nn.Module):
    def __init__(self):
        super(DummyModel, self).__init__()
        self.net = torch.nn.Linear(2, 2)

    def forward(self, x):
        return self.net(x)


def _test_save_model_optimizer_lr_scheduler_with_state_dict(device, on_zero_rank=False):

    if idist.get_rank() == 0:
        trains.Task.current_task = Mock(return_value=object())
        trains.binding.frameworks.WeightsFileHandler.create_output_model = MagicMock()

    torch.manual_seed(23)

    model = DummyModel().to(device)

    optim = torch.optim.SGD(model.parameters(), lr=0.1)
    lr_scheduler = torch.optim.lr_scheduler.ExponentialLR(optim, gamma=0.5)

    def update_fn(engine, batch):
        x = torch.rand((4, 2)).to(device)
        optim.zero_grad()
        y = model(x)
        loss = y.pow(2.0).sum()
        loss.backward()
        if idist.has_xla_support:
            import torch_xla.core.xla_model as xm

            xm.optimizer_step(optim, barrier=True)
        else:
            optim.step()
        lr_scheduler.step()

    engine = Engine(update_fn)

    to_save = {"model": model, "optimizer": optim, "lr_scheduler": lr_scheduler}

    with pytest.warns(UserWarning, match=r"TrainsSaver created a temporary checkpoints directory"):
        trains_saver = TrainsSaver()

    if (not on_zero_rank) or (on_zero_rank and idist.get_rank() == 0):
        checkpoint = Checkpoint(to_save=to_save, save_handler=trains_saver, n_saved=1)
        engine.add_event_handler(Events.EPOCH_COMPLETED, checkpoint)

    engine.run([0], max_epochs=4)

    idist.barrier()

    saved_objects = sorted(os.listdir(trains_saver.dirname))
    # saved object is ['PREFIX_checkpoint_3.pt', ]
    saved_checkpoint = os.path.join(trains_saver.dirname, saved_objects[0])

    if idist.has_xla_support:
        device = "cpu"

    loaded_obj = torch.load(saved_checkpoint, map_location=device)
    for f in ["model", "optimizer", "lr_scheduler"]:
        assert f in loaded_obj
    loaded_model_state_dict = loaded_obj["model"]
    loaded_optimizer_state_dict = loaded_obj["optimizer"]
    loaded_lr_scheduler_state_dict = loaded_obj["lr_scheduler"]

    assert isinstance(loaded_model_state_dict, dict)
    assert isinstance(loaded_optimizer_state_dict, dict)
    assert isinstance(loaded_lr_scheduler_state_dict, dict)

    # Specifically move device to CPU first
    model_state_dict = model.cpu().state_dict()
    for key in model_state_dict.keys():
        assert key in loaded_model_state_dict
        model_value = model_state_dict[key]
        loaded_model_value = loaded_model_state_dict[key]
        assert (model_value.cpu().numpy() == loaded_model_value.cpu().numpy()).all()

    optim_state_dict = optim.state_dict()
    for key in optim_state_dict.keys():
        assert key in loaded_optimizer_state_dict
        optim_value = optim_state_dict[key]
        loaded_optim_value = loaded_optimizer_state_dict[key]
        if idist.get_rank() == 0:
            assert optim_value == loaded_optim_value

    lr_scheduler_state_dict = lr_scheduler.state_dict()
    for key in lr_scheduler_state_dict.keys():
        assert key in loaded_lr_scheduler_state_dict
        lr_scheduler_value = lr_scheduler_state_dict[key]
        loaded_lr_scheduler_value = loaded_lr_scheduler_state_dict[key]
        assert lr_scheduler_value == loaded_lr_scheduler_value


@pytest.mark.distributed
@pytest.mark.skipif(not idist.has_native_dist_support, reason="Skip if no native dist support")
def test_distrib_cpu(distributed_context_single_node_gloo):
    _test_save_model_optimizer_lr_scheduler_with_state_dict("cpu")
    _test_save_model_optimizer_lr_scheduler_with_state_dict("cpu", on_zero_rank=True)


@pytest.mark.distributed
@pytest.mark.skipif(not idist.has_native_dist_support, reason="Skip if no native dist support")
@pytest.mark.skipif(torch.cuda.device_count() < 1, reason="Skip if no GPU")
def test_distrib_gpu(distributed_context_single_node_nccl):
    device = idist.device()
    _test_save_model_optimizer_lr_scheduler_with_state_dict(device)
    _test_save_model_optimizer_lr_scheduler_with_state_dict("cpu", on_zero_rank=True)


@pytest.mark.tpu
@pytest.mark.skipif("NUM_TPU_WORKERS" in os.environ, reason="Skip if NUM_TPU_WORKERS is in env vars")
@pytest.mark.skipif(not idist.has_xla_support, reason="Not on TPU device")
def test_distrib_single_device_xla():
    device = idist.device()
    assert "xla" in device.type
    _test_save_model_optimizer_lr_scheduler_with_state_dict(device)


def _test_save_model_optimizer_lr_scheduler_with_state_dict_xla_nprocs(index):
    device = idist.device()
    _test_save_model_optimizer_lr_scheduler_with_state_dict(device)

    import time

    # hack to have all proc properly sync:
    time.sleep(1)


@pytest.mark.tpu
@pytest.mark.skipif("NUM_TPU_WORKERS" not in os.environ, reason="Skip if NUM_TPU_WORKERS is in env vars")
@pytest.mark.skipif(not idist.has_xla_support, reason="Not on TPU device")
def test_distrib_single_device_xla_nprocs(xmp_executor):
    n = int(os.environ["NUM_TPU_WORKERS"])
    xmp_executor(_test_save_model_optimizer_lr_scheduler_with_state_dict_xla_nprocs, args=(), nprocs=n)<|MERGE_RESOLUTION|>--- conflicted
+++ resolved
@@ -161,11 +161,25 @@
 
     assert mock_logger.trains_logger.report_scalar.call_count == 5
     mock_logger.trains_logger.report_scalar.assert_has_calls(
-<<<<<<< HEAD
         [call(title="tag", series="vector/{}".format(i), iteration=5, value=vector[i].item()) for i in range(5)],
-=======
+        any_order=True,
+    )
+
+    # log a torch vector
+    wrapper = OutputHandler("tag", metric_names="all")
+    mock_logger = MagicMock(spec=TrainsLogger)
+    mock_logger.trains_logger = MagicMock()
+
+    mock_engine = MagicMock()
+    vector = torch.tensor([0.1, 0.2, 0.1, 0.2, 0.33])
+    mock_engine.state = State(metrics={"vector": vector})
+    mock_engine.state.iteration = 5
+
+    wrapper(mock_engine, mock_logger, Events.ITERATION_STARTED)
+
+    assert mock_logger.trains_logger.report_scalar.call_count == 5
+    mock_logger.trains_logger.report_scalar.assert_has_calls(
         [call(title="tag/vector", series=str(i), iteration=5, value=vector[i].item()) for i in range(5)],
->>>>>>> b53c6aee
         any_order=True,
     )
 
