import math
import os
from unittest.mock import ANY, MagicMock, Mock, call

import pytest
import torch
import trains

import ignite.distributed as idist
from ignite.contrib.handlers.trains_logger import *
from ignite.engine import Engine, Events, State
from ignite.handlers import Checkpoint


def test_optimizer_params_handler_wrong_setup():

    with pytest.raises(TypeError):
        OptimizerParamsHandler(optimizer=None)

    optimizer = MagicMock(spec=torch.optim.Optimizer)
    handler = OptimizerParamsHandler(optimizer=optimizer)

    mock_logger = MagicMock()
    mock_engine = MagicMock()
    with pytest.raises(RuntimeError, match="Handler OptimizerParamsHandler works only with TrainsLogger"):
        handler(mock_engine, mock_logger, Events.ITERATION_STARTED)


def test_optimizer_params():

    optimizer = torch.optim.SGD([torch.Tensor(0)], lr=0.01)
    wrapper = OptimizerParamsHandler(optimizer=optimizer, param_name="lr")
    mock_logger = MagicMock(spec=TrainsLogger)
    mock_logger.trains_logger = MagicMock()
    mock_engine = MagicMock()
    mock_engine.state = State()
    mock_engine.state.iteration = 123

    wrapper(mock_engine, mock_logger, Events.ITERATION_STARTED)
    mock_logger.trains_logger.report_scalar.assert_called_once_with(iteration=123, series="0", title="lr", value=0.01)

    wrapper = OptimizerParamsHandler(optimizer, param_name="lr", tag="generator")
    mock_logger = MagicMock(spec=TrainsLogger)
    mock_logger.trains_logger = MagicMock()

    wrapper(mock_engine, mock_logger, Events.ITERATION_STARTED)
    mock_logger.trains_logger.report_scalar.assert_called_once_with(
        iteration=123, series="0", title="generator/lr", value=0.01
    )


def test_output_handler_with_wrong_logger_type():

    wrapper = OutputHandler("tag", output_transform=lambda x: x)

    mock_logger = MagicMock()
    mock_engine = MagicMock()
    with pytest.raises(RuntimeError, match="Handler OutputHandler works only with TrainsLogger"):
        wrapper(mock_engine, mock_logger, Events.ITERATION_STARTED)


def test_output_handler_output_transform(dirname):

    wrapper = OutputHandler("tag", output_transform=lambda x: x)
    mock_logger = MagicMock(spec=TrainsLogger)
    mock_logger.trains_logger = MagicMock()

    mock_engine = MagicMock()
    mock_engine.state = State()
    mock_engine.state.output = 12345
    mock_engine.state.iteration = 123

    wrapper(mock_engine, mock_logger, Events.ITERATION_STARTED)

    mock_logger.trains_logger.report_scalar.assert_called_once_with(
        iteration=123, series="output", title="tag", value=12345
    )

    wrapper = OutputHandler("another_tag", output_transform=lambda x: {"loss": x})
    mock_logger = MagicMock(spec=TrainsLogger)
    mock_logger.trains_logger = MagicMock()

    wrapper(mock_engine, mock_logger, Events.ITERATION_STARTED)
    mock_logger.trains_logger.report_scalar.assert_called_once_with(
        iteration=123, series="loss", title="another_tag", value=12345
    )


def test_output_handler_metric_names(dirname):

    wrapper = OutputHandler("tag", metric_names=["a", "b"])
    mock_logger = MagicMock(spec=TrainsLogger)
    mock_logger.trains_logger = MagicMock()

    mock_engine = MagicMock()
    mock_engine.state = State(metrics={"a": 12.23, "b": 23.45})
    mock_engine.state.iteration = 5

    wrapper(mock_engine, mock_logger, Events.ITERATION_STARTED)

    assert mock_logger.trains_logger.report_scalar.call_count == 2
    mock_logger.trains_logger.report_scalar.assert_has_calls(
        [
            call(title="tag", series="a", iteration=5, value=12.23),
            call(title="tag", series="b", iteration=5, value=23.45),
        ],
        any_order=True,
    )

    wrapper = OutputHandler("tag", metric_names=["a", "c"])

    mock_engine = MagicMock()
    mock_engine.state = State(metrics={"a": 55.56, "c": "Some text"})
    mock_engine.state.iteration = 7

    mock_logger = MagicMock(spec=TrainsLogger)
    mock_logger.trains_logger = MagicMock()

    with pytest.warns(UserWarning):
        wrapper(mock_engine, mock_logger, Events.ITERATION_STARTED)

    assert mock_logger.trains_logger.report_scalar.call_count == 1
    mock_logger.trains_logger.report_scalar.assert_has_calls(
        [call(title="tag", series="a", iteration=7, value=55.56)], any_order=True
    )

    # all metrics
    wrapper = OutputHandler("tag", metric_names="all")
    mock_logger = MagicMock(spec=TrainsLogger)
    mock_logger.trains_logger = MagicMock()

    mock_engine = MagicMock()
    mock_engine.state = State(metrics={"a": 12.23, "b": 23.45})
    mock_engine.state.iteration = 5

    wrapper(mock_engine, mock_logger, Events.ITERATION_STARTED)

    assert mock_logger.trains_logger.report_scalar.call_count == 2
    mock_logger.trains_logger.report_scalar.assert_has_calls(
        [
            call(title="tag", series="a", iteration=5, value=12.23),
            call(title="tag", series="b", iteration=5, value=23.45),
        ],
        any_order=True,
    )


def test_output_handler_both(dirname):

    wrapper = OutputHandler("tag", metric_names=["a", "b"], output_transform=lambda x: {"loss": x})
    mock_logger = MagicMock(spec=TrainsLogger)
    mock_logger.trains_logger = MagicMock()

    mock_engine = MagicMock()
    mock_engine.state = State(metrics={"a": 12.23, "b": 23.45})
    mock_engine.state.epoch = 5
    mock_engine.state.output = 12345

    wrapper(mock_engine, mock_logger, Events.EPOCH_STARTED)

    assert mock_logger.trains_logger.report_scalar.call_count == 3
    mock_logger.trains_logger.report_scalar.assert_has_calls(
        [
            call(title="tag", series="a", iteration=5, value=12.23),
            call(title="tag", series="b", iteration=5, value=23.45),
            call(title="tag", series="loss", iteration=5, value=12345),
        ],
        any_order=True,
    )


def test_output_handler_with_wrong_global_step_transform_output():
    def global_step_transform(*args, **kwargs):
        return "a"

    wrapper = OutputHandler("tag", output_transform=lambda x: {"loss": x}, global_step_transform=global_step_transform)
    mock_logger = MagicMock(spec=TrainsLogger)
    mock_logger.trains_logger = MagicMock()

    mock_engine = MagicMock()
    mock_engine.state = State()
    mock_engine.state.epoch = 5
    mock_engine.state.output = 12345

    with pytest.raises(TypeError, match="global_step must be int"):
        wrapper(mock_engine, mock_logger, Events.EPOCH_STARTED)


def test_output_handler_with_global_step_from_engine():

    mock_another_engine = MagicMock()
    mock_another_engine.state = State()
    mock_another_engine.state.epoch = 10
    mock_another_engine.state.output = 12.345

    wrapper = OutputHandler(
        "tag",
        output_transform=lambda x: {"loss": x},
        global_step_transform=global_step_from_engine(mock_another_engine),
    )

    mock_logger = MagicMock(spec=TrainsLogger)
    mock_logger.trains_logger = MagicMock()

    mock_engine = MagicMock()
    mock_engine.state = State()
    mock_engine.state.epoch = 1
    mock_engine.state.output = 0.123

    wrapper(mock_engine, mock_logger, Events.EPOCH_STARTED)
    assert mock_logger.trains_logger.report_scalar.call_count == 1
    mock_logger.trains_logger.report_scalar.assert_has_calls(
        [call(title="tag", series="loss", iteration=mock_another_engine.state.epoch, value=mock_engine.state.output)]
    )

    mock_another_engine.state.epoch = 11
    mock_engine.state.output = 1.123

    wrapper(mock_engine, mock_logger, Events.EPOCH_STARTED)
    assert mock_logger.trains_logger.report_scalar.call_count == 2
    mock_logger.trains_logger.report_scalar.assert_has_calls(
        [call(title="tag", series="loss", iteration=mock_another_engine.state.epoch, value=mock_engine.state.output)]
    )


def test_output_handler_with_global_step_transform():
    def global_step_transform(*args, **kwargs):
        return 10

    wrapper = OutputHandler("tag", output_transform=lambda x: {"loss": x}, global_step_transform=global_step_transform)
    mock_logger = MagicMock(spec=TrainsLogger)
    mock_logger.trains_logger = MagicMock()

    mock_engine = MagicMock()
    mock_engine.state = State()
    mock_engine.state.epoch = 5
    mock_engine.state.output = 12345

    wrapper(mock_engine, mock_logger, Events.EPOCH_STARTED)
    assert mock_logger.trains_logger.report_scalar.call_count == 1
    mock_logger.trains_logger.report_scalar.assert_has_calls(
        [call(title="tag", series="loss", iteration=10, value=12345)]
    )


def test_weights_scalar_handler_wrong_setup():

    with pytest.raises(TypeError, match="Argument model should be of type torch.nn.Module"):
        WeightsScalarHandler(None)

    model = MagicMock(spec=torch.nn.Module)
    with pytest.raises(TypeError, match="Argument reduction should be callable"):
        WeightsScalarHandler(model, reduction=123)

    with pytest.raises(ValueError, match="Output of the reduction function should be a scalar"):
        WeightsScalarHandler(model, reduction=lambda x: x)

    wrapper = WeightsScalarHandler(model)
    mock_logger = MagicMock()
    mock_engine = MagicMock()
    with pytest.raises(RuntimeError, match="Handler WeightsScalarHandler works only with TrainsLogger"):
        wrapper(mock_engine, mock_logger, Events.ITERATION_STARTED)


def test_weights_scalar_handler(dummy_model_factory):

    model = dummy_model_factory(with_grads=True, with_frozen_layer=False)

    # define test wrapper to test with and without optional tag
    def _test(tag=None):
        wrapper = WeightsScalarHandler(model, tag=tag)
        mock_logger = MagicMock(spec=TrainsLogger)
        mock_logger.trains_logger = MagicMock()

        mock_engine = MagicMock()
        mock_engine.state = State()
        mock_engine.state.epoch = 5

        wrapper(mock_engine, mock_logger, Events.EPOCH_STARTED)

        tag_prefix = "{}/".format(tag) if tag else ""

        assert mock_logger.trains_logger.report_scalar.call_count == 4
        mock_logger.trains_logger.report_scalar.assert_has_calls(
            [
                call(title=tag_prefix + "weights_norm/fc1", series="weight", iteration=5, value=0.0),
                call(title=tag_prefix + "weights_norm/fc1", series="bias", iteration=5, value=0.0),
                call(title=tag_prefix + "weights_norm/fc2", series="weight", iteration=5, value=12.0),
                call(title=tag_prefix + "weights_norm/fc2", series="bias", iteration=5, value=math.sqrt(12.0)),
            ],
            any_order=True,
        )

    _test()
    _test(tag="tag")


def test_weights_scalar_handler_frozen_layers(dummy_model_factory):

    model = dummy_model_factory(with_grads=True, with_frozen_layer=True)

    wrapper = WeightsScalarHandler(model)
    mock_logger = MagicMock(spec=TrainsLogger)
    mock_logger.trains_logger = MagicMock()

    mock_engine = MagicMock()
    mock_engine.state = State()
    mock_engine.state.epoch = 5

    wrapper(mock_engine, mock_logger, Events.EPOCH_STARTED)

    mock_logger.trains_logger.report_scalar.assert_has_calls(
        [
            call(title="weights_norm/fc2", series="weight", iteration=5, value=12.0),
            call(title="weights_norm/fc2", series="bias", iteration=5, value=math.sqrt(12.0)),
        ],
        any_order=True,
    )

    with pytest.raises(AssertionError):
        mock_logger.trains_logger.report_scalar.assert_has_calls(
            [
                call(title="weights_norm/fc1", series="weight", iteration=5, value=12.0),
                call(title="weights_norm/fc1", series="bias", iteration=5, value=math.sqrt(12.0)),
            ],
            any_order=True,
        )

    assert mock_logger.trains_logger.report_scalar.call_count == 2


def test_weights_hist_handler_wrong_setup():

    with pytest.raises(TypeError, match="Argument model should be of type torch.nn.Module"):
        WeightsHistHandler(None)

    model = MagicMock(spec=torch.nn.Module)
    wrapper = WeightsHistHandler(model)
    mock_logger = MagicMock()
    mock_engine = MagicMock()
    with pytest.raises(RuntimeError, match="Handler 'WeightsHistHandler' works only with TrainsLogger"):
        wrapper(mock_engine, mock_logger, Events.ITERATION_STARTED)


def test_weights_hist_handler(dummy_model_factory):

    model = dummy_model_factory(with_grads=True, with_frozen_layer=False)

    # define test wrapper to test with and without optional tag
    def _test(tag=None):
        wrapper = WeightsHistHandler(model, tag=tag)
        mock_logger = MagicMock(spec=TrainsLogger)
        mock_logger.grad_helper = MagicMock()

        mock_engine = MagicMock()
        mock_engine.state = State()
        mock_engine.state.epoch = 5

        wrapper(mock_engine, mock_logger, Events.EPOCH_STARTED)

        tag_prefix = "{}/".format(tag) if tag else ""

        assert mock_logger.grad_helper.add_histogram.call_count == 4
        mock_logger.grad_helper.add_histogram.assert_has_calls(
            [
                call(title=tag_prefix + "weights_fc1", hist_data=ANY, series="weight", step=5),
                call(title=tag_prefix + "weights_fc1", hist_data=ANY, series="bias", step=5),
                call(title=tag_prefix + "weights_fc2", hist_data=ANY, series="weight", step=5),
                call(title=tag_prefix + "weights_fc2", hist_data=ANY, series="bias", step=5),
            ],
            any_order=True,
        )

    _test()
    _test(tag="tag")


def test_weights_hist_handler_frozen_layers(dummy_model_factory):

    model = dummy_model_factory(with_grads=True, with_frozen_layer=True)

    wrapper = WeightsHistHandler(model)
    mock_logger = MagicMock(spec=TrainsLogger)
    mock_logger.grad_helper = MagicMock()

    mock_engine = MagicMock()
    mock_engine.state = State()
    mock_engine.state.epoch = 5

    wrapper(mock_engine, mock_logger, Events.EPOCH_STARTED)

    mock_logger.grad_helper.add_histogram.assert_has_calls(
        [
            call(title="weights_fc2", hist_data=ANY, series="weight", step=5),
            call(title="weights_fc2", hist_data=ANY, series="bias", step=5),
        ],
        any_order=True,
    )

    with pytest.raises(AssertionError):
        mock_logger.grad_helper.add_histogram.assert_has_calls(
            [
                call(title="weights_fc1", hist_data=ANY, series="weight", step=5),
                call(title="weights_fc1", hist_data=ANY, series="bias", step=5),
            ],
            any_order=True,
        )
    assert mock_logger.grad_helper.add_histogram.call_count == 2


def test_grads_scalar_handler_wrong_setup():

    with pytest.raises(TypeError, match="Argument model should be of type torch.nn.Module"):
        GradsScalarHandler(None)

    model = MagicMock(spec=torch.nn.Module)
    with pytest.raises(TypeError, match="Argument reduction should be callable"):
        GradsScalarHandler(model, reduction=123)

    wrapper = GradsScalarHandler(model)
    mock_logger = MagicMock()
    mock_engine = MagicMock()
    with pytest.raises(RuntimeError, match="Handler GradsScalarHandler works only with TrainsLogger"):
        wrapper(mock_engine, mock_logger, Events.ITERATION_STARTED)


def test_grads_scalar_handler(dummy_model_factory, norm_mock):
    model = dummy_model_factory(with_grads=True, with_frozen_layer=False)

    # define test wrapper to test with and without optional tag
    def _test(tag=None):
        wrapper = GradsScalarHandler(model, reduction=norm_mock, tag=tag)
        mock_logger = MagicMock(spec=TrainsLogger)
        mock_logger.trains_logger = MagicMock()

        mock_engine = MagicMock()
        mock_engine.state = State()
        mock_engine.state.epoch = 5
        norm_mock.reset_mock()

        wrapper(mock_engine, mock_logger, Events.EPOCH_STARTED)

        tag_prefix = "{}/".format(tag) if tag else ""

        mock_logger.trains_logger.report_scalar.assert_has_calls(
            [
                call(
                    title=tag_prefix + "grads_norm/fc1", value=ANY, series="weight", iteration=mock_engine.state.epoch
                ),
                call(title=tag_prefix + "grads_norm/fc1", value=ANY, series="bias", iteration=mock_engine.state.epoch),
                call(
                    title=tag_prefix + "grads_norm/fc2", value=ANY, series="weight", iteration=mock_engine.state.epoch
                ),
                call(title=tag_prefix + "grads_norm/fc2", value=ANY, series="bias", iteration=mock_engine.state.epoch),
            ],
            any_order=True,
        )
        assert mock_logger.trains_logger.report_scalar.call_count == 4
        assert norm_mock.call_count == 4

    _test()
    _test(tag="tag")


def test_grads_scalar_handler_frozen_layers(dummy_model_factory, norm_mock):
    model = dummy_model_factory(with_grads=True, with_frozen_layer=True)

    wrapper = GradsScalarHandler(model, reduction=norm_mock)
    mock_logger = MagicMock(spec=TrainsLogger)
    mock_logger.trains_logger = MagicMock()

    mock_engine = MagicMock()
    mock_engine.state = State()
    mock_engine.state.epoch = 5
    norm_mock.reset_mock()

    wrapper(mock_engine, mock_logger, Events.EPOCH_STARTED)

    mock_logger.trains_logger.report_scalar.assert_has_calls(
        [
            call(title="grads_norm/fc2", value=ANY, series="weight", iteration=mock_engine.state.epoch),
            call(title="grads_norm/fc2", value=ANY, series="bias", iteration=mock_engine.state.epoch),
        ],
        any_order=True,
    )

    with pytest.raises(AssertionError):
        mock_logger.trains_logger.report_scalar.assert_has_calls(
            [call(title="grads_norm/fc1", value=ANY, iteration=5), call("grads_norm/fc1", ANY, 5)], any_order=True
        )
    assert mock_logger.trains_logger.report_scalar.call_count == 2
    assert norm_mock.call_count == 2


def test_grads_hist_handler_wrong_setup():

    with pytest.raises(TypeError, match="Argument model should be of type torch.nn.Module"):
        GradsHistHandler(None)

    model = MagicMock(spec=torch.nn.Module)
    wrapper = GradsHistHandler(model)
    mock_logger = MagicMock()
    mock_engine = MagicMock()
    with pytest.raises(RuntimeError, match="Handler 'GradsHistHandler' works only with TrainsLogger"):
        wrapper(mock_engine, mock_logger, Events.ITERATION_STARTED)


def test_grads_hist_handler(dummy_model_factory):
    model = dummy_model_factory(with_grads=True, with_frozen_layer=False)

    # define test wrapper to test with and without optional tag
    def _test(tag=None):
        wrapper = GradsHistHandler(model, tag=tag)
        mock_logger = MagicMock(spec=TrainsLogger)
        mock_logger.grad_helper = MagicMock()

        mock_engine = MagicMock()
        mock_engine.state = State()
        mock_engine.state.epoch = 5

        wrapper(mock_engine, mock_logger, Events.EPOCH_STARTED)

        tag_prefix = "{}/".format(tag) if tag else ""

        assert mock_logger.grad_helper.add_histogram.call_count == 4
        mock_logger.grad_helper.add_histogram.assert_has_calls(
            [
                call(title=tag_prefix + "grads_fc1", hist_data=ANY, series="weight", step=5),
                call(title=tag_prefix + "grads_fc1", hist_data=ANY, series="bias", step=5),
                call(title=tag_prefix + "grads_fc2", hist_data=ANY, series="weight", step=5),
                call(title=tag_prefix + "grads_fc2", hist_data=ANY, series="bias", step=5),
            ],
            any_order=True,
        )

    _test()
    _test(tag="tag")


def test_grads_hist_frozen_layers(dummy_model_factory):
    model = dummy_model_factory(with_grads=True, with_frozen_layer=True)

    wrapper = GradsHistHandler(model)
    mock_logger = MagicMock(spec=TrainsLogger)
    mock_logger.grad_helper = MagicMock()

    mock_engine = MagicMock()
    mock_engine.state = State()
    mock_engine.state.epoch = 5

    wrapper(mock_engine, mock_logger, Events.EPOCH_STARTED)

    assert mock_logger.grad_helper.add_histogram.call_count == 2
    mock_logger.grad_helper.add_histogram.assert_has_calls(
        [
            call(title="grads_fc2", hist_data=ANY, series="weight", step=5),
            call(title="grads_fc2", hist_data=ANY, series="bias", step=5),
        ],
        any_order=True,
    )

    with pytest.raises(AssertionError):
        mock_logger.grad_helper.add_histogram.assert_has_calls(
            [
                call(title="grads_fc1", hist_data=ANY, series="weight", step=5),
                call(title="grads_fc1", hist_data=ANY, series="bias", step=5),
            ],
            any_order=True,
        )


def test_integration(dirname):

    n_epochs = 5
    data = list(range(50))

    losses = torch.rand(n_epochs * len(data))
    losses_iter = iter(losses)

    def update_fn(engine, batch):
        return next(losses_iter)

    trainer = Engine(update_fn)

    with pytest.warns(UserWarning):
        TrainsLogger.set_bypass_mode(True)
        logger = TrainsLogger(output_uri=dirname)

        def dummy_handler(engine, logger, event_name):
            global_step = engine.state.get_event_attrib_value(event_name)
            logger.trains_logger.report_scalar(title="", series="", value="test_value", iteration=global_step)

        logger.attach(trainer, log_handler=dummy_handler, event_name=Events.EPOCH_COMPLETED)

        trainer.run(data, max_epochs=n_epochs)
        logger.close()


def test_integration_as_context_manager(dirname):

    n_epochs = 5
    data = list(range(50))

    losses = torch.rand(n_epochs * len(data))
    losses_iter = iter(losses)

    def update_fn(engine, batch):
        return next(losses_iter)

    with pytest.warns(UserWarning):
        TrainsLogger.set_bypass_mode(True)
        with TrainsLogger(output_uri=dirname) as trains_logger:

            trainer = Engine(update_fn)

            def dummy_handler(engine, logger, event_name):
                global_step = engine.state.get_event_attrib_value(event_name)
                logger.trains_logger.report_scalar(title="", series="", value="test_value", iteration=global_step)

            trains_logger.attach(trainer, log_handler=dummy_handler, event_name=Events.EPOCH_COMPLETED)

            trainer.run(data, max_epochs=n_epochs)


def test_trains_disk_saver_integration():
    model = torch.nn.Module()
    to_save_serializable = {"model": model}
    with pytest.warns(UserWarning):
        mock_logger = MagicMock(spec=TrainsLogger)
        trains.Task.current_task = Mock(return_value=object())
        trains_saver = TrainsSaver(mock_logger)
        trains.binding.frameworks.WeightsFileHandler.create_output_model = MagicMock()

    checkpoint = Checkpoint(to_save=to_save_serializable, save_handler=trains_saver, n_saved=1)

    trainer = Engine(lambda e, b: None)
    trainer.state = State(epoch=0, iteration=0)
    checkpoint(trainer)
    trainer.state.iteration = 1
    checkpoint(trainer)
    if trains_saver._atomic:
        assert trains.binding.frameworks.WeightsFileHandler.create_output_model.call_count == 2
    else:
        saved_files = list(os.listdir(trains_saver.dirname))
        assert len(saved_files) == 1
        assert saved_files[0] == "model_1.pt"


def test_trains_disk_saver_integration_no_logger():
    model = torch.nn.Module()
    to_save_serializable = {"model": model}

<<<<<<< HEAD
    with pytest.warns(UserWarning):
        trains.Task.current_task = Mock(return_value=object())
        trains_saver = TrainsSaver()

        trains.binding.frameworks.WeightsFileHandler.create_output_model = MagicMock()

        checkpoint = Checkpoint(to_save=to_save_serializable, save_handler=trains_saver, n_saved=1)
=======
    trains.Task.current_task = Mock(return_value=object())
    trains.binding.frameworks.WeightsFileHandler.create_output_model = MagicMock()

    trains_saver = TrainsSaver()

    checkpoint = Checkpoint(to_save=to_save_serializable, save_handler=trains_saver, n_saved=1)
>>>>>>> dff59967

    trainer = Engine(lambda e, b: None)
    trainer.state = State(epoch=0, iteration=0)
    checkpoint(trainer)
    trainer.state.iteration = 1
    checkpoint(trainer)

    if trains_saver._atomic:
        assert trains.binding.frameworks.WeightsFileHandler.create_output_model.call_count == 2
    else:
        saved_files = list(os.listdir(trains_saver.dirname))
        assert len(saved_files) == 1
        assert saved_files[0] == "model_1.pt"


class DummyModel(torch.nn.Module):
    def __init__(self):
        super(DummyModel, self).__init__()
        self.net = torch.nn.Linear(2, 2)

    def forward(self, x):
        return self.net(x)


def _test_save_model_optimizer_lr_scheduler_with_state_dict(device, on_zero_rank=False):

    if idist.get_rank() == 0:
        trains.Task.current_task = Mock(return_value=object())
        trains.binding.frameworks.WeightsFileHandler.create_output_model = MagicMock()

    torch.manual_seed(23)

    model = DummyModel().to(device)

    optim = torch.optim.SGD(model.parameters(), lr=0.1)
    lr_scheduler = torch.optim.lr_scheduler.ExponentialLR(optim, gamma=0.5)

    def update_fn(engine, batch):
        x = torch.rand((4, 2)).to(device)
        optim.zero_grad()
        y = model(x)
        loss = y.pow(2.0).sum()
        loss.backward()
        if idist.has_xla_support:
            import torch_xla.core.xla_model as xm

            xm.optimizer_step(optim, barrier=True)
        else:
            optim.step()
        lr_scheduler.step()

    engine = Engine(update_fn)

    to_save = {"model": model, "optimizer": optim, "lr_scheduler": lr_scheduler}

    with pytest.warns(UserWarning, match=r"TrainsSaver created a temporary checkpoints directory"):
        trains_saver = TrainsSaver()

    if (not on_zero_rank) or (on_zero_rank and idist.get_rank() == 0):
        checkpoint = Checkpoint(to_save=to_save, save_handler=trains_saver, n_saved=1)
        engine.add_event_handler(Events.EPOCH_COMPLETED, checkpoint)

    engine.run([0], max_epochs=4)

    idist.barrier()

    saved_objects = sorted(os.listdir(trains_saver.dirname))
    # saved object is ['PREFIX_checkpoint_3.pt', ]
    saved_checkpoint = os.path.join(trains_saver.dirname, saved_objects[0])

    if idist.has_xla_support:
        device = "cpu"

    loaded_obj = torch.load(saved_checkpoint, map_location=device)
    for f in ["model", "optimizer", "lr_scheduler"]:
        assert f in loaded_obj
    loaded_model_state_dict = loaded_obj["model"]
    loaded_optimizer_state_dict = loaded_obj["optimizer"]
    loaded_lr_scheduler_state_dict = loaded_obj["lr_scheduler"]

    assert isinstance(loaded_model_state_dict, dict)
    assert isinstance(loaded_optimizer_state_dict, dict)
    assert isinstance(loaded_lr_scheduler_state_dict, dict)

    # Specifically move device to CPU first
    model_state_dict = model.cpu().state_dict()
    for key in model_state_dict.keys():
        assert key in loaded_model_state_dict
        model_value = model_state_dict[key]
        loaded_model_value = loaded_model_state_dict[key]
        assert (model_value.cpu().numpy() == loaded_model_value.cpu().numpy()).all()

    optim_state_dict = optim.state_dict()
    for key in optim_state_dict.keys():
        assert key in loaded_optimizer_state_dict
        optim_value = optim_state_dict[key]
        loaded_optim_value = loaded_optimizer_state_dict[key]
        if idist.get_rank() == 0:
            assert optim_value == loaded_optim_value

    lr_scheduler_state_dict = lr_scheduler.state_dict()
    for key in lr_scheduler_state_dict.keys():
        assert key in loaded_lr_scheduler_state_dict
        lr_scheduler_value = lr_scheduler_state_dict[key]
        loaded_lr_scheduler_value = loaded_lr_scheduler_state_dict[key]
        assert lr_scheduler_value == loaded_lr_scheduler_value


@pytest.mark.distributed
def test_distrib_cpu(distributed_context_single_node_gloo):
    _test_save_model_optimizer_lr_scheduler_with_state_dict("cpu")
    _test_save_model_optimizer_lr_scheduler_with_state_dict("cpu", on_zero_rank=True)


@pytest.mark.distributed
@pytest.mark.skipif(torch.cuda.device_count() < 1, reason="Skip if no GPU")
def test_distrib_gpu(distributed_context_single_node_nccl):
    device = idist.device()
    _test_save_model_optimizer_lr_scheduler_with_state_dict(device)
    _test_save_model_optimizer_lr_scheduler_with_state_dict("cpu", on_zero_rank=True)


@pytest.mark.tpu
@pytest.mark.skipif("NUM_TPU_WORKERS" in os.environ, reason="Skip if NUM_TPU_WORKERS is in env vars")
@pytest.mark.skipif(not idist.has_xla_support, reason="Not on TPU device")
def test_distrib_single_device_xla():
    device = idist.device()
    assert "xla" in device.type
    _test_save_model_optimizer_lr_scheduler_with_state_dict(device)


def _test_save_model_optimizer_lr_scheduler_with_state_dict_xla_nprocs(index):
    device = idist.device()
    _test_save_model_optimizer_lr_scheduler_with_state_dict(device)

    import time

    # hack to have all proc properly sync:
    time.sleep(1)


@pytest.mark.tpu
@pytest.mark.skipif("NUM_TPU_WORKERS" not in os.environ, reason="Skip if NUM_TPU_WORKERS is in env vars")
@pytest.mark.skipif(not idist.has_xla_support, reason="Not on TPU device")
def test_distrib_single_device_xla_nprocs(xmp_executor):
    n = int(os.environ["NUM_TPU_WORKERS"])
    xmp_executor(_test_save_model_optimizer_lr_scheduler_with_state_dict_xla_nprocs, args=(), nprocs=n)<|MERGE_RESOLUTION|>--- conflicted
+++ resolved
@@ -650,22 +650,11 @@
     model = torch.nn.Module()
     to_save_serializable = {"model": model}
 
-<<<<<<< HEAD
     with pytest.warns(UserWarning):
         trains.Task.current_task = Mock(return_value=object())
+        trains.binding.frameworks.WeightsFileHandler.create_output_model = MagicMock()
         trains_saver = TrainsSaver()
-
-        trains.binding.frameworks.WeightsFileHandler.create_output_model = MagicMock()
-
         checkpoint = Checkpoint(to_save=to_save_serializable, save_handler=trains_saver, n_saved=1)
-=======
-    trains.Task.current_task = Mock(return_value=object())
-    trains.binding.frameworks.WeightsFileHandler.create_output_model = MagicMock()
-
-    trains_saver = TrainsSaver()
-
-    checkpoint = Checkpoint(to_save=to_save_serializable, save_handler=trains_saver, n_saved=1)
->>>>>>> dff59967
 
     trainer = Engine(lambda e, b: None)
     trainer.state = State(epoch=0, iteration=0)
