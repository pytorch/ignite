--- conflicted
+++ resolved
@@ -77,11 +77,7 @@
 
     dummy_trainer.run(range(true_num_iters), max_epochs=true_max_epochs)
     results = profiler.get_results()
-<<<<<<< HEAD
     event_results = results['event_handlers_stats']['STARTED']
-=======
-    event_results = results["event_handlers_stats"]["Events_STARTED"]
->>>>>>> dda1632c
 
     assert event_results["min/index"][0] == approx(true_event_handler_time, abs=1e-1)
     assert event_results["max/index"][0] == approx(true_event_handler_time, abs=1e-1)
@@ -103,11 +99,7 @@
 
     dummy_trainer.run(range(true_num_iters), max_epochs=true_max_epochs)
     results = profiler.get_results()
-<<<<<<< HEAD
     event_results = results['event_handlers_stats']['COMPLETED']
-=======
-    event_results = results["event_handlers_stats"]["Events_COMPLETED"]
->>>>>>> dda1632c
 
     assert event_results["min/index"][0] == approx(true_event_handler_time, abs=1e-1)
     assert event_results["max/index"][0] == approx(true_event_handler_time, abs=1e-1)
@@ -129,11 +121,7 @@
 
     dummy_trainer.run(range(true_num_iters), max_epochs=true_max_epochs)
     results = profiler.get_results()
-<<<<<<< HEAD
     event_results = results['event_handlers_stats']['EPOCH_STARTED']
-=======
-    event_results = results["event_handlers_stats"]["Events_EPOCH_STARTED"]
->>>>>>> dda1632c
 
     assert event_results["min/index"][0] == approx(true_event_handler_time, abs=1e-1)
     assert event_results["max/index"][0] == approx(true_event_handler_time, abs=1e-1)
@@ -157,11 +145,7 @@
 
     dummy_trainer.run(range(true_num_iters), max_epochs=true_max_epochs)
     results = profiler.get_results()
-<<<<<<< HEAD
     event_results = results['event_handlers_stats']['EPOCH_COMPLETED']
-=======
-    event_results = results["event_handlers_stats"]["Events_EPOCH_COMPLETED"]
->>>>>>> dda1632c
 
     assert event_results["min/index"][0] == approx(true_event_handler_time, abs=1e-1)
     assert event_results["max/index"][0] == approx(true_event_handler_time, abs=1e-1)
@@ -185,11 +169,7 @@
 
     dummy_trainer.run(range(true_num_iters), max_epochs=true_max_epochs)
     results = profiler.get_results()
-<<<<<<< HEAD
     event_results = results['event_handlers_stats']['ITERATION_STARTED']
-=======
-    event_results = results["event_handlers_stats"]["Events_ITERATION_STARTED"]
->>>>>>> dda1632c
 
     assert event_results["min/index"][0] == approx(true_event_handler_time, abs=1e-1)
     assert event_results["max/index"][0] == approx(true_event_handler_time, abs=1e-1)
@@ -213,11 +193,7 @@
 
     dummy_trainer.run(range(true_num_iters), max_epochs=true_max_epochs)
     results = profiler.get_results()
-<<<<<<< HEAD
     event_results = results['event_handlers_stats']['ITERATION_COMPLETED']
-=======
-    event_results = results["event_handlers_stats"]["Events_ITERATION_COMPLETED"]
->>>>>>> dda1632c
 
     assert event_results["min/index"][0] == approx(true_event_handler_time, abs=1e-1)
     assert event_results["max/index"][0] == approx(true_event_handler_time, abs=1e-1)
@@ -241,11 +217,7 @@
 
     dummy_trainer.run(range(true_num_iters), max_epochs=true_max_epochs)
     results = profiler.get_results()
-<<<<<<< HEAD
     event_results = results['event_handlers_stats']['GET_BATCH_STARTED']
-=======
-    event_results = results["event_handlers_stats"]["Events_GET_BATCH_STARTED"]
->>>>>>> dda1632c
 
     assert event_results["min/index"][0] == approx(true_event_handler_time, abs=1e-1)
     assert event_results["max/index"][0] == approx(true_event_handler_time, abs=1e-1)
@@ -269,11 +241,7 @@
 
     dummy_trainer.run(range(true_num_iters), max_epochs=true_max_epochs)
     results = profiler.get_results()
-<<<<<<< HEAD
     event_results = results['event_handlers_stats']['GET_BATCH_COMPLETED']
-=======
-    event_results = results["event_handlers_stats"]["Events_GET_BATCH_COMPLETED"]
->>>>>>> dda1632c
 
     assert event_results["min/index"][0] == approx(true_event_handler_time, abs=1e-1)
     assert event_results["max/index"][0] == approx(true_event_handler_time, abs=1e-1)
