import math
import os
from collections import defaultdict
<<<<<<< HEAD
from pathlib import Path
from unittest.mock import ANY, MagicMock, Mock, call
=======
from unittest.mock import ANY, call, MagicMock, Mock
>>>>>>> 750719f0

import clearml
import pytest
import torch
from clearml.binding.frameworks import WeightsFileHandler
from clearml.model import Framework

import ignite.distributed as idist
from ignite.contrib.handlers.clearml_logger import (
    ClearMLLogger,
    ClearMLSaver,
    global_step_from_engine,
    GradsHistHandler,
    GradsScalarHandler,
    OptimizerParamsHandler,
    OutputHandler,
    WeightsHistHandler,
    WeightsScalarHandler,
)
from ignite.contrib.handlers.trains_logger import TrainsLogger
from ignite.engine import Engine, Events, State
from ignite.handlers import Checkpoint


def test_trains_logger_alias(dirname):
    with pytest.warns(UserWarning, match="ClearMLSaver: running in bypass mode"):
        TrainsLogger.set_bypass_mode(True)
        logger = TrainsLogger(output_uri=dirname)
        assert isinstance(logger, ClearMLLogger)


def test_optimizer_params_handler_wrong_setup():

    with pytest.raises(TypeError):
        OptimizerParamsHandler(optimizer=None)

    optimizer = MagicMock(spec=torch.optim.Optimizer)
    handler = OptimizerParamsHandler(optimizer=optimizer)

    mock_logger = MagicMock()
    mock_engine = MagicMock()
    with pytest.raises(RuntimeError, match="Handler OptimizerParamsHandler works only with ClearMLLogger"):
        handler(mock_engine, mock_logger, Events.ITERATION_STARTED)


def test_optimizer_params():

    optimizer = torch.optim.SGD([torch.Tensor(0)], lr=0.01)
    wrapper = OptimizerParamsHandler(optimizer=optimizer, param_name="lr")
    mock_logger = MagicMock(spec=ClearMLLogger)
    mock_logger.clearml_logger = MagicMock()
    mock_engine = MagicMock()
    mock_engine.state = State()
    mock_engine.state.iteration = 123

    wrapper(mock_engine, mock_logger, Events.ITERATION_STARTED)
    mock_logger.clearml_logger.report_scalar.assert_called_once_with(iteration=123, series="0", title="lr", value=0.01)

    wrapper = OptimizerParamsHandler(optimizer, param_name="lr", tag="generator")
    mock_logger = MagicMock(spec=ClearMLLogger)
    mock_logger.clearml_logger = MagicMock()

    wrapper(mock_engine, mock_logger, Events.ITERATION_STARTED)
    mock_logger.clearml_logger.report_scalar.assert_called_once_with(
        iteration=123, series="0", title="generator/lr", value=0.01
    )


def test_output_handler_with_wrong_logger_type():

    wrapper = OutputHandler("tag", output_transform=lambda x: x)

    mock_logger = MagicMock()
    mock_engine = MagicMock()
    with pytest.raises(RuntimeError, match="Handler OutputHandler works only with ClearMLLogger"):
        wrapper(mock_engine, mock_logger, Events.ITERATION_STARTED)


def test_output_handler_output_transform(dirname):

    wrapper = OutputHandler("tag", output_transform=lambda x: x)
    mock_logger = MagicMock(spec=ClearMLLogger)
    mock_logger.clearml_logger = MagicMock()

    mock_engine = MagicMock()
    mock_engine.state = State()
    mock_engine.state.output = 12345
    mock_engine.state.iteration = 123

    wrapper(mock_engine, mock_logger, Events.ITERATION_STARTED)

    mock_logger.clearml_logger.report_scalar.assert_called_once_with(
        iteration=123, series="output", title="tag", value=12345
    )

    wrapper = OutputHandler("another_tag", output_transform=lambda x: {"loss": x})
    mock_logger = MagicMock(spec=ClearMLLogger)
    mock_logger.clearml_logger = MagicMock()

    wrapper(mock_engine, mock_logger, Events.ITERATION_STARTED)
    mock_logger.clearml_logger.report_scalar.assert_called_once_with(
        iteration=123, series="loss", title="another_tag", value=12345
    )


def test_output_handler_metric_names(dirname):

    wrapper = OutputHandler("tag", metric_names=["a", "b"])
    mock_logger = MagicMock(spec=ClearMLLogger)
    mock_logger.clearml_logger = MagicMock()

    mock_engine = MagicMock()
    mock_engine.state = State(metrics={"a": 12.23, "b": 23.45})
    mock_engine.state.iteration = 5

    wrapper(mock_engine, mock_logger, Events.ITERATION_STARTED)

    assert mock_logger.clearml_logger.report_scalar.call_count == 2
    mock_logger.clearml_logger.report_scalar.assert_has_calls(
        [
            call(title="tag", series="a", iteration=5, value=12.23),
            call(title="tag", series="b", iteration=5, value=23.45),
        ],
        any_order=True,
    )

    wrapper = OutputHandler("tag", metric_names=["a", "c"])

    mock_engine = MagicMock()
    mock_engine.state = State(metrics={"a": 55.56, "c": "Some text"})
    mock_engine.state.iteration = 7

    mock_logger = MagicMock(spec=ClearMLLogger)
    mock_logger.clearml_logger = MagicMock()

    with pytest.warns(UserWarning, match=r"Logger output_handler can not log metrics value type"):
        wrapper(mock_engine, mock_logger, Events.ITERATION_STARTED)

    assert mock_logger.clearml_logger.report_scalar.call_count == 1
    mock_logger.clearml_logger.report_scalar.assert_has_calls(
        [call(title="tag", series="a", iteration=7, value=55.56)], any_order=True
    )

    # all metrics
    wrapper = OutputHandler("tag", metric_names="all")
    mock_logger = MagicMock(spec=ClearMLLogger)
    mock_logger.clearml_logger = MagicMock()

    mock_engine = MagicMock()
    mock_engine.state = State(metrics={"a": 12.23, "b": 23.45})
    mock_engine.state.iteration = 5

    wrapper(mock_engine, mock_logger, Events.ITERATION_STARTED)

    assert mock_logger.clearml_logger.report_scalar.call_count == 2
    mock_logger.clearml_logger.report_scalar.assert_has_calls(
        [
            call(title="tag", series="a", iteration=5, value=12.23),
            call(title="tag", series="b", iteration=5, value=23.45),
        ],
        any_order=True,
    )

    # log a torch vector
    wrapper = OutputHandler("tag", metric_names="all")
    mock_logger = MagicMock(spec=ClearMLLogger)
    mock_logger.clearml_logger = MagicMock()

    mock_engine = MagicMock()
    vector = torch.tensor([0.1, 0.2, 0.1, 0.2, 0.33])
    mock_engine.state = State(metrics={"vector": vector})
    mock_engine.state.iteration = 5

    wrapper(mock_engine, mock_logger, Events.ITERATION_STARTED)

    assert mock_logger.clearml_logger.report_scalar.call_count == 5
    mock_logger.clearml_logger.report_scalar.assert_has_calls(
        [call(title="tag/vector", series=str(i), iteration=5, value=vector[i].item()) for i in range(5)],
        any_order=True,
    )

    # log a torch tensor (ndimension = 0)
    wrapper = OutputHandler("tag", metric_names="all")
    mock_logger = MagicMock(spec=ClearMLLogger)
    mock_logger.clearml_logger = MagicMock()

    mock_engine = MagicMock()
    mock_engine.state = State(metrics={"a": torch.tensor(12.23), "b": torch.tensor(23.45), "c": torch.tensor(5.01)})
    mock_engine.state.iteration = 5

    wrapper(mock_engine, mock_logger, Events.ITERATION_STARTED)

    assert mock_logger.clearml_logger.report_scalar.call_count == 3
    mock_logger.clearml_logger.report_scalar.assert_has_calls(
        [
            call(title="tag", series="a", iteration=5, value=torch.tensor(12.23).item()),
            call(title="tag", series="b", iteration=5, value=torch.tensor(23.45).item()),
            call(title="tag", series="c", iteration=5, value=torch.tensor(5.01).item()),
        ],
        any_order=True,
    )


def test_output_handler_both(dirname):

    wrapper = OutputHandler("tag", metric_names=["a", "b"], output_transform=lambda x: {"loss": x})
    mock_logger = MagicMock(spec=ClearMLLogger)
    mock_logger.clearml_logger = MagicMock()

    mock_engine = MagicMock()
    mock_engine.state = State(metrics={"a": 12.23, "b": 23.45})
    mock_engine.state.epoch = 5
    mock_engine.state.output = 12345

    wrapper(mock_engine, mock_logger, Events.EPOCH_STARTED)

    assert mock_logger.clearml_logger.report_scalar.call_count == 3
    mock_logger.clearml_logger.report_scalar.assert_has_calls(
        [
            call(title="tag", series="a", iteration=5, value=12.23),
            call(title="tag", series="b", iteration=5, value=23.45),
            call(title="tag", series="loss", iteration=5, value=12345),
        ],
        any_order=True,
    )


def test_output_handler_with_wrong_global_step_transform_output():
    def global_step_transform(*args, **kwargs):
        return "a"

    wrapper = OutputHandler("tag", output_transform=lambda x: {"loss": x}, global_step_transform=global_step_transform)
    mock_logger = MagicMock(spec=ClearMLLogger)
    mock_logger.clearml_logger = MagicMock()

    mock_engine = MagicMock()
    mock_engine.state = State()
    mock_engine.state.epoch = 5
    mock_engine.state.output = 12345

    with pytest.raises(TypeError, match="global_step must be int"):
        wrapper(mock_engine, mock_logger, Events.EPOCH_STARTED)


def test_output_handler_with_global_step_from_engine():

    mock_another_engine = MagicMock()
    mock_another_engine.state = State()
    mock_another_engine.state.epoch = 10
    mock_another_engine.state.output = 12.345

    wrapper = OutputHandler(
        "tag",
        output_transform=lambda x: {"loss": x},
        global_step_transform=global_step_from_engine(mock_another_engine),
    )

    mock_logger = MagicMock(spec=ClearMLLogger)
    mock_logger.clearml_logger = MagicMock()

    mock_engine = MagicMock()
    mock_engine.state = State()
    mock_engine.state.epoch = 1
    mock_engine.state.output = 0.123

    wrapper(mock_engine, mock_logger, Events.EPOCH_STARTED)
    assert mock_logger.clearml_logger.report_scalar.call_count == 1
    mock_logger.clearml_logger.report_scalar.assert_has_calls(
        [call(title="tag", series="loss", iteration=mock_another_engine.state.epoch, value=mock_engine.state.output)]
    )

    mock_another_engine.state.epoch = 11
    mock_engine.state.output = 1.123

    wrapper(mock_engine, mock_logger, Events.EPOCH_STARTED)
    assert mock_logger.clearml_logger.report_scalar.call_count == 2
    mock_logger.clearml_logger.report_scalar.assert_has_calls(
        [call(title="tag", series="loss", iteration=mock_another_engine.state.epoch, value=mock_engine.state.output)]
    )


def test_output_handler_state_attrs():
    wrapper = OutputHandler("tag", state_attributes=["alpha", "beta", "gamma"])
    mock_logger = MagicMock(spec=ClearMLLogger)
    mock_logger.clearml_logger = MagicMock()

    mock_engine = MagicMock()
    mock_engine.state = State()
    mock_engine.state.iteration = 5
    mock_engine.state.alpha = 3.899
    mock_engine.state.beta = torch.tensor(12.0)
    mock_engine.state.gamma = torch.tensor([21.0, 6.0])

    wrapper(mock_engine, mock_logger, Events.ITERATION_STARTED)

    assert mock_logger.clearml_logger.report_scalar.call_count == 4
    mock_logger.clearml_logger.report_scalar.assert_has_calls(
        [
            call(title="tag", series="alpha", iteration=5, value=3.899),
            call(title="tag", series="beta", iteration=5, value=12.0),
            call(title="tag/gamma", series="0", iteration=5, value=21.0),
            call(title="tag/gamma", series="1", iteration=5, value=6.0),
        ],
        any_order=True,
    )


def test_output_handler_with_global_step_transform():
    def global_step_transform(*args, **kwargs):
        return 10

    wrapper = OutputHandler("tag", output_transform=lambda x: {"loss": x}, global_step_transform=global_step_transform)
    mock_logger = MagicMock(spec=ClearMLLogger)
    mock_logger.clearml_logger = MagicMock()

    mock_engine = MagicMock()
    mock_engine.state = State()
    mock_engine.state.epoch = 5
    mock_engine.state.output = 12345

    wrapper(mock_engine, mock_logger, Events.EPOCH_STARTED)
    assert mock_logger.clearml_logger.report_scalar.call_count == 1
    mock_logger.clearml_logger.report_scalar.assert_has_calls(
        [call(title="tag", series="loss", iteration=10, value=12345)]
    )


def test_weights_scalar_handler_wrong_setup():

    with pytest.raises(TypeError, match="Argument model should be of type torch.nn.Module"):
        WeightsScalarHandler(None)

    model = MagicMock(spec=torch.nn.Module)
    with pytest.raises(TypeError, match="Argument reduction should be callable"):
        WeightsScalarHandler(model, reduction=123)

    with pytest.raises(TypeError, match="Output of the reduction function should be a scalar"):
        WeightsScalarHandler(model, reduction=lambda x: x)

    wrapper = WeightsScalarHandler(model)
    mock_logger = MagicMock()
    mock_engine = MagicMock()
    with pytest.raises(RuntimeError, match="Handler WeightsScalarHandler works only with ClearMLLogger"):
        wrapper(mock_engine, mock_logger, Events.ITERATION_STARTED)


def test_weights_scalar_handler(dummy_model_factory):

    model = dummy_model_factory(with_grads=True, with_frozen_layer=False)

    # define test wrapper to test with and without optional tag
    def _test(tag=None):
        wrapper = WeightsScalarHandler(model, tag=tag)
        mock_logger = MagicMock(spec=ClearMLLogger)
        mock_logger.clearml_logger = MagicMock()

        mock_engine = MagicMock()
        mock_engine.state = State()
        mock_engine.state.epoch = 5

        wrapper(mock_engine, mock_logger, Events.EPOCH_STARTED)

        tag_prefix = f"{tag}/" if tag else ""

        assert mock_logger.clearml_logger.report_scalar.call_count == 4
        mock_logger.clearml_logger.report_scalar.assert_has_calls(
            [
                call(title=tag_prefix + "weights_norm/fc1", series="weight", iteration=5, value=0.0),
                call(title=tag_prefix + "weights_norm/fc1", series="bias", iteration=5, value=0.0),
                call(title=tag_prefix + "weights_norm/fc2", series="weight", iteration=5, value=12.0),
                call(title=tag_prefix + "weights_norm/fc2", series="bias", iteration=5, value=math.sqrt(12.0)),
            ],
            any_order=True,
        )

    _test()
    _test(tag="tag")


def test_weights_scalar_handler_frozen_layers(dummy_model_factory):

    model = dummy_model_factory(with_grads=True, with_frozen_layer=True)

    wrapper = WeightsScalarHandler(model)
    mock_logger = MagicMock(spec=ClearMLLogger)
    mock_logger.clearml_logger = MagicMock()

    mock_engine = MagicMock()
    mock_engine.state = State()
    mock_engine.state.epoch = 5

    wrapper(mock_engine, mock_logger, Events.EPOCH_STARTED)

    mock_logger.clearml_logger.report_scalar.assert_has_calls(
        [
            call(title="weights_norm/fc2", series="weight", iteration=5, value=12.0),
            call(title="weights_norm/fc2", series="bias", iteration=5, value=math.sqrt(12.0)),
        ],
        any_order=True,
    )

    with pytest.raises(AssertionError):
        mock_logger.clearml_logger.report_scalar.assert_has_calls(
            [
                call(title="weights_norm/fc1", series="weight", iteration=5, value=12.0),
                call(title="weights_norm/fc1", series="bias", iteration=5, value=math.sqrt(12.0)),
            ],
            any_order=True,
        )

    assert mock_logger.clearml_logger.report_scalar.call_count == 2


def test_weights_hist_handler_wrong_setup():

    with pytest.raises(TypeError, match="Argument model should be of type torch.nn.Module"):
        WeightsHistHandler(None)

    model = MagicMock(spec=torch.nn.Module)
    wrapper = WeightsHistHandler(model)
    mock_logger = MagicMock()
    mock_engine = MagicMock()
    with pytest.raises(RuntimeError, match="Handler 'WeightsHistHandler' works only with ClearMLLogger"):
        wrapper(mock_engine, mock_logger, Events.ITERATION_STARTED)


def test_weights_hist_handler(dummy_model_factory):

    model = dummy_model_factory(with_grads=True, with_frozen_layer=False)

    # define test wrapper to test with and without optional tag
    def _test(tag=None):
        wrapper = WeightsHistHandler(model, tag=tag)
        mock_logger = MagicMock(spec=ClearMLLogger)
        mock_logger.grad_helper = MagicMock()

        mock_engine = MagicMock()
        mock_engine.state = State()
        mock_engine.state.epoch = 5

        wrapper(mock_engine, mock_logger, Events.EPOCH_STARTED)

        tag_prefix = f"{tag}/" if tag else ""

        assert mock_logger.grad_helper.add_histogram.call_count == 4
        mock_logger.grad_helper.add_histogram.assert_has_calls(
            [
                call(title=tag_prefix + "weights_fc1", hist_data=ANY, series="weight", step=5),
                call(title=tag_prefix + "weights_fc1", hist_data=ANY, series="bias", step=5),
                call(title=tag_prefix + "weights_fc2", hist_data=ANY, series="weight", step=5),
                call(title=tag_prefix + "weights_fc2", hist_data=ANY, series="bias", step=5),
            ],
            any_order=True,
        )

    _test()
    _test(tag="tag")


def test_weights_hist_handler_frozen_layers(dummy_model_factory):

    model = dummy_model_factory(with_grads=True, with_frozen_layer=True)

    wrapper = WeightsHistHandler(model)
    mock_logger = MagicMock(spec=ClearMLLogger)
    mock_logger.grad_helper = MagicMock()

    mock_engine = MagicMock()
    mock_engine.state = State()
    mock_engine.state.epoch = 5

    wrapper(mock_engine, mock_logger, Events.EPOCH_STARTED)

    mock_logger.grad_helper.add_histogram.assert_has_calls(
        [
            call(title="weights_fc2", hist_data=ANY, series="weight", step=5),
            call(title="weights_fc2", hist_data=ANY, series="bias", step=5),
        ],
        any_order=True,
    )

    with pytest.raises(AssertionError):
        mock_logger.grad_helper.add_histogram.assert_has_calls(
            [
                call(title="weights_fc1", hist_data=ANY, series="weight", step=5),
                call(title="weights_fc1", hist_data=ANY, series="bias", step=5),
            ],
            any_order=True,
        )
    assert mock_logger.grad_helper.add_histogram.call_count == 2


def test_grads_scalar_handler_wrong_setup():

    with pytest.raises(TypeError, match="Argument model should be of type torch.nn.Module"):
        GradsScalarHandler(None)

    model = MagicMock(spec=torch.nn.Module)
    with pytest.raises(TypeError, match="Argument reduction should be callable"):
        GradsScalarHandler(model, reduction=123)

    wrapper = GradsScalarHandler(model)
    mock_logger = MagicMock()
    mock_engine = MagicMock()
    with pytest.raises(RuntimeError, match="Handler GradsScalarHandler works only with ClearMLLogger"):
        wrapper(mock_engine, mock_logger, Events.ITERATION_STARTED)


def test_grads_scalar_handler(dummy_model_factory, norm_mock):
    model = dummy_model_factory(with_grads=True, with_frozen_layer=False)

    # define test wrapper to test with and without optional tag
    def _test(tag=None):
        wrapper = GradsScalarHandler(model, reduction=norm_mock, tag=tag)
        mock_logger = MagicMock(spec=ClearMLLogger)
        mock_logger.clearml_logger = MagicMock()

        mock_engine = MagicMock()
        mock_engine.state = State()
        mock_engine.state.epoch = 5
        norm_mock.reset_mock()

        wrapper(mock_engine, mock_logger, Events.EPOCH_STARTED)

        tag_prefix = f"{tag}/" if tag else ""

        mock_logger.clearml_logger.report_scalar.assert_has_calls(
            [
                call(
                    title=tag_prefix + "grads_norm/fc1", value=ANY, series="weight", iteration=mock_engine.state.epoch
                ),
                call(title=tag_prefix + "grads_norm/fc1", value=ANY, series="bias", iteration=mock_engine.state.epoch),
                call(
                    title=tag_prefix + "grads_norm/fc2", value=ANY, series="weight", iteration=mock_engine.state.epoch
                ),
                call(title=tag_prefix + "grads_norm/fc2", value=ANY, series="bias", iteration=mock_engine.state.epoch),
            ],
            any_order=True,
        )
        assert mock_logger.clearml_logger.report_scalar.call_count == 4
        assert norm_mock.call_count == 4

    _test()
    _test(tag="tag")


def test_grads_scalar_handler_frozen_layers(dummy_model_factory, norm_mock):
    model = dummy_model_factory(with_grads=True, with_frozen_layer=True)

    wrapper = GradsScalarHandler(model, reduction=norm_mock)
    mock_logger = MagicMock(spec=ClearMLLogger)
    mock_logger.clearml_logger = MagicMock()

    mock_engine = MagicMock()
    mock_engine.state = State()
    mock_engine.state.epoch = 5
    norm_mock.reset_mock()

    wrapper(mock_engine, mock_logger, Events.EPOCH_STARTED)

    mock_logger.clearml_logger.report_scalar.assert_has_calls(
        [
            call(title="grads_norm/fc2", value=ANY, series="weight", iteration=mock_engine.state.epoch),
            call(title="grads_norm/fc2", value=ANY, series="bias", iteration=mock_engine.state.epoch),
        ],
        any_order=True,
    )

    with pytest.raises(AssertionError):
        mock_logger.clearml_logger.report_scalar.assert_has_calls(
            [call(title="grads_norm/fc1", value=ANY, iteration=5), call("grads_norm/fc1", ANY, 5)], any_order=True
        )
    assert mock_logger.clearml_logger.report_scalar.call_count == 2
    assert norm_mock.call_count == 2


def test_grads_hist_handler_wrong_setup():

    with pytest.raises(TypeError, match="Argument model should be of type torch.nn.Module"):
        GradsHistHandler(None)

    model = MagicMock(spec=torch.nn.Module)
    wrapper = GradsHistHandler(model)
    mock_logger = MagicMock()
    mock_engine = MagicMock()
    with pytest.raises(RuntimeError, match="Handler 'GradsHistHandler' works only with ClearMLLogger"):
        wrapper(mock_engine, mock_logger, Events.ITERATION_STARTED)


def test_grads_hist_handler(dummy_model_factory):
    model = dummy_model_factory(with_grads=True, with_frozen_layer=False)

    # define test wrapper to test with and without optional tag
    def _test(tag=None):
        wrapper = GradsHistHandler(model, tag=tag)
        mock_logger = MagicMock(spec=ClearMLLogger)
        mock_logger.grad_helper = MagicMock()

        mock_engine = MagicMock()
        mock_engine.state = State()
        mock_engine.state.epoch = 5

        wrapper(mock_engine, mock_logger, Events.EPOCH_STARTED)

        tag_prefix = f"{tag}/" if tag else ""

        assert mock_logger.grad_helper.add_histogram.call_count == 4
        mock_logger.grad_helper.add_histogram.assert_has_calls(
            [
                call(title=tag_prefix + "grads_fc1", hist_data=ANY, series="weight", step=5),
                call(title=tag_prefix + "grads_fc1", hist_data=ANY, series="bias", step=5),
                call(title=tag_prefix + "grads_fc2", hist_data=ANY, series="weight", step=5),
                call(title=tag_prefix + "grads_fc2", hist_data=ANY, series="bias", step=5),
            ],
            any_order=True,
        )

    _test()
    _test(tag="tag")


def test_grads_hist_frozen_layers(dummy_model_factory):
    model = dummy_model_factory(with_grads=True, with_frozen_layer=True)

    wrapper = GradsHistHandler(model)
    mock_logger = MagicMock(spec=ClearMLLogger)
    mock_logger.grad_helper = MagicMock()

    mock_engine = MagicMock()
    mock_engine.state = State()
    mock_engine.state.epoch = 5

    wrapper(mock_engine, mock_logger, Events.EPOCH_STARTED)

    assert mock_logger.grad_helper.add_histogram.call_count == 2
    mock_logger.grad_helper.add_histogram.assert_has_calls(
        [
            call(title="grads_fc2", hist_data=ANY, series="weight", step=5),
            call(title="grads_fc2", hist_data=ANY, series="bias", step=5),
        ],
        any_order=True,
    )

    with pytest.raises(AssertionError):
        mock_logger.grad_helper.add_histogram.assert_has_calls(
            [
                call(title="grads_fc1", hist_data=ANY, series="weight", step=5),
                call(title="grads_fc1", hist_data=ANY, series="bias", step=5),
            ],
            any_order=True,
        )


def test_integration(dirname):

    n_epochs = 5
    data = list(range(50))

    losses = torch.rand(n_epochs * len(data))
    losses_iter = iter(losses)

    def update_fn(engine, batch):
        return next(losses_iter)

    trainer = Engine(update_fn)

    with pytest.warns(UserWarning, match="ClearMLSaver: running in bypass mode"):
        ClearMLLogger.set_bypass_mode(True)
        logger = ClearMLLogger(output_uri=dirname)

        def dummy_handler(engine, logger, event_name):
            global_step = engine.state.get_event_attrib_value(event_name)
            logger.clearml_logger.report_scalar(title="", series="", value="test_value", iteration=global_step)

        logger.attach(trainer, log_handler=dummy_handler, event_name=Events.EPOCH_COMPLETED)

        trainer.run(data, max_epochs=n_epochs)
        logger.close()


def test_integration_as_context_manager(dirname):

    n_epochs = 5
    data = list(range(50))

    losses = torch.rand(n_epochs * len(data))
    losses_iter = iter(losses)

    def update_fn(engine, batch):
        return next(losses_iter)

    with pytest.warns(UserWarning, match="ClearMLSaver: running in bypass mode"):
        ClearMLLogger.set_bypass_mode(True)
        with ClearMLLogger(output_uri=dirname) as clearml_logger:

            trainer = Engine(update_fn)

            def dummy_handler(engine, logger, event_name):
                global_step = engine.state.get_event_attrib_value(event_name)
                logger.clearml_logger.report_scalar(title="", series="", value="test_value", iteration=global_step)

            clearml_logger.attach(trainer, log_handler=dummy_handler, event_name=Events.EPOCH_COMPLETED)

            trainer.run(data, max_epochs=n_epochs)


def test_clearml_disk_saver_integration():
    model = torch.nn.Module()
    to_save_serializable = {"model": model}
    with pytest.warns(UserWarning, match="ClearMLSaver created a temporary checkpoints directory"):
        mock_logger = MagicMock(spec=ClearMLLogger)
        clearml.Task.current_task = Mock(return_value=object())
        clearml_saver = ClearMLSaver(mock_logger)
        clearml.binding.frameworks.WeightsFileHandler.create_output_model = MagicMock()

    checkpoint = Checkpoint(to_save=to_save_serializable, save_handler=clearml_saver, n_saved=1)

    trainer = Engine(lambda e, b: None)
    trainer.state = State(epoch=0, iteration=0)
    checkpoint(trainer)
    trainer.state.iteration = 1
    checkpoint(trainer)
    if clearml_saver._atomic:
        assert clearml.binding.frameworks.WeightsFileHandler.create_output_model.call_count == 2
    else:
        saved_files = list(os.listdir(clearml_saver.dirname))
        assert len(saved_files) == 1
        assert saved_files[0] == "model_1.pt"


def test_clearml_disk_saver_integration_no_logger():
    model = torch.nn.Module()
    to_save_serializable = {"model": model}

    with pytest.warns(UserWarning, match="ClearMLSaver created a temporary checkpoints directory"):
        clearml.Task.current_task = Mock(return_value=object())
        clearml.binding.frameworks.WeightsFileHandler.create_output_model = MagicMock()
        clearml_saver = ClearMLSaver()
        checkpoint = Checkpoint(to_save=to_save_serializable, save_handler=clearml_saver, n_saved=1)

    trainer = Engine(lambda e, b: None)
    trainer.state = State(epoch=0, iteration=0)
    checkpoint(trainer)
    trainer.state.iteration = 1
    checkpoint(trainer)

    if clearml_saver._atomic:
        assert clearml.binding.frameworks.WeightsFileHandler.create_output_model.call_count == 2
    else:
        saved_files = list(os.listdir(clearml_saver.dirname))
        assert len(saved_files) == 1
        assert saved_files[0] == "model_1.pt"


def test_clearml_saver_callbacks():
    mock_task = MagicMock(spec=clearml.Task)
    mock_task.name = "check-task"

    mock_model = MagicMock(spec=clearml.OutputModel)

    model_info = WeightsFileHandler.ModelInfo(
        model=mock_model,
        upload_filename="test.pt",
        local_model_path="",
        local_model_id="",
        framework=Framework.pytorch,
        task=mock_task,
    )

    mock_model_info = MagicMock(spec_set=model_info)

    # Simulate 4 calls to save model and 2 to remove (n_saved=2)
    filenames = [
        "best_model_5_val_acc=0.123.pt",
        "best_model_6_val_acc=0.234.pt",
        "best_model_7_val_acc=0.356.pt",
        "best_model_8_val_acc=0.456.pt",
    ]
    metadata_list = [
        {"basename": "best_model", "score_name": "val_acc", "priority": 0.123},
        {"basename": "best_model", "score_name": "val_acc", "priority": 0.234},
        {"basename": "best_model", "score_name": "val_acc", "priority": 0.345},
        {"basename": "best_model", "score_name": "val_acc", "priority": 0.456},
    ]
    dirname = "/tmp/test"

    _checkpoint_slots = defaultdict(list)

    n_saved = 2

    for i, (filename, metadata) in enumerate(zip(filenames, metadata_list)):

        mock_model_info.upload_filename = filename

        if i >= n_saved:
            # Remove
            filename_to_remove = filenames[i % n_saved]
            for slots in _checkpoint_slots.values():
                try:
                    slots[slots.index(filename_to_remove)] = None
                except ValueError:
                    pass
                else:
                    i = i % n_saved
                    break

        basename = metadata["basename"]
        checkpoint_key = (dirname, basename)

        context = ClearMLSaver._CallbacksContext(
            callback_type=WeightsFileHandler.CallbackType,
            slots=_checkpoint_slots[checkpoint_key],
            checkpoint_key=str(checkpoint_key),
            filename=filename,
            basename=basename,
            metadata=metadata,
        )

        output_model_info = context.pre_callback(str(WeightsFileHandler.CallbackType.save), mock_model_info)
        assert (
            hasattr(output_model_info, "upload_filename") and f"{basename}_{i}.pt" in output_model_info.upload_filename
        )
        assert hasattr(output_model_info, "local_model_id") and str(checkpoint_key) in output_model_info.local_model_id

        output_model_info = context.post_callback(str(WeightsFileHandler.CallbackType.save), mock_model_info)
        assert hasattr(output_model_info, "model") and hasattr(output_model_info.model, "name")
        assert hasattr(output_model_info, "model") and hasattr(output_model_info.model, "comment")
        assert isinstance(output_model_info.model.name, str) and filename in output_model_info.model.name
        assert (
            isinstance(output_model_info.model.comment, str)
            and metadata["basename"] in output_model_info.model.comment
            and metadata["score_name"] in output_model_info.model.comment
        )


class DummyModel(torch.nn.Module):
    def __init__(self):
        super(DummyModel, self).__init__()
        self.net = torch.nn.Linear(2, 2)

    def forward(self, x):
        return self.net(x)


def _test_save_model_optimizer_lr_scheduler_with_state_dict(device, on_zero_rank=False):

    if idist.get_rank() == 0:
        clearml.Task.current_task = Mock(return_value=object())
        clearml.binding.frameworks.WeightsFileHandler.create_output_model = MagicMock()

    torch.manual_seed(23)

    model = DummyModel().to(device)

    optim = torch.optim.SGD(model.parameters(), lr=0.1)
    lr_scheduler = torch.optim.lr_scheduler.ExponentialLR(optim, gamma=0.5)

    def update_fn(engine, batch):
        x = torch.rand((4, 2)).to(device)
        optim.zero_grad()
        y = model(x)
        # Below code raises: RuntimeError: torch_xla/csrc/tensor_impl.cpp:144 : XLA tensors do not have storage
        # Probably related to https://github.com/pytorch/xla/issues/2576
        # loss = y.pow(2.0).sum()
        loss = y.sum()
        loss.backward()
        if idist.has_xla_support:
            import torch_xla.core.xla_model as xm

            xm.optimizer_step(optim, barrier=True)
        else:
            optim.step()
        lr_scheduler.step()

    engine = Engine(update_fn)

    to_save = {"model": model, "optimizer": optim, "lr_scheduler": lr_scheduler}

    with pytest.warns(UserWarning, match=r"ClearMLSaver created a temporary checkpoints directory"):
        clearml_saver = ClearMLSaver()

    if (not on_zero_rank) or (on_zero_rank and idist.get_rank() == 0):
        checkpoint = Checkpoint(to_save=to_save, save_handler=clearml_saver, n_saved=1)
        engine.add_event_handler(Events.EPOCH_COMPLETED, checkpoint)

    engine.run([0], max_epochs=4)

    idist.barrier()

    saved_objects = sorted(os.listdir(clearml_saver.dirname))
    # saved object is ['PREFIX_checkpoint_3.pt', ]
    saved_checkpoint = Path(clearml_saver.dirname) / saved_objects[0]

    if idist.has_xla_support:
        device = "cpu"

    loaded_obj = torch.load(saved_checkpoint, map_location=device)
    for f in ["model", "optimizer", "lr_scheduler"]:
        assert f in loaded_obj
    loaded_model_state_dict = loaded_obj["model"]
    loaded_optimizer_state_dict = loaded_obj["optimizer"]
    loaded_lr_scheduler_state_dict = loaded_obj["lr_scheduler"]

    assert isinstance(loaded_model_state_dict, dict)
    assert isinstance(loaded_optimizer_state_dict, dict)
    assert isinstance(loaded_lr_scheduler_state_dict, dict)

    # Specifically move device to CPU first
    model_state_dict = model.cpu().state_dict()
    for key in model_state_dict.keys():
        assert key in loaded_model_state_dict
        model_value = model_state_dict[key]
        loaded_model_value = loaded_model_state_dict[key]
        assert (model_value.cpu().numpy() == loaded_model_value.cpu().numpy()).all()

    optim_state_dict = optim.state_dict()
    for key in optim_state_dict.keys():
        assert key in loaded_optimizer_state_dict
        optim_value = optim_state_dict[key]
        loaded_optim_value = loaded_optimizer_state_dict[key]
        if idist.get_rank() == 0:
            assert optim_value == loaded_optim_value

    lr_scheduler_state_dict = lr_scheduler.state_dict()
    for key in lr_scheduler_state_dict.keys():
        assert key in loaded_lr_scheduler_state_dict
        lr_scheduler_value = lr_scheduler_state_dict[key]
        loaded_lr_scheduler_value = loaded_lr_scheduler_state_dict[key]
        assert lr_scheduler_value == loaded_lr_scheduler_value


@pytest.mark.distributed
@pytest.mark.skipif(not idist.has_native_dist_support, reason="Skip if no native dist support")
def test_distrib_gloo_cpu_or_gpu(distributed_context_single_node_gloo):

    device = idist.device()
    _test_save_model_optimizer_lr_scheduler_with_state_dict(device)
    _test_save_model_optimizer_lr_scheduler_with_state_dict(device, on_zero_rank=True)


@pytest.mark.distributed
@pytest.mark.skipif(not idist.has_native_dist_support, reason="Skip if no native dist support")
@pytest.mark.skipif(torch.cuda.device_count() < 1, reason="Skip if no GPU")
def test_distrib_nccl_gpu(distributed_context_single_node_nccl):

    device = idist.device()
    _test_save_model_optimizer_lr_scheduler_with_state_dict(device)
    _test_save_model_optimizer_lr_scheduler_with_state_dict(device, on_zero_rank=True)


@pytest.mark.tpu
@pytest.mark.skipif("NUM_TPU_WORKERS" in os.environ, reason="Skip if NUM_TPU_WORKERS is in env vars")
@pytest.mark.skipif(not idist.has_xla_support, reason="Not on TPU device")
def test_distrib_single_device_xla():
    device = idist.device()
    assert "xla" in device.type
    _test_save_model_optimizer_lr_scheduler_with_state_dict(device)


def _test_save_model_optimizer_lr_scheduler_with_state_dict_xla_nprocs(index):
    device = idist.device()
    _test_save_model_optimizer_lr_scheduler_with_state_dict(device)

    import time

    # hack to have all proc properly sync:
    time.sleep(1)


@pytest.mark.tpu
@pytest.mark.skipif("NUM_TPU_WORKERS" not in os.environ, reason="Skip if NUM_TPU_WORKERS is in env vars")
@pytest.mark.skipif(not idist.has_xla_support, reason="Not on TPU device")
def test_distrib_single_device_xla_nprocs(xmp_executor):
    n = int(os.environ["NUM_TPU_WORKERS"])
    xmp_executor(_test_save_model_optimizer_lr_scheduler_with_state_dict_xla_nprocs, args=(), nprocs=n)<|MERGE_RESOLUTION|>--- conflicted
+++ resolved
@@ -1,12 +1,8 @@
 import math
 import os
 from collections import defaultdict
-<<<<<<< HEAD
 from pathlib import Path
-from unittest.mock import ANY, MagicMock, Mock, call
-=======
 from unittest.mock import ANY, call, MagicMock, Mock
->>>>>>> 750719f0
 
 import clearml
 import pytest
