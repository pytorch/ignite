--- conflicted
+++ resolved
@@ -11,10 +11,6 @@
 from ignite.metrics.epoch_metric import EpochMetricWarning
 
 
-<<<<<<< HEAD
-# TODO uncomment those once #1700 is merged
-def _test_roc_curve():
-=======
 @pytest.fixture()
 def mock_no_sklearn():
     with patch.dict("sys.modules", {"sklearn.metrics": None}):
@@ -27,7 +23,6 @@
 
 
 def test_roc_curve():
->>>>>>> a8f521e3
     size = 100
     np_y_pred = np.random.rand(size, 1)
     np_y = np.zeros((size,), dtype=np.long)
@@ -47,8 +42,7 @@
     np.testing.assert_array_almost_equal(thresholds, sk_thresholds)
 
 
-# TODO uncomment those once #1700 is merged
-def _test_integration_roc_curve_with_output_transform():
+def test_integration_roc_curve_with_output_transform():
     np.random.seed(1)
     size = 100
     np_y_pred = np.random.rand(size, 1)
@@ -80,8 +74,7 @@
     np.testing.assert_array_almost_equal(thresholds, sk_thresholds)
 
 
-# TODO uncomment those once #1700 is merged
-def _test_integration_roc_curve_with_activated_output_transform():
+def test_integration_roc_curve_with_activated_output_transform():
     np.random.seed(1)
     size = 100
     np_y_pred = np.random.rand(size, 1)
@@ -114,8 +107,7 @@
     np.testing.assert_array_almost_equal(thresholds, sk_thresholds)
 
 
-# TODO uncomment those once #1700 is merged
-def _test_check_compute_fn():
+def test_check_compute_fn():
     y_pred = torch.zeros((8, 13))
     y_pred[:, 1] = 1
     y_true = torch.zeros_like(y_pred)
